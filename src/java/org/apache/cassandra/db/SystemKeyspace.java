/*
 * Licensed to the Apache Software Foundation (ASF) under one
 * or more contributor license agreements.  See the NOTICE file
 * distributed with this work for additional information
 * regarding copyright ownership.  The ASF licenses this file
 * to you under the Apache License, Version 2.0 (the
 * "License"); you may not use this file except in compliance
 * with the License.  You may obtain a copy of the License at
 *
 *     http://www.apache.org/licenses/LICENSE-2.0
 *
 * Unless required by applicable law or agreed to in writing, software
 * distributed under the License is distributed on an "AS IS" BASIS,
 * WITHOUT WARRANTIES OR CONDITIONS OF ANY KIND, either express or implied.
 * See the License for the specific language governing permissions and
 * limitations under the License.
 */
package org.apache.cassandra.db;

import java.io.DataInputStream;
import java.io.IOException;
import java.net.InetAddress;
import java.nio.ByteBuffer;
import java.util.*;
import java.util.concurrent.TimeUnit;
import javax.management.openmbean.*;

import com.google.common.base.Function;
import com.google.common.collect.*;
import org.slf4j.Logger;
import org.slf4j.LoggerFactory;

import org.apache.cassandra.config.CFMetaData;
import org.apache.cassandra.config.DatabaseDescriptor;
import org.apache.cassandra.config.KSMetaData;
import org.apache.cassandra.cql3.QueryProcessor;
import org.apache.cassandra.cql3.UntypedResultSet;
import org.apache.cassandra.db.compaction.CompactionHistoryTabularData;
import org.apache.cassandra.db.commitlog.ReplayPosition;
import org.apache.cassandra.db.compaction.LeveledCompactionStrategy;
import org.apache.cassandra.db.filter.QueryFilter;
import org.apache.cassandra.db.marshal.*;
import org.apache.cassandra.dht.Token;
import org.apache.cassandra.exceptions.ConfigurationException;
import org.apache.cassandra.io.sstable.format.SSTableReader;
import org.apache.cassandra.io.util.DataOutputBuffer;
import org.apache.cassandra.locator.IEndpointSnitch;
import org.apache.cassandra.locator.LocalStrategy;
import org.apache.cassandra.metrics.RestorableMeter;
import org.apache.cassandra.schema.LegacySchemaTables;
import org.apache.cassandra.service.StorageService;
import org.apache.cassandra.service.paxos.Commit;
import org.apache.cassandra.service.paxos.PaxosState;
import org.apache.cassandra.thrift.cassandraConstants;
import org.apache.cassandra.transport.Server;
import org.apache.cassandra.utils.*;

import static org.apache.cassandra.cql3.QueryProcessor.executeInternal;
import static org.apache.cassandra.cql3.QueryProcessor.executeOnceInternal;

public final class SystemKeyspace
{
    private static final Logger logger = LoggerFactory.getLogger(SystemKeyspace.class);

<<<<<<< HEAD
    public static final String NAME = "system";

    public static final String HINTS = "hints";
    public static final String BATCHLOG = "batchlog";
    public static final String PAXOS = "paxos";
    public static final String BUILT_INDEXES = "IndexInfo";
    public static final String LOCAL = "local";
    public static final String PEERS = "peers";
    public static final String PEER_EVENTS = "peer_events";
    public static final String RANGE_XFERS = "range_xfers";
    public static final String COMPACTIONS_IN_PROGRESS = "compactions_in_progress";
    public static final String COMPACTION_HISTORY = "compaction_history";
    public static final String SSTABLE_ACTIVITY = "sstable_activity";

    public static final CFMetaData Hints =
        compile(HINTS,
                "hints awaiting delivery",
                "CREATE TABLE %s ("
                + "target_id uuid,"
                + "hint_id timeuuid,"
                + "message_version int,"
                + "mutation blob,"
                + "PRIMARY KEY ((target_id), hint_id, message_version)) "
                + "WITH COMPACT STORAGE")
                .compactionStrategyOptions(Collections.singletonMap("enabled", "false"))
                .gcGraceSeconds(0);

    public static final CFMetaData Batchlog =
        compile(BATCHLOG,
                "batches awaiting replay",
                "CREATE TABLE %s ("
                + "id uuid,"
                + "data blob,"
                + "version int,"
                + "written_at timestamp,"
                + "PRIMARY KEY ((id)))")
                .compactionStrategyOptions(Collections.singletonMap("min_threshold", "2"))
                .gcGraceSeconds(0);

    private static final CFMetaData Paxos =
        compile(PAXOS,
                "in-progress paxos proposals",
                "CREATE TABLE %s ("
                + "row_key blob,"
                + "cf_id UUID,"
                + "in_progress_ballot timeuuid,"
                + "most_recent_commit blob,"
                + "most_recent_commit_at timeuuid,"
                + "proposal blob,"
                + "proposal_ballot timeuuid,"
                + "PRIMARY KEY ((row_key), cf_id))")
                .compactionStrategyClass(LeveledCompactionStrategy.class);

    // TODO: make private
    public static final CFMetaData BuiltIndexes =
        compile(BUILT_INDEXES,
                "built column indexes",
                "CREATE TABLE \"%s\" ("
                + "table_name text,"
                + "index_name text,"
                + "PRIMARY KEY ((table_name), index_name)) "
                + "WITH COMPACT STORAGE");

    private static final CFMetaData Local =
        compile(LOCAL,
                "information about the local node",
                "CREATE TABLE %s ("
                + "key text,"
                + "bootstrapped text,"
                + "cluster_name text,"
                + "cql_version text,"
                + "data_center text,"
                + "gossip_generation int,"
                + "host_id uuid,"
                + "native_protocol_version text,"
                + "partitioner text,"
                + "rack text,"
                + "release_version text,"
                + "schema_version uuid,"
                + "thrift_version text,"
                + "tokens set<varchar>,"
                + "truncated_at map<uuid, blob>,"
                + "PRIMARY KEY ((key)))");

    private static final CFMetaData Peers =
        compile(PEERS,
                "information about known peers in the cluster",
                "CREATE TABLE %s ("
                + "peer inet,"
                + "data_center text,"
                + "host_id uuid,"
                + "preferred_ip inet,"
                + "rack text,"
                + "release_version text,"
                + "rpc_address inet,"
                + "schema_version uuid,"
                + "tokens set<varchar>,"
                + "PRIMARY KEY ((peer)))");

    private static final CFMetaData PeerEvents =
        compile(PEER_EVENTS,
                "events related to peers",
                "CREATE TABLE %s ("
                + "peer inet,"
                + "hints_dropped map<uuid, int>,"
                + "PRIMARY KEY ((peer)))");

    private static final CFMetaData RangeXfers =
        compile(RANGE_XFERS,
                "ranges requested for transfer",
                "CREATE TABLE %s ("
                + "token_bytes blob,"
                + "requested_at timestamp,"
                + "PRIMARY KEY ((token_bytes)))");

    private static final CFMetaData CompactionsInProgress =
        compile(COMPACTIONS_IN_PROGRESS,
                "unfinished compactions",
                "CREATE TABLE %s ("
                + "id uuid,"
                + "columnfamily_name text,"
                + "inputs set<int>,"
                + "keyspace_name text,"
                + "PRIMARY KEY ((id)))");

    private static final CFMetaData CompactionHistory =
        compile(COMPACTION_HISTORY,
                "week-long compaction history",
                "CREATE TABLE %s ("
                + "id uuid,"
                + "bytes_in bigint,"
                + "bytes_out bigint,"
                + "columnfamily_name text,"
                + "compacted_at timestamp,"
                + "keyspace_name text,"
                + "rows_merged map<int, bigint>,"
                + "PRIMARY KEY ((id)))")
                .defaultTimeToLive((int) TimeUnit.DAYS.toSeconds(7));

    private static final CFMetaData SSTableActivity =
        compile(SSTABLE_ACTIVITY,
                "historic sstable read rates",
                "CREATE TABLE %s ("
                + "keyspace_name text,"
                + "columnfamily_name text,"
                + "generation int,"
                + "rate_120m double,"
                + "rate_15m double,"
                + "PRIMARY KEY ((keyspace_name, columnfamily_name, generation)))");

    private static CFMetaData compile(String name, String description, String schema)
    {
        return CFMetaData.compile(String.format(schema, name), NAME)
                         .comment(description);
    }

    public static KSMetaData definition()
    {
        Iterable<CFMetaData> tables =
            Iterables.concat(LegacySchemaTables.All,
                             Arrays.asList(BuiltIndexes,
                                           Hints,
                                           Batchlog,
                                           Paxos,
                                           Local,
                                           Peers,
                                           PeerEvents,
                                           RangeXfers,
                                           CompactionsInProgress,
                                           CompactionHistory,
                                           SSTableActivity));
        return new KSMetaData(NAME, LocalStrategy.class, Collections.<String, String>emptyMap(), true, tables);
    }
=======
    // see CFMetaData for schema definitions
    public static final String PEERS_CF = "peers";
    public static final String PEER_EVENTS_CF = "peer_events";
    public static final String LOCAL_CF = "local";
    public static final String INDEX_CF = "IndexInfo";
    public static final String HINTS_CF = "hints";
    public static final String RANGE_XFERS_CF = "range_xfers";
    public static final String BATCHLOG_CF = "batchlog";
    // see layout description in the DefsTables class header
    public static final String SCHEMA_KEYSPACES_CF = "schema_keyspaces";
    public static final String SCHEMA_COLUMNFAMILIES_CF = "schema_columnfamilies";
    public static final String SCHEMA_COLUMNS_CF = "schema_columns";
    public static final String SCHEMA_TRIGGERS_CF = "schema_triggers";
    public static final String SCHEMA_USER_TYPES_CF = "schema_usertypes";
    public static final String COMPACTION_LOG = "compactions_in_progress";
    public static final String PAXOS_CF = "paxos";
    public static final String SSTABLE_ACTIVITY_CF = "sstable_activity";
    public static final String COMPACTION_HISTORY_CF = "compaction_history";
    public static final String SIZE_ESTIMATES_CF = "size_estimates";

    private static final String LOCAL_KEY = "local";

    public static final List<String> allSchemaCfs = Arrays.asList(SCHEMA_KEYSPACES_CF,
                                                                  SCHEMA_COLUMNFAMILIES_CF,
                                                                  SCHEMA_COLUMNS_CF,
                                                                  SCHEMA_TRIGGERS_CF,
                                                                  SCHEMA_USER_TYPES_CF);
>>>>>>> e60089db

    private static volatile Map<UUID, Pair<ReplayPosition, Long>> truncationRecords;

    public enum BootstrapState
    {
        NEEDS_BOOTSTRAP,
        COMPLETED,
        IN_PROGRESS
    }

    private static DecoratedKey decorate(ByteBuffer key)
    {
        return StorageService.getPartitioner().decorateKey(key);
    }

    public static void finishStartup()
    {
        setupVersion();
        LegacySchemaTables.saveSystemKeyspaceSchema();
    }

    private static void setupVersion()
    {
        String req = "INSERT INTO system.%s (key, release_version, cql_version, thrift_version, native_protocol_version, data_center, rack, partitioner) VALUES (?, ?, ?, ?, ?, ?, ?, ?)";
        IEndpointSnitch snitch = DatabaseDescriptor.getEndpointSnitch();
        executeOnceInternal(String.format(req, LOCAL),
                            LOCAL,
                            FBUtilities.getReleaseVersionString(),
                            QueryProcessor.CQL_VERSION.toString(),
                            cassandraConstants.VERSION,
                            String.valueOf(Server.CURRENT_VERSION),
                            snitch.getDatacenter(FBUtilities.getBroadcastAddress()),
                            snitch.getRack(FBUtilities.getBroadcastAddress()),
                            DatabaseDescriptor.getPartitioner().getClass().getName());
    }

    /**
     * Write compaction log, except columfamilies under system keyspace.
     *
     * @param cfs cfs to compact
     * @param toCompact sstables to compact
     * @return compaction task id or null if cfs is under system keyspace
     */
    public static UUID startCompaction(ColumnFamilyStore cfs, Iterable<SSTableReader> toCompact)
    {
        if (NAME.equals(cfs.keyspace.getName()))
            return null;

        UUID compactionId = UUIDGen.getTimeUUID();
        Iterable<Integer> generations = Iterables.transform(toCompact, new Function<SSTableReader, Integer>()
        {
            public Integer apply(SSTableReader sstable)
            {
                return sstable.descriptor.generation;
            }
        });
        String req = "INSERT INTO system.%s (id, keyspace_name, columnfamily_name, inputs) VALUES (?, ?, ?, ?)";
        executeInternal(String.format(req, COMPACTIONS_IN_PROGRESS), compactionId, cfs.keyspace.getName(), cfs.name, Sets.newHashSet(generations));
        forceBlockingFlush(COMPACTIONS_IN_PROGRESS);
        return compactionId;
    }

    /**
     * Deletes the entry for this compaction from the set of compactions in progress.  The compaction does not need
     * to complete successfully for this to be called.
     * @param taskId what was returned from {@code startCompaction}
     */
    public static void finishCompaction(UUID taskId)
    {
        assert taskId != null;

        executeInternal(String.format("DELETE FROM system.%s WHERE id = ?", COMPACTIONS_IN_PROGRESS), taskId);
        forceBlockingFlush(COMPACTIONS_IN_PROGRESS);
    }

    /**
     * Returns a Map whose keys are KS.CF pairs and whose values are maps from sstable generation numbers to the
     * task ID of the compaction they were participating in.
     */
    public static Map<Pair<String, String>, Map<Integer, UUID>> getUnfinishedCompactions()
    {
        String req = "SELECT * FROM system.%s";
        UntypedResultSet resultSet = executeInternal(String.format(req, COMPACTIONS_IN_PROGRESS));

        Map<Pair<String, String>, Map<Integer, UUID>> unfinishedCompactions = new HashMap<>();
        for (UntypedResultSet.Row row : resultSet)
        {
            String keyspace = row.getString("keyspace_name");
            String columnfamily = row.getString("columnfamily_name");
            Set<Integer> inputs = row.getSet("inputs", Int32Type.instance);
            UUID taskID = row.getUUID("id");

            Pair<String, String> kscf = Pair.create(keyspace, columnfamily);
            Map<Integer, UUID> generationToTaskID = unfinishedCompactions.get(kscf);
            if (generationToTaskID == null)
                generationToTaskID = new HashMap<>(inputs.size());

            for (Integer generation : inputs)
                generationToTaskID.put(generation, taskID);

            unfinishedCompactions.put(kscf, generationToTaskID);
        }
        return unfinishedCompactions;
    }

    public static void discardCompactionsInProgress()
    {
        ColumnFamilyStore compactionLog = Keyspace.open(NAME).getColumnFamilyStore(COMPACTIONS_IN_PROGRESS);
        compactionLog.truncateBlocking();
    }

    public static void updateCompactionHistory(String ksname,
                                               String cfname,
                                               long compactedAt,
                                               long bytesIn,
                                               long bytesOut,
                                               Map<Integer, Long> rowsMerged)
    {
        // don't write anything when the history table itself is compacted, since that would in turn cause new compactions
        if (ksname.equals("system") && cfname.equals(COMPACTION_HISTORY))
            return;
        String req = "INSERT INTO system.%s (id, keyspace_name, columnfamily_name, compacted_at, bytes_in, bytes_out, rows_merged) VALUES (?, ?, ?, ?, ?, ?, ?)";
        executeInternal(String.format(req, COMPACTION_HISTORY), UUIDGen.getTimeUUID(), ksname, cfname, ByteBufferUtil.bytes(compactedAt), bytesIn, bytesOut, rowsMerged);
    }

    public static TabularData getCompactionHistory() throws OpenDataException
    {
        UntypedResultSet queryResultSet = executeInternal(String.format("SELECT * from system.%s", COMPACTION_HISTORY));
        return CompactionHistoryTabularData.from(queryResultSet);
    }

    public static synchronized void saveTruncationRecord(ColumnFamilyStore cfs, long truncatedAt, ReplayPosition position)
    {
        String req = "UPDATE system.%s SET truncated_at = truncated_at + ? WHERE key = '%s'";
        executeInternal(String.format(req, LOCAL, LOCAL), truncationAsMapEntry(cfs, truncatedAt, position));
        truncationRecords = null;
        forceBlockingFlush(LOCAL);
    }

    /**
     * This method is used to remove information about truncation time for specified column family
     */
    public static synchronized void removeTruncationRecord(UUID cfId)
    {
        String req = "DELETE truncated_at[?] from system.%s WHERE key = '%s'";
        executeInternal(String.format(req, LOCAL, LOCAL), cfId);
        truncationRecords = null;
        forceBlockingFlush(LOCAL);
    }

    private static Map<UUID, ByteBuffer> truncationAsMapEntry(ColumnFamilyStore cfs, long truncatedAt, ReplayPosition position)
    {
        DataOutputBuffer out = new DataOutputBuffer();
        try
        {
            ReplayPosition.serializer.serialize(position, out);
            out.writeLong(truncatedAt);
        }
        catch (IOException e)
        {
            throw new RuntimeException(e);
        }
        return Collections.singletonMap(cfs.metadata.cfId, ByteBuffer.wrap(out.getData(), 0, out.getLength()));
    }

    public static ReplayPosition getTruncatedPosition(UUID cfId)
    {
        Pair<ReplayPosition, Long> record = getTruncationRecord(cfId);
        return record == null ? null : record.left;
    }

    public static long getTruncatedAt(UUID cfId)
    {
        Pair<ReplayPosition, Long> record = getTruncationRecord(cfId);
        return record == null ? Long.MIN_VALUE : record.right;
    }

    private static synchronized Pair<ReplayPosition, Long> getTruncationRecord(UUID cfId)
    {
        if (truncationRecords == null)
            truncationRecords = readTruncationRecords();
        return truncationRecords.get(cfId);
    }

    private static Map<UUID, Pair<ReplayPosition, Long>> readTruncationRecords()
    {
        UntypedResultSet rows = executeInternal(String.format("SELECT truncated_at FROM system.%s WHERE key = '%s'", LOCAL, LOCAL));

        Map<UUID, Pair<ReplayPosition, Long>> records = new HashMap<>();

        if (!rows.isEmpty() && rows.one().has("truncated_at"))
        {
            Map<UUID, ByteBuffer> map = rows.one().getMap("truncated_at", UUIDType.instance, BytesType.instance);
            for (Map.Entry<UUID, ByteBuffer> entry : map.entrySet())
                records.put(entry.getKey(), truncationRecordFromBlob(entry.getValue()));
        }

        return records;
    }

    private static Pair<ReplayPosition, Long> truncationRecordFromBlob(ByteBuffer bytes)
    {
        try
        {
            DataInputStream in = new DataInputStream(ByteBufferUtil.inputStream(bytes));
            return Pair.create(ReplayPosition.serializer.deserialize(in), in.available() > 0 ? in.readLong() : Long.MIN_VALUE);
        }
        catch (IOException e)
        {
            throw new RuntimeException(e);
        }
    }

    /**
     * Record tokens being used by another node
     */
    public static synchronized void updateTokens(InetAddress ep, Collection<Token> tokens)
    {
        if (ep.equals(FBUtilities.getBroadcastAddress()))
        {
            removeEndpoint(ep);
            return;
        }

        String req = "INSERT INTO system.%s (peer, tokens) VALUES (?, ?)";
        executeInternal(String.format(req, PEERS), ep, tokensAsSet(tokens));
    }

    public static synchronized void updatePreferredIP(InetAddress ep, InetAddress preferred_ip)
    {
        String req = "INSERT INTO system.%s (peer, preferred_ip) VALUES (?, ?)";
        executeInternal(String.format(req, PEERS), ep, preferred_ip);
        forceBlockingFlush(PEERS);
    }

    public static synchronized void updatePeerInfo(InetAddress ep, String columnName, Object value)
    {
        if (ep.equals(FBUtilities.getBroadcastAddress()))
            return;

        String req = "INSERT INTO system.%s (peer, %s) VALUES (?, ?)";
        executeInternal(String.format(req, PEERS, columnName), ep, value);
    }

    public static synchronized void updateHintsDropped(InetAddress ep, UUID timePeriod, int value)
    {
        // with 30 day TTL
        String req = "UPDATE system.%s USING TTL 2592000 SET hints_dropped[ ? ] = ? WHERE peer = ?";
        executeInternal(String.format(req, PEER_EVENTS), timePeriod, value, ep);
    }

    public static synchronized void updateSchemaVersion(UUID version)
    {
        String req = "INSERT INTO system.%s (key, schema_version) VALUES ('%s', ?)";
        executeInternal(String.format(req, LOCAL, LOCAL), version);
    }

    private static Set<String> tokensAsSet(Collection<Token> tokens)
    {
        Token.TokenFactory factory = StorageService.getPartitioner().getTokenFactory();
        Set<String> s = new HashSet<>(tokens.size());
        for (Token tk : tokens)
            s.add(factory.toString(tk));
        return s;
    }

    private static Collection<Token> deserializeTokens(Collection<String> tokensStrings)
    {
        Token.TokenFactory factory = StorageService.getPartitioner().getTokenFactory();
        List<Token> tokens = new ArrayList<>(tokensStrings.size());
        for (String tk : tokensStrings)
            tokens.add(factory.fromString(tk));
        return tokens;
    }

    /**
     * Remove stored tokens being used by another node
     */
    public static synchronized void removeEndpoint(InetAddress ep)
    {
        String req = "DELETE FROM system.%s WHERE peer = ?";
        executeInternal(String.format(req, PEERS), ep);
    }

    /**
     * This method is used to update the System Keyspace with the new tokens for this node
    */
    public static synchronized void updateTokens(Collection<Token> tokens)
    {
        assert !tokens.isEmpty() : "removeEndpoint should be used instead";
        String req = "INSERT INTO system.%s (key, tokens) VALUES ('%s', ?)";
        executeInternal(String.format(req, LOCAL, LOCAL), tokensAsSet(tokens));
        forceBlockingFlush(LOCAL);
    }

    /**
     * Convenience method to update the list of tokens in the local system keyspace.
     *
     * @param addTokens tokens to add
     * @param rmTokens tokens to remove
     * @return the collection of persisted tokens
     */
    public static synchronized Collection<Token> updateLocalTokens(Collection<Token> addTokens, Collection<Token> rmTokens)
    {
        Collection<Token> tokens = getSavedTokens();
        tokens.removeAll(rmTokens);
        tokens.addAll(addTokens);
        updateTokens(tokens);
        return tokens;
    }

    public static void forceBlockingFlush(String cfname)
    {
        if (!Boolean.getBoolean("cassandra.unsafesystem"))
            FBUtilities.waitOnFuture(Keyspace.open(NAME).getColumnFamilyStore(cfname).forceFlush());
    }

    /**
     * Return a map of stored tokens to IP addresses
     *
     */
    public static SetMultimap<InetAddress, Token> loadTokens()
    {
        SetMultimap<InetAddress, Token> tokenMap = HashMultimap.create();
        for (UntypedResultSet.Row row : executeInternal("SELECT peer, tokens FROM system." + PEERS))
        {
            InetAddress peer = row.getInetAddress("peer");
            if (row.has("tokens"))
                tokenMap.putAll(peer, deserializeTokens(row.getSet("tokens", UTF8Type.instance)));
        }

        return tokenMap;
    }

    /**
     * Return a map of store host_ids to IP addresses
     *
     */
    public static Map<InetAddress, UUID> loadHostIds()
    {
        Map<InetAddress, UUID> hostIdMap = new HashMap<>();
        for (UntypedResultSet.Row row : executeInternal("SELECT peer, host_id FROM system." + PEERS))
        {
            InetAddress peer = row.getInetAddress("peer");
            if (row.has("host_id"))
            {
                hostIdMap.put(peer, row.getUUID("host_id"));
            }
        }
        return hostIdMap;
    }

    /**
     * Get preferred IP for given endpoint if it is known. Otherwise this returns given endpoint itself.
     *
     * @param ep endpoint address to check
     * @return Preferred IP for given endpoint if present, otherwise returns given ep
     */
    public static InetAddress getPreferredIP(InetAddress ep)
    {
        String req = "SELECT preferred_ip FROM system.%s WHERE peer=?";
        UntypedResultSet result = executeInternal(String.format(req, PEERS), ep);
        if (!result.isEmpty() && result.one().has("preferred_ip"))
            return result.one().getInetAddress("preferred_ip");
        return ep;
    }

    /**
     * Return a map of IP addresses containing a map of dc and rack info
     */
    public static Map<InetAddress, Map<String,String>> loadDcRackInfo()
    {
        Map<InetAddress, Map<String, String>> result = new HashMap<>();
        for (UntypedResultSet.Row row : executeInternal("SELECT peer, data_center, rack from system." + PEERS))
        {
            InetAddress peer = row.getInetAddress("peer");
            if (row.has("data_center") && row.has("rack"))
            {
                Map<String, String> dcRack = new HashMap<>();
                dcRack.put("data_center", row.getString("data_center"));
                dcRack.put("rack", row.getString("rack"));
                result.put(peer, dcRack);
            }
        }
        return result;
    }

    /**
     * One of three things will happen if you try to read the system keyspace:
     * 1. files are present and you can read them: great
     * 2. no files are there: great (new node is assumed)
     * 3. files are present but you can't read them: bad
     * @throws ConfigurationException
     */
    public static void checkHealth() throws ConfigurationException
    {
        Keyspace keyspace;
        try
        {
            keyspace = Keyspace.open(NAME);
        }
        catch (AssertionError err)
        {
            // this happens when a user switches from OPP to RP.
            ConfigurationException ex = new ConfigurationException("Could not read system keyspace!");
            ex.initCause(err);
            throw ex;
        }
        ColumnFamilyStore cfs = keyspace.getColumnFamilyStore(LOCAL);

        String req = "SELECT cluster_name FROM system.%s WHERE key='%s'";
        UntypedResultSet result = executeInternal(String.format(req, LOCAL, LOCAL));

        if (result.isEmpty() || !result.one().has("cluster_name"))
        {
            // this is a brand new node
            if (!cfs.getSSTables().isEmpty())
                throw new ConfigurationException("Found system keyspace files, but they couldn't be loaded!");

            // no system files.  this is a new node.
            req = "INSERT INTO system.%s (key, cluster_name) VALUES ('%s', ?)";
            executeInternal(String.format(req, LOCAL, LOCAL), DatabaseDescriptor.getClusterName());
            return;
        }

        String savedClusterName = result.one().getString("cluster_name");
        if (!DatabaseDescriptor.getClusterName().equals(savedClusterName))
            throw new ConfigurationException("Saved cluster name " + savedClusterName + " != configured name " + DatabaseDescriptor.getClusterName());
    }

    public static Collection<Token> getSavedTokens()
    {
        String req = "SELECT tokens FROM system.%s WHERE key='%s'";
        UntypedResultSet result = executeInternal(String.format(req, LOCAL, LOCAL));
        return result.isEmpty() || !result.one().has("tokens")
             ? Collections.<Token>emptyList()
             : deserializeTokens(result.one().getSet("tokens", UTF8Type.instance));
    }

    public static int incrementAndGetGeneration()
    {
        String req = "SELECT gossip_generation FROM system.%s WHERE key='%s'";
        UntypedResultSet result = executeInternal(String.format(req, LOCAL, LOCAL));

        int generation;
        if (result.isEmpty() || !result.one().has("gossip_generation"))
        {
            // seconds-since-epoch isn't a foolproof new generation
            // (where foolproof is "guaranteed to be larger than the last one seen at this ip address"),
            // but it's as close as sanely possible
            generation = (int) (System.currentTimeMillis() / 1000);
        }
        else
        {
            // Other nodes will ignore gossip messages about a node that have a lower generation than previously seen.
            final int storedGeneration = result.one().getInt("gossip_generation") + 1;
            final int now = (int) (System.currentTimeMillis() / 1000);
            if (storedGeneration >= now)
            {
                logger.warn("Using stored Gossip Generation {} as it is greater than current system time {}.  See CASSANDRA-3654 if you experience problems",
                            storedGeneration, now);
                generation = storedGeneration;
            }
            else
            {
                generation = now;
            }
        }

        req = "INSERT INTO system.%s (key, gossip_generation) VALUES ('%s', ?)";
        executeInternal(String.format(req, LOCAL, LOCAL), generation);
        forceBlockingFlush(LOCAL);

        return generation;
    }

    public static BootstrapState getBootstrapState()
    {
        String req = "SELECT bootstrapped FROM system.%s WHERE key='%s'";
        UntypedResultSet result = executeInternal(String.format(req, LOCAL, LOCAL));

        if (result.isEmpty() || !result.one().has("bootstrapped"))
            return BootstrapState.NEEDS_BOOTSTRAP;

        return BootstrapState.valueOf(result.one().getString("bootstrapped"));
    }

    public static boolean bootstrapComplete()
    {
        return getBootstrapState() == BootstrapState.COMPLETED;
    }

    public static boolean bootstrapInProgress()
    {
        return getBootstrapState() == BootstrapState.IN_PROGRESS;
    }

    public static void setBootstrapState(BootstrapState state)
    {
        String req = "INSERT INTO system.%s (key, bootstrapped) VALUES ('%s', ?)";
        executeInternal(String.format(req, LOCAL, LOCAL), state.name());
        forceBlockingFlush(LOCAL);
    }

    public static boolean isIndexBuilt(String keyspaceName, String indexName)
    {
        ColumnFamilyStore cfs = Keyspace.open(NAME).getColumnFamilyStore(BUILT_INDEXES);
        QueryFilter filter = QueryFilter.getNamesFilter(decorate(ByteBufferUtil.bytes(keyspaceName)),
                                                        BUILT_INDEXES,
                                                        FBUtilities.singleton(cfs.getComparator().makeCellName(indexName), cfs.getComparator()),
                                                        System.currentTimeMillis());
        return ColumnFamilyStore.removeDeleted(cfs.getColumnFamily(filter), Integer.MAX_VALUE) != null;
    }

    public static void setIndexBuilt(String keyspaceName, String indexName)
    {
        ColumnFamily cf = ArrayBackedSortedColumns.factory.create(NAME, BUILT_INDEXES);
        cf.addColumn(new BufferCell(cf.getComparator().makeCellName(indexName), ByteBufferUtil.EMPTY_BYTE_BUFFER, FBUtilities.timestampMicros()));
        new Mutation(NAME, ByteBufferUtil.bytes(keyspaceName), cf).apply();
    }

    public static void setIndexRemoved(String keyspaceName, String indexName)
    {
        Mutation mutation = new Mutation(NAME, ByteBufferUtil.bytes(keyspaceName));
        mutation.delete(BUILT_INDEXES, BuiltIndexes.comparator.makeCellName(indexName), FBUtilities.timestampMicros());
        mutation.apply();
    }

    /**
     * Read the host ID from the system keyspace, creating (and storing) one if
     * none exists.
     */
    public static UUID getLocalHostId()
    {
        String req = "SELECT host_id FROM system.%s WHERE key='%s'";
        UntypedResultSet result = executeInternal(String.format(req, LOCAL, LOCAL));

        // Look up the Host UUID (return it if found)
        if (!result.isEmpty() && result.one().has("host_id"))
            return result.one().getUUID("host_id");

        // ID not found, generate a new one, persist, and then return it.
        UUID hostId = UUID.randomUUID();
        logger.warn("No host ID found, created {} (Note: This should happen exactly once per node).", hostId);
        return setLocalHostId(hostId);
    }

    /**
     * Sets the local host ID explicitly.  Should only be called outside of SystemTable when replacing a node.
     */
    public static UUID setLocalHostId(UUID hostId)
    {
        String req = "INSERT INTO system.%s (key, host_id) VALUES ('%s', ?)";
        executeInternal(String.format(req, LOCAL, LOCAL), hostId);
        return hostId;
    }

    public static PaxosState loadPaxosState(ByteBuffer key, CFMetaData metadata)
    {
        String req = "SELECT * FROM system.%s WHERE row_key = ? AND cf_id = ?";
        UntypedResultSet results = executeInternal(String.format(req, PAXOS), key, metadata.cfId);
        if (results.isEmpty())
            return new PaxosState(key, metadata);
        UntypedResultSet.Row row = results.one();
        Commit promised = row.has("in_progress_ballot")
                        ? new Commit(key, row.getUUID("in_progress_ballot"), ArrayBackedSortedColumns.factory.create(metadata))
                        : Commit.emptyCommit(key, metadata);
        // either we have both a recently accepted ballot and update or we have neither
        Commit accepted = row.has("proposal")
                        ? new Commit(key, row.getUUID("proposal_ballot"), ColumnFamily.fromBytes(row.getBytes("proposal")))
                        : Commit.emptyCommit(key, metadata);
        // either most_recent_commit and most_recent_commit_at will both be set, or neither
        Commit mostRecent = row.has("most_recent_commit")
                          ? new Commit(key, row.getUUID("most_recent_commit_at"), ColumnFamily.fromBytes(row.getBytes("most_recent_commit")))
                          : Commit.emptyCommit(key, metadata);
        return new PaxosState(promised, accepted, mostRecent);
    }

    public static void savePaxosPromise(Commit promise)
    {
        String req = "UPDATE system.%s USING TIMESTAMP ? AND TTL ? SET in_progress_ballot = ? WHERE row_key = ? AND cf_id = ?";
        executeInternal(String.format(req, PAXOS),
                        UUIDGen.microsTimestamp(promise.ballot),
                        paxosTtl(promise.update.metadata),
                        promise.ballot,
                        promise.key,
                        promise.update.id());
    }

    public static void savePaxosProposal(Commit proposal)
    {
        executeInternal(String.format("UPDATE system.%s USING TIMESTAMP ? AND TTL ? SET proposal_ballot = ?, proposal = ? WHERE row_key = ? AND cf_id = ?", PAXOS),
                        UUIDGen.microsTimestamp(proposal.ballot),
                        paxosTtl(proposal.update.metadata),
                        proposal.ballot,
                        proposal.update.toBytes(),
                        proposal.key,
                        proposal.update.id());
    }

    private static int paxosTtl(CFMetaData metadata)
    {
        // keep paxos state around for at least 3h
        return Math.max(3 * 3600, metadata.getGcGraceSeconds());
    }

    public static void savePaxosCommit(Commit commit)
    {
        // We always erase the last proposal (with the commit timestamp to no erase more recent proposal in case the commit is old)
        // even though that's really just an optimization  since SP.beginAndRepairPaxos will exclude accepted proposal older than the mrc.
        String cql = "UPDATE system.%s USING TIMESTAMP ? AND TTL ? SET proposal_ballot = null, proposal = null, most_recent_commit_at = ?, most_recent_commit = ? WHERE row_key = ? AND cf_id = ?";
        executeInternal(String.format(cql, PAXOS),
                        UUIDGen.microsTimestamp(commit.ballot),
                        paxosTtl(commit.update.metadata),
                        commit.ballot,
                        commit.update.toBytes(),
                        commit.key,
                        commit.update.id());
    }

    /**
     * Returns a RestorableMeter tracking the average read rate of a particular SSTable, restoring the last-seen rate
     * from values in system.sstable_activity if present.
     * @param keyspace the keyspace the sstable belongs to
     * @param table the table the sstable belongs to
     * @param generation the generation number for the sstable
     */
    public static RestorableMeter getSSTableReadMeter(String keyspace, String table, int generation)
    {
        String cql = "SELECT * FROM system.%s WHERE keyspace_name=? and columnfamily_name=? and generation=?";
        UntypedResultSet results = executeInternal(String.format(cql, SSTABLE_ACTIVITY), keyspace, table, generation);

        if (results.isEmpty())
            return new RestorableMeter();

        UntypedResultSet.Row row = results.one();
        double m15rate = row.getDouble("rate_15m");
        double m120rate = row.getDouble("rate_120m");
        return new RestorableMeter(m15rate, m120rate);
    }

    /**
     * Writes the current read rates for a given SSTable to system.sstable_activity
     */
    public static void persistSSTableReadMeter(String keyspace, String table, int generation, RestorableMeter meter)
    {
        // Store values with a one-day TTL to handle corner cases where cleanup might not occur
        String cql = "INSERT INTO system.%s (keyspace_name, columnfamily_name, generation, rate_15m, rate_120m) VALUES (?, ?, ?, ?, ?) USING TTL 864000";
        executeInternal(String.format(cql, SSTABLE_ACTIVITY),
                        keyspace,
                        table,
                        generation,
                        meter.fifteenMinuteRate(),
                        meter.twoHourRate());
    }

    /**
     * Clears persisted read rates from system.sstable_activity for SSTables that have been deleted.
     */
    public static void clearSSTableReadMeter(String keyspace, String table, int generation)
    {
        String cql = "DELETE FROM system.%s WHERE keyspace_name=? AND columnfamily_name=? and generation=?";
        executeInternal(String.format(cql, SSTABLE_ACTIVITY), keyspace, table, generation);
    }

    /**
     * Writes the current partition count and size estimates into SIZE_ESTIMATES_CF
     */
    public static void updateSizeEstimates(String keyspace, String table, Map<Range<Token>, Pair<Long, Long>> estimates)
    {
        long timestamp = FBUtilities.timestampMicros();
        CFMetaData estimatesTable = CFMetaData.SizeEstimatesCf;
        Mutation mutation = new Mutation(Keyspace.SYSTEM_KS, UTF8Type.instance.decompose(keyspace));

        // delete all previous values with a single range tombstone.
        mutation.deleteRange(SIZE_ESTIMATES_CF,
                             estimatesTable.comparator.make(table).start(),
                             estimatesTable.comparator.make(table).end(),
                             timestamp - 1);

        // add a CQL row for each primary token range.
        ColumnFamily cells = mutation.addOrGet(estimatesTable);
        for (Map.Entry<Range<Token>, Pair<Long, Long>> entry : estimates.entrySet())
        {
            Range<Token> range = entry.getKey();
            Pair<Long, Long> values = entry.getValue();
            Composite prefix = estimatesTable.comparator.make(table, range.left.toString(), range.right.toString());
            CFRowAdder adder = new CFRowAdder(cells, prefix, timestamp);
            adder.add("partitions_count", values.left)
                 .add("mean_partition_size", values.right);
        }

        mutation.apply();
    }

    /**
     * Clears size estimates for a table (on table drop)
     */
    public static void clearSizeEstimates(String keyspace, String table)
    {
        String cql = String.format("DELETE FROM %s.%s WHERE keyspace_name = ? AND table_name = ?",
                                   Keyspace.SYSTEM_KS,
                                   SIZE_ESTIMATES_CF);
        executeInternal(cql, keyspace, table);
    }
}<|MERGE_RESOLUTION|>--- conflicted
+++ resolved
@@ -38,8 +38,10 @@
 import org.apache.cassandra.db.compaction.CompactionHistoryTabularData;
 import org.apache.cassandra.db.commitlog.ReplayPosition;
 import org.apache.cassandra.db.compaction.LeveledCompactionStrategy;
+import org.apache.cassandra.db.composites.Composite;
 import org.apache.cassandra.db.filter.QueryFilter;
 import org.apache.cassandra.db.marshal.*;
+import org.apache.cassandra.dht.Range;
 import org.apache.cassandra.dht.Token;
 import org.apache.cassandra.exceptions.ConfigurationException;
 import org.apache.cassandra.io.sstable.format.SSTableReader;
@@ -62,7 +64,6 @@
 {
     private static final Logger logger = LoggerFactory.getLogger(SystemKeyspace.class);
 
-<<<<<<< HEAD
     public static final String NAME = "system";
 
     public static final String HINTS = "hints";
@@ -76,6 +77,7 @@
     public static final String COMPACTIONS_IN_PROGRESS = "compactions_in_progress";
     public static final String COMPACTION_HISTORY = "compaction_history";
     public static final String SSTABLE_ACTIVITY = "sstable_activity";
+    public static final String SIZE_ESTIMATES = "size_estimates";
 
     public static final CFMetaData Hints =
         compile(HINTS,
@@ -213,6 +215,18 @@
                 + "rate_15m double,"
                 + "PRIMARY KEY ((keyspace_name, columnfamily_name, generation)))");
 
+    private static final CFMetaData SizeEstimates =
+        compile(SIZE_ESTIMATES,
+                "per-table primary range size estimates",
+                "CREATE TABLE %S ("
+                + "keyspace_name text,"
+                + "table_name text,"
+                + "range_start text,"
+                + "range_end text,"
+                + "mean_partition_size bigint,"
+                + "partitions_count bigint,"
+                + "PRIMARY KEY ((keyspace_name), table_name, range_start, range_end))");
+
     private static CFMetaData compile(String name, String description, String schema)
     {
         return CFMetaData.compile(String.format(schema, name), NAME)
@@ -233,38 +247,10 @@
                                            RangeXfers,
                                            CompactionsInProgress,
                                            CompactionHistory,
-                                           SSTableActivity));
+                                           SSTableActivity,
+                                           SizeEstimates));
         return new KSMetaData(NAME, LocalStrategy.class, Collections.<String, String>emptyMap(), true, tables);
     }
-=======
-    // see CFMetaData for schema definitions
-    public static final String PEERS_CF = "peers";
-    public static final String PEER_EVENTS_CF = "peer_events";
-    public static final String LOCAL_CF = "local";
-    public static final String INDEX_CF = "IndexInfo";
-    public static final String HINTS_CF = "hints";
-    public static final String RANGE_XFERS_CF = "range_xfers";
-    public static final String BATCHLOG_CF = "batchlog";
-    // see layout description in the DefsTables class header
-    public static final String SCHEMA_KEYSPACES_CF = "schema_keyspaces";
-    public static final String SCHEMA_COLUMNFAMILIES_CF = "schema_columnfamilies";
-    public static final String SCHEMA_COLUMNS_CF = "schema_columns";
-    public static final String SCHEMA_TRIGGERS_CF = "schema_triggers";
-    public static final String SCHEMA_USER_TYPES_CF = "schema_usertypes";
-    public static final String COMPACTION_LOG = "compactions_in_progress";
-    public static final String PAXOS_CF = "paxos";
-    public static final String SSTABLE_ACTIVITY_CF = "sstable_activity";
-    public static final String COMPACTION_HISTORY_CF = "compaction_history";
-    public static final String SIZE_ESTIMATES_CF = "size_estimates";
-
-    private static final String LOCAL_KEY = "local";
-
-    public static final List<String> allSchemaCfs = Arrays.asList(SCHEMA_KEYSPACES_CF,
-                                                                  SCHEMA_COLUMNFAMILIES_CF,
-                                                                  SCHEMA_COLUMNS_CF,
-                                                                  SCHEMA_TRIGGERS_CF,
-                                                                  SCHEMA_USER_TYPES_CF);
->>>>>>> e60089db
 
     private static volatile Map<UUID, Pair<ReplayPosition, Long>> truncationRecords;
 
@@ -936,22 +922,21 @@
     public static void updateSizeEstimates(String keyspace, String table, Map<Range<Token>, Pair<Long, Long>> estimates)
     {
         long timestamp = FBUtilities.timestampMicros();
-        CFMetaData estimatesTable = CFMetaData.SizeEstimatesCf;
-        Mutation mutation = new Mutation(Keyspace.SYSTEM_KS, UTF8Type.instance.decompose(keyspace));
+        Mutation mutation = new Mutation(NAME, UTF8Type.instance.decompose(keyspace));
 
         // delete all previous values with a single range tombstone.
-        mutation.deleteRange(SIZE_ESTIMATES_CF,
-                             estimatesTable.comparator.make(table).start(),
-                             estimatesTable.comparator.make(table).end(),
+        mutation.deleteRange(SIZE_ESTIMATES,
+                             SizeEstimates.comparator.make(table).start(),
+                             SizeEstimates.comparator.make(table).end(),
                              timestamp - 1);
 
         // add a CQL row for each primary token range.
-        ColumnFamily cells = mutation.addOrGet(estimatesTable);
+        ColumnFamily cells = mutation.addOrGet(SizeEstimates);
         for (Map.Entry<Range<Token>, Pair<Long, Long>> entry : estimates.entrySet())
         {
             Range<Token> range = entry.getKey();
             Pair<Long, Long> values = entry.getValue();
-            Composite prefix = estimatesTable.comparator.make(table, range.left.toString(), range.right.toString());
+            Composite prefix = SizeEstimates.comparator.make(table, range.left.toString(), range.right.toString());
             CFRowAdder adder = new CFRowAdder(cells, prefix, timestamp);
             adder.add("partitions_count", values.left)
                  .add("mean_partition_size", values.right);
@@ -965,9 +950,7 @@
      */
     public static void clearSizeEstimates(String keyspace, String table)
     {
-        String cql = String.format("DELETE FROM %s.%s WHERE keyspace_name = ? AND table_name = ?",
-                                   Keyspace.SYSTEM_KS,
-                                   SIZE_ESTIMATES_CF);
+        String cql = String.format("DELETE FROM %s.%s WHERE keyspace_name = ? AND table_name = ?", NAME, SIZE_ESTIMATES);
         executeInternal(cql, keyspace, table);
     }
 }