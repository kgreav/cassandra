/*
 * Licensed to the Apache Software Foundation (ASF) under one
 * or more contributor license agreements.  See the NOTICE file
 * distributed with this work for additional information
 * regarding copyright ownership.  The ASF licenses this file
 * to you under the Apache License, Version 2.0 (the
 * "License"); you may not use this file except in compliance
 * with the License.  You may obtain a copy of the License at
 *
 *     http://www.apache.org/licenses/LICENSE-2.0
 *
 * Unless required by applicable law or agreed to in writing, software
 * distributed under the License is distributed on an "AS IS" BASIS,
 * WITHOUT WARRANTIES OR CONDITIONS OF ANY KIND, either express or implied.
 * See the License for the specific language governing permissions and
 * limitations under the License.
 */
package org.apache.cassandra.db;

import java.nio.ByteBuffer;
import java.util.ArrayList;
import java.util.List;
import java.util.NavigableSet;

import org.apache.cassandra.config.ColumnDefinition;
import org.apache.cassandra.utils.ByteBufferUtil;
import org.apache.cassandra.utils.btree.BTreeSet;

/**
 * Builder that allow to build multiple Clustering/Slice.Bound at the same time.
 */
public abstract class MultiCBuilder
{
    /**
     * The table comparator.
     */
    protected final ClusteringComparator comparator;

    /**
     * The number of clustering elements that have been added.
     */
    protected int size;

    /**
     * <code>true</code> if the clusterings have been build, <code>false</code> otherwise.
     */
    protected boolean built;

    /**
     * <code>true</code> if the clusterings contains some <code>null</code> elements.
     */
    protected boolean containsNull;

    /**
     * <code>true</code> if the composites contains some <code>unset</code> elements.
     */
    protected boolean containsUnset;

    /**
     * <code>true</code> if some empty collection have been added.
     */
    protected boolean hasMissingElements;

    protected MultiCBuilder(ClusteringComparator comparator)
    {
        this.comparator = comparator;
    }

    /**
     * Creates a new empty {@code MultiCBuilder}.
     */
    public static MultiCBuilder create(ClusteringComparator comparator, boolean forMultipleValues)
    {
        return forMultipleValues
             ? new MultiClusteringBuilder(comparator)
             : new OneClusteringBuilder(comparator);
    }

    /**
     * Adds the specified element to all the clusterings.
     * <p>
     * If this builder contains 2 clustering: A-B and A-C a call to this method to add D will result in the clusterings:
     * A-B-D and A-C-D.
     * </p>
     *
     * @param value the value of the next element
     * @return this <code>MulitCBuilder</code>
     */
    public abstract MultiCBuilder addElementToAll(ByteBuffer value);

    /**
     * Adds individually each of the specified elements to the end of all of the existing clusterings.
     * <p>
     * If this builder contains 2 clusterings: A-B and A-C a call to this method to add D and E will result in the 4
     * clusterings: A-B-D, A-B-E, A-C-D and A-C-E.
     * </p>
     *
     * @param values the elements to add
     * @return this <code>CompositeBuilder</code>
     */
    public abstract MultiCBuilder addEachElementToAll(List<ByteBuffer> values);

    /**
     * Adds individually each of the specified list of elements to the end of all of the existing composites.
     * <p>
     * If this builder contains 2 composites: A-B and A-C a call to this method to add [[D, E], [F, G]] will result in the 4
     * composites: A-B-D-E, A-B-F-G, A-C-D-E and A-C-F-G.
     * </p>
     *
     * @param values the elements to add
     * @return this <code>CompositeBuilder</code>
     */
    public abstract MultiCBuilder addAllElementsToAll(List<List<ByteBuffer>> values);

<<<<<<< HEAD
    protected void checkUpdateable()
    {
        if (!hasRemaining() || built)
            throw new IllegalStateException("this builder cannot be updated anymore");
=======
                for (int j = 0, n = values.size(); j < n; j++)
                {
                    List<ByteBuffer> newComposite = new ArrayList<>(oldComposite);
                    elementsList.add(newComposite);

                    List<ByteBuffer> value = values.get(j);

                    if (value.contains(null))
                        containsNull = true;
                    if (value.contains(ByteBufferUtil.UNSET_BYTE_BUFFER))
                        containsUnset = true;

                    newComposite.addAll(value);
                }
            }
            size += values.get(0).size();
        }
        return this;
>>>>>>> 1aa97e30
    }

    /**
     * Returns the number of elements that can be added to the clusterings.
     *
     * @return the number of elements that can be added to the clusterings.
     */
    public int remainingCount()
    {
        return comparator.size() - size;
    }

    /**
     * Checks if the clusterings contains null elements.
     *
     * @return <code>true</code> if the clusterings contains <code>null</code> elements, <code>false</code> otherwise.
     */
    public boolean containsNull()
    {
        return containsNull;
    }

    /**
     * Checks if the clusterings contains unset elements.
     *
     * @return <code>true</code> if the clusterings contains <code>unset</code> elements, <code>false</code> otherwise.
     */
    public boolean containsUnset()
    {
        return containsUnset;
    }

    /**
     * Checks if some empty list of values have been added
     * @return <code>true</code> if the clusterings have some missing elements, <code>false</code> otherwise.
     */
    public boolean hasMissingElements()
    {
        return hasMissingElements;
    }

    /**
     * Builds the <code>clusterings</code>.
     *
     * @return the clusterings
     */
    public abstract NavigableSet<Clustering> build();

    /**
     * Builds the <code>clusterings</code> with the specified EOC.
     *
     * @return the clusterings
     */
    public abstract NavigableSet<Slice.Bound> buildBound(boolean isStart, boolean isInclusive);

    /**
     * Checks if some elements can still be added to the clusterings.
     *
     * @return <code>true</code> if it is possible to add more elements to the clusterings, <code>false</code> otherwise.
     */
    public boolean hasRemaining()
    {
        return remainingCount() > 0;
    }

    /**
     * Specialization of MultiCBuilder when we know only one clustering/bound is created.
     */
    private static class OneClusteringBuilder extends MultiCBuilder
    {
        /**
         * The elements of the clusterings
         */
        private final ByteBuffer[] elements;

        public OneClusteringBuilder(ClusteringComparator comparator)
        {
            super(comparator);
            this.elements = new ByteBuffer[comparator.size()];
        }

        public MultiCBuilder addElementToAll(ByteBuffer value)
        {
            checkUpdateable();

            if (value == null)
                containsNull = true;
            if (value == ByteBufferUtil.UNSET_BYTE_BUFFER)
                containsUnset = true;

            elements[size++] = value;
            return this;
        }

        public MultiCBuilder addEachElementToAll(List<ByteBuffer> values)
        {
            if (values.isEmpty())
            {
                hasMissingElements = true;
                return this;
            }

            assert values.size() == 1;

            return addElementToAll(values.get(0));
        }

<<<<<<< HEAD
        public MultiCBuilder addAllElementsToAll(List<List<ByteBuffer>> values)
        {
            if (values.isEmpty())
            {
                hasMissingElements = true;
                return this;
            }
=======
    /**
     * Builds the <code>Slice.Bound</code>s for slice restrictions.
     *
     * @param isStart specify if the bound is a start one
     * @param isInclusive specify if the bound is inclusive or not
     * @param isOtherBoundInclusive specify if the other bound is inclusive or not
     * @param columnDefs the columns of the slice restriction
     * @return the <code>Slice.Bound</code>s
     */
    public NavigableSet<Slice.Bound> buildBoundForSlice(boolean isStart,
                                                        boolean isInclusive,
                                                        boolean isOtherBoundInclusive,
                                                        List<ColumnDefinition> columnDefs)
    {
        built = true;

        if (hasMissingElements)
            return BTreeSet.empty(comparator);

        CBuilder builder = CBuilder.create(comparator);

        if (elementsList.isEmpty())
            return BTreeSet.of(comparator, builder.buildBound(isStart, isInclusive));

        // Use a TreeSet to sort and eliminate duplicates
        BTreeSet.Builder<Slice.Bound> set = BTreeSet.builder(comparator);

        // The first column of the slice might not be the first clustering column (e.g. clustering_0 = ? AND (clustering_1, clustering_2) >= (?, ?)
        int offset = columnDefs.get(0).position();

        for (int i = 0, m = elementsList.size(); i < m; i++)
        {
            List<ByteBuffer> elements = elementsList.get(i);

            // Handle the no bound case
            if (elements.size() == offset)
            {
                set.add(builder.buildBoundWith(elements, isStart, true));
                continue;
            }

            // In the case of mixed order columns, we will have some extra slices where the columns change directions.
            // For example: if we have clustering_0 DESC and clustering_1 ASC a slice like (clustering_0, clustering_1) > (1, 2)
            // will produce 2 slices: [BOTTOM, 1) and (1.2, 1]
            // So, the END bound will return 2 bounds with the same values 1
            ColumnDefinition lastColumn = columnDefs.get(columnDefs.size() - 1);
            if (elements.size() <= lastColumn.position() && i < m - 1 && elements.equals(elementsList.get(i + 1)))
            {
                set.add(builder.buildBoundWith(elements, isStart, false));
                set.add(builder.buildBoundWith(elementsList.get(i++), isStart, true));
                continue;
            }

            // Handle the normal bounds
            ColumnDefinition column = columnDefs.get(elements.size() - 1 - offset);
            set.add(builder.buildBoundWith(elements, isStart, column.isReversedType() ? isOtherBoundInclusive : isInclusive));
        }
        return set.build();
    }

    public NavigableSet<Slice.Bound> buildBound(boolean isStart, boolean isInclusive)
    {
        built = true;
>>>>>>> 1aa97e30

            assert values.size() == 1;
            return addEachElementToAll(values.get(0));
        }

        public NavigableSet<Clustering> build()
        {
            built = true;

            if (hasMissingElements)
                return BTreeSet.empty(comparator);

            return BTreeSet.of(comparator, size == 0 ? Clustering.EMPTY : Clustering.make(elements));
        }

        public NavigableSet<Slice.Bound> buildBound(boolean isStart, boolean isInclusive)
        {
            built = true;

            if (hasMissingElements)
                return BTreeSet.empty(comparator);

            if (size == 0)
                return BTreeSet.of(comparator, isStart ? Slice.Bound.BOTTOM : Slice.Bound.TOP);

            ByteBuffer[] newValues = size == elements.length
                                   ? elements
                                   : Arrays.copyOf(elements, size);

            return BTreeSet.of(comparator, Slice.Bound.create(Slice.Bound.boundKind(isStart, isInclusive), newValues));
        }
    }

    /**
     * MultiCBuilder implementation actually supporting the creation of multiple clustering/bound.
     */
    private static class MultiClusteringBuilder extends MultiCBuilder
    {
        /**
         * The elements of the clusterings
         */
        private final List<List<ByteBuffer>> elementsList = new ArrayList<>();

        public MultiClusteringBuilder(ClusteringComparator comparator)
        {
            super(comparator);
        }

        public MultiCBuilder addElementToAll(ByteBuffer value)
        {
            checkUpdateable();

            if (elementsList.isEmpty())
                elementsList.add(new ArrayList<ByteBuffer>());

            if (value == null)
                containsNull = true;
            else if (value == ByteBufferUtil.UNSET_BYTE_BUFFER)
                containsUnset = true;

            for (int i = 0, m = elementsList.size(); i < m; i++)
                elementsList.get(i).add(value);

            size++;
            return this;
        }

        public MultiCBuilder addEachElementToAll(List<ByteBuffer> values)
        {
            checkUpdateable();

            if (elementsList.isEmpty())
                elementsList.add(new ArrayList<ByteBuffer>());

            if (values.isEmpty())
            {
                hasMissingElements = true;
            }
            else
            {
                for (int i = 0, m = elementsList.size(); i < m; i++)
                {
                    List<ByteBuffer> oldComposite = elementsList.remove(0);

                    for (int j = 0, n = values.size(); j < n; j++)
                    {
                        List<ByteBuffer> newComposite = new ArrayList<>(oldComposite);
                        elementsList.add(newComposite);

                        ByteBuffer value = values.get(j);

                        if (value == null)
                            containsNull = true;
                        if (value == ByteBufferUtil.UNSET_BYTE_BUFFER)
                            containsUnset = true;

                        newComposite.add(values.get(j));
                    }
                }
            }
            size++;
            return this;
        }

        public MultiCBuilder addAllElementsToAll(List<List<ByteBuffer>> values)
        {
            checkUpdateable();

            if (elementsList.isEmpty())
                elementsList.add(new ArrayList<ByteBuffer>());

            if (values.isEmpty())
            {
                hasMissingElements = true;
            }
            else
            {
                for (int i = 0, m = elementsList.size(); i < m; i++)
                {
                    List<ByteBuffer> oldComposite = elementsList.remove(0);

                    for (int j = 0, n = values.size(); j < n; j++)
                    {
                        List<ByteBuffer> newComposite = new ArrayList<>(oldComposite);
                        elementsList.add(newComposite);

                        List<ByteBuffer> value = values.get(j);

                        if (value.isEmpty())
                            hasMissingElements = true;

                        if (value.contains(null))
                            containsNull = true;
                        if (value.contains(ByteBufferUtil.UNSET_BYTE_BUFFER))
                            containsUnset = true;

                        newComposite.addAll(value);
                    }
                }
                size += values.get(0).size();
            }
            return this;
        }

        public NavigableSet<Clustering> build()
        {
            built = true;

            if (hasMissingElements)
                return BTreeSet.empty(comparator);

            CBuilder builder = CBuilder.create(comparator);

            if (elementsList.isEmpty())
                return BTreeSet.of(builder.comparator(), builder.build());

            BTreeSet.Builder<Clustering> set = BTreeSet.builder(builder.comparator());
            for (int i = 0, m = elementsList.size(); i < m; i++)
            {
                List<ByteBuffer> elements = elementsList.get(i);
                set.add(builder.buildWith(elements));
            }
            return set.build();
        }

        public NavigableSet<Slice.Bound> buildBound(boolean isStart, boolean isInclusive)
        {
            built = true;

            if (hasMissingElements)
                return BTreeSet.empty(comparator);

            CBuilder builder = CBuilder.create(comparator);

            if (elementsList.isEmpty())
                return BTreeSet.of(comparator, builder.buildBound(isStart, isInclusive));

            // Use a TreeSet to sort and eliminate duplicates
            BTreeSet.Builder<Slice.Bound> set = BTreeSet.builder(comparator);

            for (int i = 0, m = elementsList.size(); i < m; i++)
            {
                List<ByteBuffer> elements = elementsList.get(i);
                set.add(builder.buildBoundWith(elements, isStart, isInclusive));
            }
            return set.build();
        }
    }
}<|MERGE_RESOLUTION|>--- conflicted
+++ resolved
@@ -19,10 +19,12 @@
 
 import java.nio.ByteBuffer;
 import java.util.ArrayList;
+import java.util.Arrays;
 import java.util.List;
 import java.util.NavigableSet;
 
 import org.apache.cassandra.config.ColumnDefinition;
+import org.apache.cassandra.db.Slice.Bound;
 import org.apache.cassandra.utils.ByteBufferUtil;
 import org.apache.cassandra.utils.btree.BTreeSet;
 
@@ -112,31 +114,10 @@
      */
     public abstract MultiCBuilder addAllElementsToAll(List<List<ByteBuffer>> values);
 
-<<<<<<< HEAD
     protected void checkUpdateable()
     {
         if (!hasRemaining() || built)
             throw new IllegalStateException("this builder cannot be updated anymore");
-=======
-                for (int j = 0, n = values.size(); j < n; j++)
-                {
-                    List<ByteBuffer> newComposite = new ArrayList<>(oldComposite);
-                    elementsList.add(newComposite);
-
-                    List<ByteBuffer> value = values.get(j);
-
-                    if (value.contains(null))
-                        containsNull = true;
-                    if (value.contains(ByteBufferUtil.UNSET_BYTE_BUFFER))
-                        containsUnset = true;
-
-                    newComposite.addAll(value);
-                }
-            }
-            size += values.get(0).size();
-        }
-        return this;
->>>>>>> 1aa97e30
     }
 
     /**
@@ -185,74 +166,6 @@
      */
     public abstract NavigableSet<Clustering> build();
 
-    /**
-     * Builds the <code>clusterings</code> with the specified EOC.
-     *
-     * @return the clusterings
-     */
-    public abstract NavigableSet<Slice.Bound> buildBound(boolean isStart, boolean isInclusive);
-
-    /**
-     * Checks if some elements can still be added to the clusterings.
-     *
-     * @return <code>true</code> if it is possible to add more elements to the clusterings, <code>false</code> otherwise.
-     */
-    public boolean hasRemaining()
-    {
-        return remainingCount() > 0;
-    }
-
-    /**
-     * Specialization of MultiCBuilder when we know only one clustering/bound is created.
-     */
-    private static class OneClusteringBuilder extends MultiCBuilder
-    {
-        /**
-         * The elements of the clusterings
-         */
-        private final ByteBuffer[] elements;
-
-        public OneClusteringBuilder(ClusteringComparator comparator)
-        {
-            super(comparator);
-            this.elements = new ByteBuffer[comparator.size()];
-        }
-
-        public MultiCBuilder addElementToAll(ByteBuffer value)
-        {
-            checkUpdateable();
-
-            if (value == null)
-                containsNull = true;
-            if (value == ByteBufferUtil.UNSET_BYTE_BUFFER)
-                containsUnset = true;
-
-            elements[size++] = value;
-            return this;
-        }
-
-        public MultiCBuilder addEachElementToAll(List<ByteBuffer> values)
-        {
-            if (values.isEmpty())
-            {
-                hasMissingElements = true;
-                return this;
-            }
-
-            assert values.size() == 1;
-
-            return addElementToAll(values.get(0));
-        }
-
-<<<<<<< HEAD
-        public MultiCBuilder addAllElementsToAll(List<List<ByteBuffer>> values)
-        {
-            if (values.isEmpty())
-            {
-                hasMissingElements = true;
-                return this;
-            }
-=======
     /**
      * Builds the <code>Slice.Bound</code>s for slice restrictions.
      *
@@ -262,61 +175,79 @@
      * @param columnDefs the columns of the slice restriction
      * @return the <code>Slice.Bound</code>s
      */
-    public NavigableSet<Slice.Bound> buildBoundForSlice(boolean isStart,
-                                                        boolean isInclusive,
-                                                        boolean isOtherBoundInclusive,
-                                                        List<ColumnDefinition> columnDefs)
-    {
-        built = true;
-
-        if (hasMissingElements)
-            return BTreeSet.empty(comparator);
-
-        CBuilder builder = CBuilder.create(comparator);
-
-        if (elementsList.isEmpty())
-            return BTreeSet.of(comparator, builder.buildBound(isStart, isInclusive));
-
-        // Use a TreeSet to sort and eliminate duplicates
-        BTreeSet.Builder<Slice.Bound> set = BTreeSet.builder(comparator);
-
-        // The first column of the slice might not be the first clustering column (e.g. clustering_0 = ? AND (clustering_1, clustering_2) >= (?, ?)
-        int offset = columnDefs.get(0).position();
-
-        for (int i = 0, m = elementsList.size(); i < m; i++)
-        {
-            List<ByteBuffer> elements = elementsList.get(i);
-
-            // Handle the no bound case
-            if (elements.size() == offset)
-            {
-                set.add(builder.buildBoundWith(elements, isStart, true));
-                continue;
-            }
-
-            // In the case of mixed order columns, we will have some extra slices where the columns change directions.
-            // For example: if we have clustering_0 DESC and clustering_1 ASC a slice like (clustering_0, clustering_1) > (1, 2)
-            // will produce 2 slices: [BOTTOM, 1) and (1.2, 1]
-            // So, the END bound will return 2 bounds with the same values 1
-            ColumnDefinition lastColumn = columnDefs.get(columnDefs.size() - 1);
-            if (elements.size() <= lastColumn.position() && i < m - 1 && elements.equals(elementsList.get(i + 1)))
-            {
-                set.add(builder.buildBoundWith(elements, isStart, false));
-                set.add(builder.buildBoundWith(elementsList.get(i++), isStart, true));
-                continue;
-            }
-
-            // Handle the normal bounds
-            ColumnDefinition column = columnDefs.get(elements.size() - 1 - offset);
-            set.add(builder.buildBoundWith(elements, isStart, column.isReversedType() ? isOtherBoundInclusive : isInclusive));
-        }
-        return set.build();
-    }
-
-    public NavigableSet<Slice.Bound> buildBound(boolean isStart, boolean isInclusive)
-    {
-        built = true;
->>>>>>> 1aa97e30
+    public abstract NavigableSet<Slice.Bound> buildBoundForSlice(boolean isStart,
+                                                                 boolean isInclusive,
+                                                                 boolean isOtherBoundInclusive,
+                                                                 List<ColumnDefinition> columnDefs);
+
+    /**
+     * Builds the <code>Slice.Bound</code>s
+     *
+     * @param isStart specify if the bound is a start one
+     * @param isInclusive specify if the bound is inclusive or not
+     * @return the <code>Slice.Bound</code>s
+     */
+    public abstract NavigableSet<Slice.Bound> buildBound(boolean isStart, boolean isInclusive);
+
+    /**
+     * Checks if some elements can still be added to the clusterings.
+     *
+     * @return <code>true</code> if it is possible to add more elements to the clusterings, <code>false</code> otherwise.
+     */
+    public boolean hasRemaining()
+    {
+        return remainingCount() > 0;
+    }
+
+    /**
+     * Specialization of MultiCBuilder when we know only one clustering/bound is created.
+     */
+    private static class OneClusteringBuilder extends MultiCBuilder
+    {
+        /**
+         * The elements of the clusterings
+         */
+        private final ByteBuffer[] elements;
+
+        public OneClusteringBuilder(ClusteringComparator comparator)
+        {
+            super(comparator);
+            this.elements = new ByteBuffer[comparator.size()];
+        }
+
+        public MultiCBuilder addElementToAll(ByteBuffer value)
+        {
+            checkUpdateable();
+
+            if (value == null)
+                containsNull = true;
+            if (value == ByteBufferUtil.UNSET_BYTE_BUFFER)
+                containsUnset = true;
+
+            elements[size++] = value;
+            return this;
+        }
+
+        public MultiCBuilder addEachElementToAll(List<ByteBuffer> values)
+        {
+            if (values.isEmpty())
+            {
+                hasMissingElements = true;
+                return this;
+            }
+
+            assert values.size() == 1;
+
+            return addElementToAll(values.get(0));
+        }
+
+        public MultiCBuilder addAllElementsToAll(List<List<ByteBuffer>> values)
+        {
+            if (values.isEmpty())
+            {
+                hasMissingElements = true;
+                return this;
+            }
 
             assert values.size() == 1;
             return addEachElementToAll(values.get(0));
@@ -330,6 +261,15 @@
                 return BTreeSet.empty(comparator);
 
             return BTreeSet.of(comparator, size == 0 ? Clustering.EMPTY : Clustering.make(elements));
+        }
+
+        @Override
+        public NavigableSet<Bound> buildBoundForSlice(boolean isStart,
+                                                      boolean isInclusive,
+                                                      boolean isOtherBoundInclusive,
+                                                      List<ColumnDefinition> columnDefs)
+        {
+            return buildBound(isStart, columnDefs.get(0).isReversedType() ? isOtherBoundInclusive : isInclusive);
         }
 
         public NavigableSet<Slice.Bound> buildBound(boolean isStart, boolean isInclusive)
@@ -445,9 +385,6 @@
 
                         List<ByteBuffer> value = values.get(j);
 
-                        if (value.isEmpty())
-                            hasMissingElements = true;
-
                         if (value.contains(null))
                             containsNull = true;
                         if (value.contains(ByteBufferUtil.UNSET_BYTE_BUFFER))
@@ -482,7 +419,10 @@
             return set.build();
         }
 
-        public NavigableSet<Slice.Bound> buildBound(boolean isStart, boolean isInclusive)
+        public NavigableSet<Slice.Bound> buildBoundForSlice(boolean isStart,
+                                                            boolean isInclusive,
+                                                            boolean isOtherBoundInclusive,
+                                                            List<ColumnDefinition> columnDefs)
         {
             built = true;
 
@@ -497,6 +437,54 @@
             // Use a TreeSet to sort and eliminate duplicates
             BTreeSet.Builder<Slice.Bound> set = BTreeSet.builder(comparator);
 
+            // The first column of the slice might not be the first clustering column (e.g. clustering_0 = ? AND (clustering_1, clustering_2) >= (?, ?)
+            int offset = columnDefs.get(0).position();
+
+            for (int i = 0, m = elementsList.size(); i < m; i++)
+            {
+                List<ByteBuffer> elements = elementsList.get(i);
+
+                // Handle the no bound case
+                if (elements.size() == offset)
+                {
+                    set.add(builder.buildBoundWith(elements, isStart, true));
+                    continue;
+                }
+
+                // In the case of mixed order columns, we will have some extra slices where the columns change directions.
+                // For example: if we have clustering_0 DESC and clustering_1 ASC a slice like (clustering_0, clustering_1) > (1, 2)
+                // will produce 2 slices: [BOTTOM, 1) and (1.2, 1]
+                // So, the END bound will return 2 bounds with the same values 1
+                ColumnDefinition lastColumn = columnDefs.get(columnDefs.size() - 1);
+                if (elements.size() <= lastColumn.position() && i < m - 1 && elements.equals(elementsList.get(i + 1)))
+                {
+                    set.add(builder.buildBoundWith(elements, isStart, false));
+                    set.add(builder.buildBoundWith(elementsList.get(i++), isStart, true));
+                    continue;
+                }
+
+                // Handle the normal bounds
+                ColumnDefinition column = columnDefs.get(elements.size() - 1 - offset);
+                set.add(builder.buildBoundWith(elements, isStart, column.isReversedType() ? isOtherBoundInclusive : isInclusive));
+            }
+            return set.build();
+        }
+
+        public NavigableSet<Slice.Bound> buildBound(boolean isStart, boolean isInclusive)
+        {
+            built = true;
+
+            if (hasMissingElements)
+                return BTreeSet.empty(comparator);
+
+            CBuilder builder = CBuilder.create(comparator);
+
+            if (elementsList.isEmpty())
+                return BTreeSet.of(comparator, builder.buildBound(isStart, isInclusive));
+
+            // Use a TreeSet to sort and eliminate duplicates
+            BTreeSet.Builder<Slice.Bound> set = BTreeSet.builder(comparator);
+
             for (int i = 0, m = elementsList.size(); i < m; i++)
             {
                 List<ByteBuffer> elements = elementsList.get(i);
