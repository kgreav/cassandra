--- conflicted
+++ resolved
@@ -30,13 +30,8 @@
 import org.slf4j.LoggerFactory;
 
 import org.apache.cassandra.config.*;
-<<<<<<< HEAD
 import org.apache.cassandra.cql3.statements.CreateTableStatement;
 import org.apache.cassandra.schema.ColumnMetadata.ClusteringOrder;
-=======
-import org.apache.cassandra.config.CFMetaData.DroppedColumn;
-import org.apache.cassandra.config.ColumnDefinition.ClusteringOrder;
->>>>>>> 2fd33ba9
 import org.apache.cassandra.cql3.*;
 import org.apache.cassandra.cql3.functions.*;
 import org.apache.cassandra.cql3.statements.SelectStatement;
@@ -650,15 +645,11 @@
         for (ColumnMetadata column : table.columns())
             dropColumnFromSchemaMutation(table, column, builder);
 
-<<<<<<< HEAD
         for (TriggerMetadata trigger : table.triggers)
-=======
-        for (CFMetaData.DroppedColumn column : table.getDroppedColumns().values())
-            dropDroppedColumnFromSchemaMutation(table, column, timestamp, builder);
-
-        for (TriggerMetadata trigger : table.getTriggers())
->>>>>>> 2fd33ba9
             dropTriggerFromSchemaMutation(table, trigger, builder);
+
+        for (DroppedColumn column : table.droppedColumns.values())
+            dropDroppedColumnFromSchemaMutation(table, column, builder);
 
         for (IndexMetadata index : table.indexes)
             dropIndexFromSchemaMutation(table, index, builder);
@@ -696,16 +687,12 @@
                .add("kind", column.column.kind.toString().toLowerCase());
     }
 
-<<<<<<< HEAD
+    private static void dropDroppedColumnFromSchemaMutation(TableMetadata table, DroppedColumn column, Mutation.SimpleBuilder builder)
+    {
+        builder.update(DroppedColumns).row(table.name, column.column.name.toString()).delete();
+    }
+
     private static void addTriggerToSchemaMutation(TableMetadata table, TriggerMetadata trigger, Mutation.SimpleBuilder builder)
-=======
-    private static void dropDroppedColumnFromSchemaMutation(CFMetaData table, DroppedColumn column, long timestamp, Mutation.SimpleBuilder builder)
-    {
-        builder.update(DroppedColumns).row(table.cfName, column.name).delete();
-    }
-
-    private static void addTriggerToSchemaMutation(CFMetaData table, TriggerMetadata trigger, Mutation.SimpleBuilder builder)
->>>>>>> 2fd33ba9
     {
         builder.update(Triggers)
                .row(table.name, trigger.name)
