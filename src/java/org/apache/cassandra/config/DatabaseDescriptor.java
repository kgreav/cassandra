--- conflicted
+++ resolved
@@ -276,27 +276,24 @@
                 throw new ConfigurationException("Unknown listen_address '" + conf.listen_address + "'");
             }
         }
+        if (conf.listen_address.equals("0.0.0.0"))
+            throw new ConfigurationException("listen_address cannot be 0.0.0.0!");
+
+        try
+        {
+            listenAddress = InetAddress.getByName(conf.listen_address);
+        }
+        catch (UnknownHostException e)
+        {
+            throw new ConfigurationException("Unknown listen_address '" + conf.listen_address + "'");
+        }
 
         /* Gossip Address to broadcast */
         if (conf.broadcast_address != null)
         {
             if (conf.broadcast_address.equals("0.0.0.0"))
             {
-<<<<<<< HEAD
                 throw new ConfigurationException("broadcast_address cannot be 0.0.0.0!");
-=======
-                if (conf.listen_address.equals("0.0.0.0"))
-                    throw new ConfigurationException("listen_address cannot be 0.0.0.0!");
-
-                try
-                {
-                    listenAddress = InetAddress.getByName(conf.listen_address);
-                }
-                catch (UnknownHostException e)
-                {
-                    throw new ConfigurationException("Unknown listen_address '" + conf.listen_address + "'");
-                }
->>>>>>> 25926d09
             }
 
             try
