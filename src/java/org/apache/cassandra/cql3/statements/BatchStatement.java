/*
 * Licensed to the Apache Software Foundation (ASF) under one
 * or more contributor license agreements.  See the NOTICE file
 * distributed with this work for additional information
 * regarding copyright ownership.  The ASF licenses this file
 * to you under the Apache License, Version 2.0 (the
 * "License"); you may not use this file except in compliance
 * with the License.  You may obtain a copy of the License at
 *
 *     http://www.apache.org/licenses/LICENSE-2.0
 *
 * Unless required by applicable law or agreed to in writing, software
 * distributed under the License is distributed on an "AS IS" BASIS,
 * WITHOUT WARRANTIES OR CONDITIONS OF ANY KIND, either express or implied.
 * See the License for the specific language governing permissions and
 * limitations under the License.
 */
package org.apache.cassandra.cql3.statements;

import java.nio.ByteBuffer;
import java.util.*;

import com.google.common.base.Function;
import com.google.common.collect.*;
import org.apache.cassandra.config.DatabaseDescriptor;
<<<<<<< HEAD
import org.apache.cassandra.tracing.Tracing;
import org.github.jamm.MemoryMeter;
=======
>>>>>>> 1bb2dd90
import org.slf4j.Logger;
import org.slf4j.LoggerFactory;

import org.apache.cassandra.config.ColumnDefinition;
import org.apache.cassandra.cql3.*;
import org.apache.cassandra.db.*;
import org.apache.cassandra.db.composites.Composite;
import org.apache.cassandra.exceptions.*;
import org.apache.cassandra.service.ClientState;
import org.apache.cassandra.service.QueryState;
import org.apache.cassandra.service.StorageProxy;
import org.apache.cassandra.transport.messages.ResultMessage;

/**
 * A <code>BATCH</code> statement parsed from a CQL query.
 *
 */
public class BatchStatement implements CQLStatement
{
    public static enum Type
    {
        LOGGED, UNLOGGED, COUNTER
    }

    private final int boundTerms;
    public final Type type;
    private final List<ModificationStatement> statements;
    private final Attributes attrs;
    private final boolean hasConditions;
    private static final Logger logger = LoggerFactory.getLogger(BatchStatement.class);

    /**
     * Creates a new BatchStatement from a list of statements and a
     * Thrift consistency level.
     *
     * @param type type of the batch
     * @param statements a list of UpdateStatements
     * @param attrs additional attributes for statement (CL, timestamp, timeToLive)
     */
    public BatchStatement(int boundTerms, Type type, List<ModificationStatement> statements, Attributes attrs)
    {
        boolean hasConditions = false;
        for (ModificationStatement statement : statements)
            hasConditions |= statement.hasConditions();

        this.boundTerms = boundTerms;
        this.type = type;
        this.statements = statements;
        this.attrs = attrs;
        this.hasConditions = hasConditions;
    }

<<<<<<< HEAD
    public boolean usesFunction(String ksName, String functionName)
    {
        if (attrs.usesFunction(ksName, functionName))
            return true;
        for (ModificationStatement statement : statements)
            if (statement.usesFunction(ksName, functionName))
                return true;
        return false;
    }

    public long measureForPreparedCache(MemoryMeter meter)
    {
        long size = meter.measure(this)
                  + meter.measureDeep(type)
                  + meter.measure(statements)
                  + meter.measureDeep(attrs);
        for (ModificationStatement stmt : statements)
            size += stmt.measureForPreparedCache(meter);
        return size;
    }

=======
>>>>>>> 1bb2dd90
    public int getBoundTerms()
    {
        return boundTerms;
    }

    public void checkAccess(ClientState state) throws InvalidRequestException, UnauthorizedException
    {
        for (ModificationStatement statement : statements)
            statement.checkAccess(state);
    }

    // Validates a prepared batch statement without validating its nested statements.
    public void validate() throws InvalidRequestException
    {
        if (attrs.isTimeToLiveSet())
            throw new InvalidRequestException("Global TTL on the BATCH statement is not supported.");

        boolean timestampSet = attrs.isTimestampSet();
        if (timestampSet)
        {
            if (hasConditions)
                throw new InvalidRequestException("Cannot provide custom timestamp for conditional BATCH");
            if (type == Type.COUNTER)
                throw new InvalidRequestException("Cannot provide custom timestamp for counter BATCH");
        }

        boolean hasCounters = false;
        boolean hasNonCounters = false;

        for (ModificationStatement statement : statements)
        {
            if (timestampSet && statement.isCounter())
                throw new InvalidRequestException("Cannot provide custom timestamp for a BATCH containing counters");

            if (timestampSet && statement.isTimestampSet())
                throw new InvalidRequestException("Timestamp must be set either on BATCH or individual statements");

            if (type == Type.COUNTER && !statement.isCounter())
                throw new InvalidRequestException("Cannot include non-counter statement in a counter batch");

            if (type == Type.LOGGED && statement.isCounter())
                throw new InvalidRequestException("Cannot include a counter statement in a logged batch");

            if (statement.isCounter())
                hasCounters = true;
            else
                hasNonCounters = true;
        }

        if (hasCounters && hasNonCounters)
            throw new InvalidRequestException("Counter and non-counter mutations cannot exist in the same batch");

        if (hasConditions)
        {
            String ksName = null;
            String cfName = null;
            for (ModificationStatement stmt : statements)
            {
                if (ksName != null && (!stmt.keyspace().equals(ksName) || !stmt.columnFamily().equals(cfName)))
                    throw new InvalidRequestException("Batch with conditions cannot span multiple tables");
                ksName = stmt.keyspace();
                cfName = stmt.columnFamily();
            }
        }
    }

    // The batch itself will be validated in either Parsed#prepare() - for regular CQL3 batches,
    //   or in QueryProcessor.processBatch() - for native protocol batches.
    public void validate(ClientState state) throws InvalidRequestException
    {
        for (ModificationStatement statement : statements)
            statement.validate(state);
    }

    public List<ModificationStatement> getStatements()
    {
        return statements;
    }

    private Collection<? extends IMutation> getMutations(BatchQueryOptions options, boolean local, long now)
    throws RequestExecutionException, RequestValidationException
    {
        Map<String, Map<ByteBuffer, IMutation>> mutations = new HashMap<>();
        for (int i = 0; i < statements.size(); i++)
        {
            ModificationStatement statement = statements.get(i);
            QueryOptions statementOptions = options.forStatement(i);
            long timestamp = attrs.getTimestamp(now, statementOptions);
            addStatementMutations(statement, statementOptions, local, timestamp, mutations);
        }
        return unzipMutations(mutations);
    }

    private Collection<? extends IMutation> unzipMutations(Map<String, Map<ByteBuffer, IMutation>> mutations)
    {
        // The case where all statement where on the same keyspace is pretty common
        if (mutations.size() == 1)
            return mutations.values().iterator().next().values();

        List<IMutation> ms = new ArrayList<>();
        for (Map<ByteBuffer, IMutation> ksMap : mutations.values())
            ms.addAll(ksMap.values());
        return ms;
    }

    private void addStatementMutations(ModificationStatement statement,
                                       QueryOptions options,
                                       boolean local,
                                       long now,
                                       Map<String, Map<ByteBuffer, IMutation>> mutations)
    throws RequestExecutionException, RequestValidationException
    {
        String ksName = statement.keyspace();
        Map<ByteBuffer, IMutation> ksMap = mutations.get(ksName);
        if (ksMap == null)
        {
            ksMap = new HashMap<>();
            mutations.put(ksName, ksMap);
        }

        // The following does the same than statement.getMutations(), but we inline it here because
        // we don't want to recreate mutations every time as this is particularly inefficient when applying
        // multiple batch to the same partition (see #6737).
        List<ByteBuffer> keys = statement.buildPartitionKeyNames(options);
        Composite clusteringPrefix = statement.createClusteringPrefix(options);
        UpdateParameters params = statement.makeUpdateParameters(keys, clusteringPrefix, options, local, now);

        for (ByteBuffer key : keys)
        {
            IMutation mutation = ksMap.get(key);
            Mutation mut;
            if (mutation == null)
            {
                mut = new Mutation(ksName, key);
                mutation = statement.cfm.isCounter() ? new CounterMutation(mut, options.getConsistency()) : mut;
                ksMap.put(key, mutation);
            }
            else
            {
                mut = statement.cfm.isCounter() ? ((CounterMutation)mutation).getMutation() : (Mutation)mutation;
            }

            statement.addUpdateForKey(mut.addOrGet(statement.cfm), key, clusteringPrefix, params);
        }
    }

    /**
     * Checks batch size to ensure threshold is met. If not, a warning is logged.
     * @param cfs ColumnFamilies that will store the batch's mutations.
     */
    public static void verifyBatchSize(Iterable<ColumnFamily> cfs) throws InvalidRequestException
    {
        long size = 0;
        long warnThreshold = DatabaseDescriptor.getBatchSizeWarnThreshold();
        long failThreshold = DatabaseDescriptor.getBatchSizeFailThreshold();

        for (ColumnFamily cf : cfs)
            size += cf.dataSize();

        if (size > warnThreshold)
        {
            Set<String> ksCfPairs = new HashSet<>();
            for (ColumnFamily cf : cfs)
                ksCfPairs.add(cf.metadata().ksName + "." + cf.metadata().cfName);

            String format = "Batch of prepared statements for {} is of size {}, exceeding specified threshold of {} by {}.{}";
            if (size > failThreshold)
            {
                Tracing.trace(format, new Object[] {ksCfPairs, size, failThreshold, size - failThreshold, " (see batch_size_fail_threshold_in_kb)"});
                logger.error(format, ksCfPairs, size, failThreshold, size - failThreshold, " (see batch_size_fail_threshold_in_kb)");
                throw new InvalidRequestException(String.format("Batch too large"));
            }
            else if (logger.isWarnEnabled())
            {
                logger.warn(format, ksCfPairs, size, warnThreshold, size - warnThreshold, "");
            }
        }
    }

    public ResultMessage execute(QueryState queryState, QueryOptions options) throws RequestExecutionException, RequestValidationException
    {
        return execute(queryState, BatchQueryOptions.withoutPerStatementVariables(options));
    }

    public ResultMessage execute(QueryState queryState, BatchQueryOptions options) throws RequestExecutionException, RequestValidationException
    {
        return execute(queryState, options, false, options.getTimestamp(queryState));
    }

    private ResultMessage execute(QueryState queryState, BatchQueryOptions options, boolean local, long now)
    throws RequestExecutionException, RequestValidationException
    {
        if (options.getConsistency() == null)
            throw new InvalidRequestException("Invalid empty consistency level");
        if (options.getSerialConsistency() == null)
            throw new InvalidRequestException("Invalid empty serial consistency level");

        if (hasConditions)
            return executeWithConditions(options, queryState);

        executeWithoutConditions(getMutations(options, local, now), options.getConsistency());
        return new ResultMessage.Void();
    }

    private void executeWithoutConditions(Collection<? extends IMutation> mutations, ConsistencyLevel cl) throws RequestExecutionException, RequestValidationException
    {
        // Extract each collection of cfs from it's IMutation and then lazily concatenate all of them into a single Iterable.
        Iterable<ColumnFamily> cfs = Iterables.concat(Iterables.transform(mutations, new Function<IMutation, Collection<ColumnFamily>>()
        {
            public Collection<ColumnFamily> apply(IMutation im)
            {
                return im.getColumnFamilies();
            }
        }));
        verifyBatchSize(cfs);

        boolean mutateAtomic = (type == Type.LOGGED && mutations.size() > 1);
        StorageProxy.mutateWithTriggers(mutations, cl, mutateAtomic);
    }

    private ResultMessage executeWithConditions(BatchQueryOptions options, QueryState state)
    throws RequestExecutionException, RequestValidationException
    {
        long now = state.getTimestamp();
        ByteBuffer key = null;
        String ksName = null;
        String cfName = null;
        CQL3CasRequest casRequest = null;
        Set<ColumnDefinition> columnsWithConditions = new LinkedHashSet<>();

        for (int i = 0; i < statements.size(); i++)
        {
            ModificationStatement statement = statements.get(i);
            QueryOptions statementOptions = options.forStatement(i);
            long timestamp = attrs.getTimestamp(now, statementOptions);
            List<ByteBuffer> pks = statement.buildPartitionKeyNames(statementOptions);
            if (pks.size() > 1)
                throw new IllegalArgumentException("Batch with conditions cannot span multiple partitions (you cannot use IN on the partition key)");
            if (key == null)
            {
                key = pks.get(0);
                ksName = statement.cfm.ksName;
                cfName = statement.cfm.cfName;
                casRequest = new CQL3CasRequest(statement.cfm, key, true);
            }
            else if (!key.equals(pks.get(0)))
            {
                throw new InvalidRequestException("Batch with conditions cannot span multiple partitions");
            }

            Composite clusteringPrefix = statement.createClusteringPrefix(statementOptions);
            if (statement.hasConditions())
            {
                statement.addConditions(clusteringPrefix, casRequest, statementOptions);
                // As soon as we have a ifNotExists, we set columnsWithConditions to null so that everything is in the resultSet
                if (statement.hasIfNotExistCondition() || statement.hasIfExistCondition())
                    columnsWithConditions = null;
                else if (columnsWithConditions != null)
                    Iterables.addAll(columnsWithConditions, statement.getColumnsWithConditions());
            }
            casRequest.addRowUpdate(clusteringPrefix, statement, statementOptions, timestamp);
        }

        ColumnFamily result = StorageProxy.cas(ksName, cfName, key, casRequest, options.getSerialConsistency(), options.getConsistency(), state.getClientState());

        return new ResultMessage.Rows(ModificationStatement.buildCasResultSet(ksName, key, cfName, result, columnsWithConditions, true, options.forStatement(0)));
    }

    public ResultMessage executeInternal(QueryState queryState, QueryOptions options) throws RequestValidationException, RequestExecutionException
    {
        assert !hasConditions;
        for (IMutation mutation : getMutations(BatchQueryOptions.withoutPerStatementVariables(options), true, queryState.getTimestamp()))
        {
            // We don't use counters internally.
            assert mutation instanceof Mutation;
            ((Mutation) mutation).apply();
        }
        return null;
    }

    public interface BatchVariables
    {
        public List<ByteBuffer> getVariablesForStatement(int statementInBatch);
    }

    public String toString()
    {
        return String.format("BatchStatement(type=%s, statements=%s)", type, statements);
    }

    public static class Parsed extends CFStatement
    {
        private final Type type;
        private final Attributes.Raw attrs;
        private final List<ModificationStatement.Parsed> parsedStatements;

        public Parsed(Type type, Attributes.Raw attrs, List<ModificationStatement.Parsed> parsedStatements)
        {
            super(null);
            this.type = type;
            this.attrs = attrs;
            this.parsedStatements = parsedStatements;
        }

        @Override
        public void prepareKeyspace(ClientState state) throws InvalidRequestException
        {
            for (ModificationStatement.Parsed statement : parsedStatements)
                statement.prepareKeyspace(state);
        }

        public ParsedStatement.Prepared prepare() throws InvalidRequestException
        {
            VariableSpecifications boundNames = getBoundVariables();

            List<ModificationStatement> statements = new ArrayList<>(parsedStatements.size());
            for (ModificationStatement.Parsed parsed : parsedStatements)
                statements.add(parsed.prepare(boundNames));

            Attributes prepAttrs = attrs.prepare("[batch]", "[batch]");
            prepAttrs.collectMarkerSpecification(boundNames);

            BatchStatement batchStatement = new BatchStatement(boundNames.size(), type, statements, prepAttrs);
            batchStatement.validate();

            return new ParsedStatement.Prepared(batchStatement, boundNames);
        }
    }
}<|MERGE_RESOLUTION|>--- conflicted
+++ resolved
@@ -23,11 +23,9 @@
 import com.google.common.base.Function;
 import com.google.common.collect.*;
 import org.apache.cassandra.config.DatabaseDescriptor;
-<<<<<<< HEAD
+
 import org.apache.cassandra.tracing.Tracing;
-import org.github.jamm.MemoryMeter;
-=======
->>>>>>> 1bb2dd90
+
 import org.slf4j.Logger;
 import org.slf4j.LoggerFactory;
 
@@ -80,7 +78,6 @@
         this.hasConditions = hasConditions;
     }
 
-<<<<<<< HEAD
     public boolean usesFunction(String ksName, String functionName)
     {
         if (attrs.usesFunction(ksName, functionName))
@@ -91,19 +88,6 @@
         return false;
     }
 
-    public long measureForPreparedCache(MemoryMeter meter)
-    {
-        long size = meter.measure(this)
-                  + meter.measureDeep(type)
-                  + meter.measure(statements)
-                  + meter.measureDeep(attrs);
-        for (ModificationStatement stmt : statements)
-            size += stmt.measureForPreparedCache(meter);
-        return size;
-    }
-
-=======
->>>>>>> 1bb2dd90
     public int getBoundTerms()
     {
         return boundTerms;
