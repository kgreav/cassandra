/*
 * Licensed to the Apache Software Foundation (ASF) under one
 * or more contributor license agreements.  See the NOTICE file
 * distributed with this work for additional information
 * regarding copyright ownership.  The ASF licenses this file
 * to you under the Apache License, Version 2.0 (the
 * "License"); you may not use this file except in compliance
 * with the License.  You may obtain a copy of the License at
 *
 *     http://www.apache.org/licenses/LICENSE-2.0
 *
 * Unless required by applicable law or agreed to in writing, software
 * distributed under the License is distributed on an "AS IS" BASIS,
 * WITHOUT WARRANTIES OR CONDITIONS OF ANY KIND, either express or implied.
 * See the License for the specific language governing permissions and
 * limitations under the License.
 */
package org.apache.cassandra.service;

import java.io.File;
import java.io.IOException;
import java.net.InetAddress;
import java.net.UnknownHostException;
import java.util.*;
import java.util.concurrent.*;
import java.util.concurrent.atomic.AtomicBoolean;

import com.google.common.collect.ImmutableMap;
import com.google.common.collect.Multimap;
import com.google.common.collect.Sets;
import com.google.common.util.concurrent.Futures;
import com.google.common.util.concurrent.ListenableFuture;
import com.google.common.util.concurrent.ListeningExecutorService;
import com.google.common.util.concurrent.MoreExecutors;
import org.slf4j.Logger;
import org.slf4j.LoggerFactory;

import org.apache.cassandra.config.DatabaseDescriptor;
import org.apache.cassandra.db.ColumnFamilyStore;
import org.apache.cassandra.db.SystemKeyspace;
import org.apache.cassandra.db.compaction.CompactionManager;
import org.apache.cassandra.dht.Range;
import org.apache.cassandra.dht.Token;
import org.apache.cassandra.gms.ApplicationState;
import org.apache.cassandra.gms.EndpointState;
import org.apache.cassandra.gms.FailureDetector;
import org.apache.cassandra.gms.Gossiper;
import org.apache.cassandra.gms.IFailureDetector;
import org.apache.cassandra.gms.IEndpointStateChangeSubscriber;
import org.apache.cassandra.gms.IFailureDetectionEventListener;
import org.apache.cassandra.gms.VersionedValue;
import org.apache.cassandra.io.sstable.Component;
import org.apache.cassandra.io.sstable.format.SSTableReader;
import org.apache.cassandra.locator.TokenMetadata;
import org.apache.cassandra.net.IAsyncCallbackWithFailure;
import org.apache.cassandra.net.MessageIn;
import org.apache.cassandra.net.MessageOut;
import org.apache.cassandra.net.MessagingService;
import org.apache.cassandra.repair.AnticompactionTask;
import org.apache.cassandra.repair.RepairJobDesc;
import org.apache.cassandra.repair.RepairParallelism;
import org.apache.cassandra.repair.RepairSession;
import org.apache.cassandra.repair.messages.*;
import org.apache.cassandra.utils.CassandraVersion;
import org.apache.cassandra.utils.FBUtilities;
import org.apache.cassandra.utils.UUIDGen;
import org.apache.cassandra.utils.concurrent.Ref;
import org.apache.cassandra.utils.concurrent.Refs;

/**
 * ActiveRepairService is the starting point for manual "active" repairs.
 *
 * Each user triggered repair will correspond to one or multiple repair session,
 * one for each token range to repair. On repair session might repair multiple
 * column families. For each of those column families, the repair session will
 * request merkle trees for each replica of the range being repaired, diff those
 * trees upon receiving them, schedule the streaming ofthe parts to repair (based on
 * the tree diffs) and wait for all those operation. See RepairSession for more
 * details.
 *
 * The creation of a repair session is done through the submitRepairSession that
 * returns a future on the completion of that session.
 */
public class ActiveRepairService implements IEndpointStateChangeSubscriber, IFailureDetectionEventListener
{
    /**
     * @deprecated this statuses are from the previous JMX notification service,
     * which will be deprecated on 4.0. For statuses of the new notification
     * service, see {@link org.apache.cassandra.streaming.StreamEvent.ProgressEvent}
     */
    @Deprecated
    public static enum Status
    {
        STARTED, SESSION_SUCCESS, SESSION_FAILED, FINISHED
    }
    private boolean registeredForEndpointChanges = false;

    public static CassandraVersion SUPPORTS_GLOBAL_PREPARE_FLAG_VERSION = new CassandraVersion("2.2.1");

    private static final Logger logger = LoggerFactory.getLogger(ActiveRepairService.class);
    // singleton enforcement
    public static final ActiveRepairService instance = new ActiveRepairService(FailureDetector.instance, Gossiper.instance);

    public static final long UNREPAIRED_SSTABLE = 0;

    /**
     * A map of active coordinator session.
     */
    private final ConcurrentMap<UUID, RepairSession> sessions = new ConcurrentHashMap<>();

    private final ConcurrentMap<UUID, ParentRepairSession> parentRepairSessions = new ConcurrentHashMap<>();

    private final IFailureDetector failureDetector;
    private final Gossiper gossiper;

    public ActiveRepairService(IFailureDetector failureDetector, Gossiper gossiper)
    {
        this.failureDetector = failureDetector;
        this.gossiper = gossiper;
    }

    /**
     * Requests repairs for the given keyspace and column families.
     *
     * @return Future for asynchronous call or null if there is no need to repair
     */
    public RepairSession submitRepairSession(UUID parentRepairSession,
                                             Collection<Range<Token>> range,
                                             String keyspace,
                                             RepairParallelism parallelismDegree,
                                             Set<InetAddress> endpoints,
                                             long repairedAt,
                                             ListeningExecutorService executor,
                                             String... cfnames)
    {
        if (endpoints.isEmpty())
            return null;

        if (cfnames.length == 0)
            return null;

        final RepairSession session = new RepairSession(parentRepairSession, UUIDGen.getTimeUUID(), range, keyspace, parallelismDegree, endpoints, repairedAt, cfnames);

        sessions.put(session.getId(), session);
        // register listeners
        gossiper.register(session);
        failureDetector.registerFailureDetectionEventListener(session);

        // unregister listeners at completion
        session.addListener(new Runnable()
        {
            /**
             * When repair finished, do clean up
             */
            public void run()
            {
                failureDetector.unregisterFailureDetectionEventListener(session);
                gossiper.unregister(session);
                sessions.remove(session.getId());
            }
        }, MoreExecutors.sameThreadExecutor());
        session.start(executor);
        return session;
    }

    public synchronized void terminateSessions()
    {
        Throwable cause = new IOException("Terminate session is called");
        for (RepairSession session : sessions.values())
        {
            session.forceShutdown(cause);
        }
        parentRepairSessions.clear();
    }

    /**
     * Return all of the neighbors with whom we share the provided range.
     *
     * @param keyspaceName keyspace to repair
     * @param toRepair token to repair
     * @param dataCenters the data centers to involve in the repair
     *
     * @return neighbors with whom we share the provided range
     */
    public static Set<InetAddress> getNeighbors(String keyspaceName, Range<Token> toRepair, Collection<String> dataCenters, Collection<String> hosts)
    {
        StorageService ss = StorageService.instance;
        Map<Range<Token>, List<InetAddress>> replicaSets = ss.getRangeToAddressMap(keyspaceName);
        Range<Token> rangeSuperSet = null;
        for (Range<Token> range : ss.getLocalRanges(keyspaceName))
        {
            if (range.contains(toRepair))
            {
                rangeSuperSet = range;
                break;
            }
            else if (range.intersects(toRepair))
            {
                throw new IllegalArgumentException("Requested range intersects a local range but is not fully contained in one; this would lead to imprecise repair");
            }
        }
        if (rangeSuperSet == null || !replicaSets.containsKey(rangeSuperSet))
            return Collections.emptySet();

        Set<InetAddress> neighbors = new HashSet<>(replicaSets.get(rangeSuperSet));
        neighbors.remove(FBUtilities.getBroadcastAddress());

        if (dataCenters != null && !dataCenters.isEmpty())
        {
            TokenMetadata.Topology topology = ss.getTokenMetadata().cloneOnlyTokenMap().getTopology();
            Set<InetAddress> dcEndpoints = Sets.newHashSet();
            Multimap<String,InetAddress> dcEndpointsMap = topology.getDatacenterEndpoints();
            for (String dc : dataCenters)
            {
                Collection<InetAddress> c = dcEndpointsMap.get(dc);
                if (c != null)
                   dcEndpoints.addAll(c);
            }
            return Sets.intersection(neighbors, dcEndpoints);
        }
        else if (hosts != null && !hosts.isEmpty())
        {
            Set<InetAddress> specifiedHost = new HashSet<>();
            for (final String host : hosts)
            {
                try
                {
                    final InetAddress endpoint = InetAddress.getByName(host.trim());
                    if (endpoint.equals(FBUtilities.getBroadcastAddress()) || neighbors.contains(endpoint))
                        specifiedHost.add(endpoint);
                }
                catch (UnknownHostException e)
                {
                    throw new IllegalArgumentException("Unknown host specified " + host, e);
                }
            }

            if (!specifiedHost.contains(FBUtilities.getBroadcastAddress()))
                throw new IllegalArgumentException("The current host must be part of the repair");

            if (specifiedHost.size() <= 1)
            {
                String msg = "Repair requires at least two endpoints that are neighbours before it can continue, the endpoint used for this repair is %s, " +
                             "other available neighbours are %s but these neighbours were not part of the supplied list of hosts to use during the repair (%s).";
                throw new IllegalArgumentException(String.format(msg, specifiedHost, neighbors, hosts));
            }

            specifiedHost.remove(FBUtilities.getBroadcastAddress());
            return specifiedHost;

        }

        return neighbors;
    }

    public synchronized UUID prepareForRepair(UUID parentRepairSession, InetAddress coordinator, Set<InetAddress> endpoints, RepairOption options, List<ColumnFamilyStore> columnFamilyStores)
    {
<<<<<<< HEAD
        long timestamp = System.currentTimeMillis();
        registerParentRepairSession(parentRepairSession, columnFamilyStores, options.getRanges(), options.isIncremental(), timestamp, options.isGlobal());
=======
        registerParentRepairSession(parentRepairSession, coordinator, columnFamilyStores, options.getRanges(), options.isIncremental(), options.isGlobal());
>>>>>>> 118bea59
        final CountDownLatch prepareLatch = new CountDownLatch(endpoints.size());
        final AtomicBoolean status = new AtomicBoolean(true);
        final Set<String> failedNodes = Collections.synchronizedSet(new HashSet<String>());
        IAsyncCallbackWithFailure callback = new IAsyncCallbackWithFailure()
        {
            public void response(MessageIn msg)
            {
                prepareLatch.countDown();
            }

            public boolean isLatencyForSnitch()
            {
                return false;
            }

            public void onFailure(InetAddress from)
            {
                status.set(false);
                failedNodes.add(from.getHostAddress());
                prepareLatch.countDown();
            }
        };

        List<UUID> cfIds = new ArrayList<>(columnFamilyStores.size());
        for (ColumnFamilyStore cfs : columnFamilyStores)
            cfIds.add(cfs.metadata.cfId);

        for (InetAddress neighbour : endpoints)
        {
            if (FailureDetector.instance.isAlive(neighbour))
            {
                PrepareMessage message = new PrepareMessage(parentRepairSession, cfIds, options.getRanges(), options.isIncremental(), timestamp, options.isGlobal());
                MessageOut<RepairMessage> msg = message.createMessage();
                MessagingService.instance().sendRR(msg, neighbour, callback, TimeUnit.HOURS.toMillis(1), true);
            }
            else
            {
                status.set(false);
                failedNodes.add(neighbour.getHostAddress());
                prepareLatch.countDown();
            }
        }
        try
        {
            prepareLatch.await(1, TimeUnit.HOURS);
        }
        catch (InterruptedException e)
        {
            parentRepairSessions.remove(parentRepairSession);
            throw new RuntimeException("Did not get replies from all endpoints. List of failed endpoint(s): " + failedNodes.toString(), e);
        }

        if (!status.get())
        {
            parentRepairSessions.remove(parentRepairSession);
            throw new RuntimeException("Did not get positive replies from all endpoints. List of failed endpoint(s): " + failedNodes.toString());
        }

        return parentRepairSession;
    }

<<<<<<< HEAD
    public void registerParentRepairSession(UUID parentRepairSession, List<ColumnFamilyStore> columnFamilyStores, Collection<Range<Token>> ranges, boolean isIncremental, long timestamp, boolean isGlobal)
    {
        parentRepairSessions.put(parentRepairSession, new ParentRepairSession(columnFamilyStores, ranges, isIncremental, timestamp, isGlobal));
=======
    public void registerParentRepairSession(UUID parentRepairSession, InetAddress coordinator, List<ColumnFamilyStore> columnFamilyStores, Collection<Range<Token>> ranges, boolean isIncremental, boolean isGlobal)
    {
        if (!registeredForEndpointChanges)
        {
            Gossiper.instance.register(this);
            FailureDetector.instance.registerFailureDetectionEventListener(this);
            registeredForEndpointChanges = true;
        }
        parentRepairSessions.put(parentRepairSession, new ParentRepairSession(coordinator, columnFamilyStores, ranges, isIncremental, isGlobal, System.currentTimeMillis()));
>>>>>>> 118bea59
    }

    public Set<SSTableReader> currentlyRepairing(UUID cfId, UUID parentRepairSession)
    {
        Set<SSTableReader> repairing = new HashSet<>();
        for (Map.Entry<UUID, ParentRepairSession> entry : parentRepairSessions.entrySet())
        {
            Collection<SSTableReader> sstables = entry.getValue().getActiveSSTables(cfId);
            if (sstables != null && !entry.getKey().equals(parentRepairSession))
                repairing.addAll(sstables);
        }
        return repairing;
    }

    /**
     * Run final process of repair.
     * This removes all resources held by parent repair session, after performing anti compaction if necessary.
     *
     * @param parentSession Parent session ID
     * @param neighbors Repair participants (not including self)
     * @param successfulRanges Ranges that repaired successfully
     */
    public synchronized ListenableFuture finishParentSession(UUID parentSession, Set<InetAddress> neighbors, Collection<Range<Token>> successfulRanges)
    {
        List<ListenableFuture<?>> tasks = new ArrayList<>(neighbors.size() + 1);
        for (InetAddress neighbor : neighbors)
        {
            AnticompactionTask task = new AnticompactionTask(parentSession, neighbor, successfulRanges);
            tasks.add(task);
            task.run(); // 'run' is just sending message
        }
        tasks.add(doAntiCompaction(parentSession, successfulRanges));
        return Futures.successfulAsList(tasks);
    }

    public ParentRepairSession getParentRepairSession(UUID parentSessionId)
    {
        ParentRepairSession session = parentRepairSessions.get(parentSessionId);
        // this can happen if a node thinks that the coordinator was down, but that coordinator got back before noticing
        // that it was down itself.
        if (session == null)
            throw new RuntimeException("Parent repair session with id = " + parentSessionId + " has failed.");

        return session;
    }

    public synchronized ParentRepairSession removeParentRepairSession(UUID parentSessionId)
    {
        return parentRepairSessions.remove(parentSessionId);
    }

    /**
     * Submit anti-compaction jobs to CompactionManager.
     * When all jobs are done, parent repair session is removed whether those are suceeded or not.
     *
     * @param parentRepairSession parent repair session ID
     * @return Future result of all anti-compaction jobs.
     */
    @SuppressWarnings("resource")
    public ListenableFuture<List<Object>> doAntiCompaction(final UUID parentRepairSession, Collection<Range<Token>> successfulRanges)
    {
        assert parentRepairSession != null;
        ParentRepairSession prs = getParentRepairSession(parentRepairSession);
        //A repair will be marked as not global if it is a subrange repair to avoid many small anti-compactions
        //in addition to other scenarios such as repairs not involving all DCs or hosts
        if (!prs.isGlobal)
        {
            logger.info("Not a global repair, will not do anticompaction");
            removeParentRepairSession(parentRepairSession);
            return Futures.immediateFuture(Collections.emptyList());
        }
        assert prs.ranges.containsAll(successfulRanges) : "Trying to perform anticompaction on unknown ranges";

        List<ListenableFuture<?>> futures = new ArrayList<>();
        // if we don't have successful repair ranges, then just skip anticompaction
        if (!successfulRanges.isEmpty())
        {
            for (Map.Entry<UUID, ColumnFamilyStore> columnFamilyStoreEntry : prs.columnFamilyStores.entrySet())
            {
                Refs<SSTableReader> sstables = prs.getActiveRepairedSSTableRefs(columnFamilyStoreEntry.getKey());
                ColumnFamilyStore cfs = columnFamilyStoreEntry.getValue();
                futures.add(CompactionManager.instance.submitAntiCompaction(cfs, successfulRanges, sstables, prs.repairedAt));
            }
        }

        ListenableFuture<List<Object>> allAntiCompactionResults = Futures.successfulAsList(futures);
        allAntiCompactionResults.addListener(new Runnable()
        {
            @Override
            public void run()
            {
                removeParentRepairSession(parentRepairSession);
            }
        }, MoreExecutors.sameThreadExecutor());

        return allAntiCompactionResults;
    }

    public void handleMessage(InetAddress endpoint, RepairMessage message)
    {
        RepairJobDesc desc = message.desc;
        RepairSession session = sessions.get(desc.sessionId);
        if (session == null)
            return;
        switch (message.messageType)
        {
            case VALIDATION_COMPLETE:
                ValidationComplete validation = (ValidationComplete) message;
                session.validationComplete(desc, endpoint, validation.trees);
                break;
            case SYNC_COMPLETE:
                // one of replica is synced.
                SyncComplete sync = (SyncComplete) message;
                session.syncComplete(desc, sync.nodes, sync.success);
                break;
            default:
                break;
        }
    }

    public static class ParentRepairSession
    {
        private final Map<UUID, ColumnFamilyStore> columnFamilyStores = new HashMap<>();
        private final Collection<Range<Token>> ranges;
        public final Map<UUID, Set<String>> sstableMap = new HashMap<>();
        public final boolean isIncremental;
        public final boolean isGlobal;
        public final long repairedAt;
        public final InetAddress coordinator;

<<<<<<< HEAD
        public ParentRepairSession(List<ColumnFamilyStore> columnFamilyStores, Collection<Range<Token>> ranges, boolean isIncremental, long repairedAt, boolean isGlobal)
=======
        public ParentRepairSession(InetAddress coordinator, List<ColumnFamilyStore> columnFamilyStores, Collection<Range<Token>> ranges, boolean isIncremental, boolean isGlobal, long repairedAt)
>>>>>>> 118bea59
        {
            this.coordinator = coordinator;
            for (ColumnFamilyStore cfs : columnFamilyStores)
            {
                this.columnFamilyStores.put(cfs.metadata.cfId, cfs);
                sstableMap.put(cfs.metadata.cfId, new HashSet<String>());
            }
            this.ranges = ranges;
            this.repairedAt = repairedAt;
            this.isIncremental = isIncremental;
            this.isGlobal = isGlobal;
        }

        @SuppressWarnings("resource")
        public synchronized Refs<SSTableReader> getActiveRepairedSSTableRefs(UUID cfId)
        {
            ImmutableMap.Builder<SSTableReader, Ref<SSTableReader>> references = ImmutableMap.builder();
            for (SSTableReader sstable : getActiveSSTables(cfId))
            {
                Ref<SSTableReader> ref = sstable.tryRef();
                if (ref == null)
                    sstableMap.get(cfId).remove(sstable.getFilename());
                else
                    references.put(sstable, ref);
            }
            return new Refs<>(references.build());
        }

        private Set<SSTableReader> getActiveSSTables(UUID cfId)
        {
            Set<String> repairedSSTables = sstableMap.get(cfId);
            Set<SSTableReader> activeSSTables = new HashSet<>();
            Set<String> activeSSTableNames = new HashSet<>();
            for (SSTableReader sstable : columnFamilyStores.get(cfId).getSSTables())
            {
                if (repairedSSTables.contains(sstable.getFilename()))
                {
                    activeSSTables.add(sstable);
                    activeSSTableNames.add(sstable.getFilename());
                }
            }
            sstableMap.put(cfId, activeSSTableNames);
            return activeSSTables;
        }

        public void addSSTables(UUID cfId, Collection<SSTableReader> sstables)
        {
            for (SSTableReader sstable : sstables)
            {
                sstableMap.get(cfId).add(sstable.getFilename());
            }
        }

        public long getRepairedAt()
        {
            if (isGlobal)
                return repairedAt;
            return ActiveRepairService.UNREPAIRED_SSTABLE;
        }

        @Override
        public String toString()
        {
            return "ParentRepairSession{" +
                    "columnFamilyStores=" + columnFamilyStores +
                    ", ranges=" + ranges +
                    ", sstableMap=" + sstableMap +
                    ", repairedAt=" + repairedAt +
                    '}';
        }
    }

    /*
    If the coordinator node dies we should remove the parent repair session from the other nodes.
    This uses the same notifications as we get in RepairSession
     */
    public void onJoin(InetAddress endpoint, EndpointState epState) {}
    public void beforeChange(InetAddress endpoint, EndpointState currentState, ApplicationState newStateKey, VersionedValue newValue) {}
    public void onChange(InetAddress endpoint, ApplicationState state, VersionedValue value) {}
    public void onAlive(InetAddress endpoint, EndpointState state) {}
    public void onDead(InetAddress endpoint, EndpointState state) {}

    public void onRemove(InetAddress endpoint)
    {
        convict(endpoint, Double.MAX_VALUE);
    }

    public void onRestart(InetAddress endpoint, EndpointState state)
    {
        convict(endpoint, Double.MAX_VALUE);
    }

    /**
     * Something has happened to a remote node - if that node is a coordinator, we mark the parent repair session id as failed.
     *
     * The fail marker is kept in the map for 24h to make sure that if the coordinator does not agree
     * that the repair failed, we need to fail the entire repair session
     *
     * @param ep  endpoint to be convicted
     * @param phi the value of phi with with ep was convicted
     */
    public void convict(InetAddress ep, double phi)
    {
        // We want a higher confidence in the failure detection than usual because failing a repair wrongly has a high cost.
        if (phi < 2 * DatabaseDescriptor.getPhiConvictThreshold() || parentRepairSessions.isEmpty())
            return;

        Set<UUID> toRemove = new HashSet<>();

        for (Map.Entry<UUID, ParentRepairSession> repairSessionEntry : parentRepairSessions.entrySet())
        {
            if (repairSessionEntry.getValue().coordinator.equals(ep))
            {
                toRemove.add(repairSessionEntry.getKey());
            }
        }

        if (!toRemove.isEmpty())
        {
            logger.debug("Removing {} in parent repair sessions", toRemove);
            for (UUID id : toRemove)
                parentRepairSessions.remove(id);
        }
    }

}<|MERGE_RESOLUTION|>--- conflicted
+++ resolved
@@ -255,12 +255,8 @@
 
     public synchronized UUID prepareForRepair(UUID parentRepairSession, InetAddress coordinator, Set<InetAddress> endpoints, RepairOption options, List<ColumnFamilyStore> columnFamilyStores)
     {
-<<<<<<< HEAD
         long timestamp = System.currentTimeMillis();
-        registerParentRepairSession(parentRepairSession, columnFamilyStores, options.getRanges(), options.isIncremental(), timestamp, options.isGlobal());
-=======
-        registerParentRepairSession(parentRepairSession, coordinator, columnFamilyStores, options.getRanges(), options.isIncremental(), options.isGlobal());
->>>>>>> 118bea59
+        registerParentRepairSession(parentRepairSession, coordinator, columnFamilyStores, options.getRanges(), options.isIncremental(), timestamp, options.isGlobal());
         final CountDownLatch prepareLatch = new CountDownLatch(endpoints.size());
         final AtomicBoolean status = new AtomicBoolean(true);
         final Set<String> failedNodes = Collections.synchronizedSet(new HashSet<String>());
@@ -322,12 +318,7 @@
         return parentRepairSession;
     }
 
-<<<<<<< HEAD
-    public void registerParentRepairSession(UUID parentRepairSession, List<ColumnFamilyStore> columnFamilyStores, Collection<Range<Token>> ranges, boolean isIncremental, long timestamp, boolean isGlobal)
-    {
-        parentRepairSessions.put(parentRepairSession, new ParentRepairSession(columnFamilyStores, ranges, isIncremental, timestamp, isGlobal));
-=======
-    public void registerParentRepairSession(UUID parentRepairSession, InetAddress coordinator, List<ColumnFamilyStore> columnFamilyStores, Collection<Range<Token>> ranges, boolean isIncremental, boolean isGlobal)
+    public void registerParentRepairSession(UUID parentRepairSession, InetAddress coordinator, List<ColumnFamilyStore> columnFamilyStores, Collection<Range<Token>> ranges, boolean isIncremental, long timestamp, boolean isGlobal)
     {
         if (!registeredForEndpointChanges)
         {
@@ -335,8 +326,8 @@
             FailureDetector.instance.registerFailureDetectionEventListener(this);
             registeredForEndpointChanges = true;
         }
-        parentRepairSessions.put(parentRepairSession, new ParentRepairSession(coordinator, columnFamilyStores, ranges, isIncremental, isGlobal, System.currentTimeMillis()));
->>>>>>> 118bea59
+
+        parentRepairSessions.put(parentRepairSession, new ParentRepairSession(coordinator, columnFamilyStores, ranges, isIncremental, timestamp, isGlobal));
     }
 
     public Set<SSTableReader> currentlyRepairing(UUID cfId, UUID parentRepairSession)
@@ -467,11 +458,7 @@
         public final long repairedAt;
         public final InetAddress coordinator;
 
-<<<<<<< HEAD
-        public ParentRepairSession(List<ColumnFamilyStore> columnFamilyStores, Collection<Range<Token>> ranges, boolean isIncremental, long repairedAt, boolean isGlobal)
-=======
-        public ParentRepairSession(InetAddress coordinator, List<ColumnFamilyStore> columnFamilyStores, Collection<Range<Token>> ranges, boolean isIncremental, boolean isGlobal, long repairedAt)
->>>>>>> 118bea59
+        public ParentRepairSession(InetAddress coordinator, List<ColumnFamilyStore> columnFamilyStores, Collection<Range<Token>> ranges, boolean isIncremental, long repairedAt, boolean isGlobal)
         {
             this.coordinator = coordinator;
             for (ColumnFamilyStore cfs : columnFamilyStores)
