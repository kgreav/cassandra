--- conflicted
+++ resolved
@@ -2498,11 +2498,7 @@
         return forceRepairAsync(keyspace, isSequential, isLocal, ranges, fullRepair, columnFamilies);
     }
 
-<<<<<<< HEAD
-    public int forceRepairAsync(final String keyspace, final boolean isSequential, final boolean isLocal, final Collection<Range<Token>> ranges, final boolean fullRepair, final String... columnFamilies)
-=======
-    public int forceRepairAsync(String keyspace, boolean isSequential, boolean isLocal, Collection<Range<Token>> ranges, String... columnFamilies)
->>>>>>> 3856c37a
+    public int forceRepairAsync(String keyspace, boolean isSequential, boolean isLocal, Collection<Range<Token>> ranges, boolean fullRepair, String... columnFamilies)
     {
         if (Keyspace.SYSTEM_KS.equals(keyspace) || ranges.isEmpty())
             return 0;
@@ -2510,14 +2506,10 @@
         final int cmd = nextRepairCommand.incrementAndGet();
         if (!FBUtilities.isUnix() && isSequential)
         {
-<<<<<<< HEAD
-            new Thread(createRepairTask(cmd, keyspace, ranges, isSequential, isLocal, fullRepair, columnFamilies)).start();
-=======
             logger.warn("Snapshot-based repair is not yet supported on Windows.  Reverting to parallel repair.");
             isSequential = false;
->>>>>>> 3856c37a
-        }
-        new Thread(createRepairTask(cmd, keyspace, ranges, isSequential, isLocal, columnFamilies)).start();
+        }
+        new Thread(createRepairTask(cmd, keyspace, ranges, isSequential, isLocal, fullRepair, columnFamilies)).start();
         return cmd;
     }
 
