--- conflicted
+++ resolved
@@ -43,11 +43,8 @@
 import org.apache.cassandra.db.lifecycle.SSTableSet;
 import org.apache.cassandra.db.lifecycle.View;
 import org.apache.cassandra.io.sstable.format.SSTableReader;
-<<<<<<< HEAD
 import org.apache.cassandra.schema.TableId;
-=======
 import org.apache.cassandra.utils.FBUtilities;
->>>>>>> 08018ab5
 import org.apache.cassandra.utils.MBeanWrapper;
 import org.apache.cassandra.utils.Pair;
 import org.apache.cassandra.utils.WrappedRunnable;
@@ -191,11 +188,14 @@
     }
 
     /**
-     * Returns a Pair of all compacting and non-compacting sstables.  Non-compacting sstables will be marked as
-     * compacting.
+     * Marks the non-compacting sstables as compacting for index summary redistribution for all keyspaces/tables.
+     *
+     * @return Pair containing:
+     *          left: total size of the off heap index summaries for the sstables we were unable to mark compacting (they were involved in other compactions)
+     *          right: the transactions, keyed by table id.
      */
     @SuppressWarnings("resource")
-    private Pair<List<SSTableReader>, Map<TableId, LifecycleTransaction>> getCompactingAndNonCompactingSSTables()
+    private Pair<Long, Map<TableId, LifecycleTransaction>> getRestributionTransactions()
     {
         List<SSTableReader> allCompacting = new ArrayList<>();
         Map<TableId, LifecycleTransaction> allNonCompacting = new HashMap<>();
@@ -217,16 +217,19 @@
                 allCompacting.addAll(Sets.difference(allSSTables, nonCompacting));
             }
         }
-        return Pair.create(allCompacting, allNonCompacting);
+        long nonRedistributingOffHeapSize = allCompacting.stream().mapToLong(SSTableReader::getIndexSummaryOffHeapSize).sum();
+        return Pair.create(nonRedistributingOffHeapSize, allNonCompacting);
     }
 
     public void redistributeSummaries() throws IOException
     {
-        Pair<List<SSTableReader>, Map<TableId, LifecycleTransaction>> compactingAndNonCompacting = getCompactingAndNonCompactingSSTables();
+        Pair<Long, Map<TableId, LifecycleTransaction>> redistributionTransactionInfo = getRestributionTransactions();
+        Map<TableId, LifecycleTransaction> transactions = redistributionTransactionInfo.right;
+        long nonRedistributingOffHeapSize = redistributionTransactionInfo.left;
         try
         {
-            redistributeSummaries(new IndexSummaryRedistribution(compactingAndNonCompacting.left,
-                                                                 compactingAndNonCompacting.right,
+            redistributeSummaries(new IndexSummaryRedistribution(transactions,
+                                                                 nonRedistributingOffHeapSize,
                                                                  this.memoryPoolBytes));
         }
         catch (Exception e)
@@ -239,7 +242,7 @@
         {
             try
             {
-                FBUtilities.closeAll(compactingAndNonCompacting.right.values());
+                FBUtilities.closeAll(transactions.values());
             }
             catch (Exception e)
             {
