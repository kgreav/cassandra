--- conflicted
+++ resolved
@@ -455,7 +455,6 @@
         }
 
         logger.info("Opening {} ({} bytes)", descriptor, new File(descriptor.filenameFor(Component.DATA)).length());
-<<<<<<< HEAD
         SSTableReader sstable = internalOpen(descriptor,
                                              components,
                                              metadata,
@@ -465,20 +464,12 @@
                                              OpenReason.NORMAL,
                                              header == null ? null : header.toHeader(metadata));
 
-        // load index and filter
-        long start = System.nanoTime();
-        sstable.load(validationMetadata);
-        logger.debug("INDEX LOAD TIME for {}: {} ms.", descriptor, TimeUnit.NANOSECONDS.toMillis(System.nanoTime() - start));
-=======
-        SSTableReader sstable = internalOpen(descriptor, components, metadata, partitioner, System.currentTimeMillis(),
-                                             statsMetadata, OpenReason.NORMAL);
         try
         {
             // load index and filter
             long start = System.nanoTime();
             sstable.load(validationMetadata);
             logger.debug("INDEX LOAD TIME for {}: {} ms.", descriptor, TimeUnit.NANOSECONDS.toMillis(System.nanoTime() - start));
->>>>>>> 5a090cc5
 
             sstable.setup(!validate);
             if (validate)
