--- conflicted
+++ resolved
@@ -278,13 +278,8 @@
 
         // "Flush": this won't delete anything
         UUID cfid1 = rm.getColumnFamilyIds().iterator().next();
-<<<<<<< HEAD
         CommitLog.instance.sync();
-        CommitLog.instance.discardCompletedSegments(cfid1, CommitLog.instance.getCurrentPosition());
-=======
-        CommitLog.instance.sync(true);
         CommitLog.instance.discardCompletedSegments(cfid1, CommitLogPosition.NONE, CommitLog.instance.getCurrentPosition());
->>>>>>> 7b102173
 
         assertEquals(1, CommitLog.instance.segmentManager.getActiveSegments().size());
 
@@ -730,7 +725,7 @@
             DatabaseDescriptor.setDiskFailurePolicy(oldPolicy);
         }
 
-        CommitLog.instance.sync(true);
+        CommitLog.instance.sync();
         System.setProperty("cassandra.replayList", KEYSPACE1 + "." + STANDARD1);
         // Currently we don't attempt to re-flush a memtable that failed, thus make sure data is replayed by commitlog.
         // If retries work subsequent flushes should clear up error and this should change to expect 0.
@@ -763,7 +758,7 @@
         for (SSTableReader reader : cfs.getLiveSSTables())
             reader.reloadSSTableMetadata();
 
-        CommitLog.instance.sync(true);
+        CommitLog.instance.sync();
         System.setProperty("cassandra.replayList", KEYSPACE1 + "." + STANDARD1);
         // In the absence of error, this should be 0 because forceBlockingFlush/forceRecycleAllSegments would have
         // persisted all data in the commit log. Because we know there was an error, there must be something left to
