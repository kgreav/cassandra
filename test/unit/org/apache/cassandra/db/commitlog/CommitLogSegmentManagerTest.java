/*
 *
 * Licensed to the Apache Software Foundation (ASF) under one
 * or more contributor license agreements.  See the NOTICE file
 * distributed with this work for additional information
 * regarding copyright ownership.  The ASF licenses this file
 * to you under the Apache License, Version 2.0 (the
 * "License"); you may not use this file except in compliance
 * with the License.  You may obtain a copy of the License at
 *
 *   http://www.apache.org/licenses/LICENSE-2.0
 *
 * Unless required by applicable law or agreed to in writing,
 * software distributed under the License is distributed on an
 * "AS IS" BASIS, WITHOUT WARRANTIES OR CONDITIONS OF ANY
 * KIND, either express or implied.  See the License for the
 * specific language governing permissions and limitations
 * under the License.
 *
 */
package org.apache.cassandra.db.commitlog;

import java.nio.ByteBuffer;
import java.util.ArrayList;
import java.util.Random;
import java.util.concurrent.Semaphore;

import com.google.common.collect.ImmutableMap;
<<<<<<< HEAD
=======

>>>>>>> 77eee181
import org.junit.Assert;
import org.junit.Test;
import org.junit.runner.RunWith;

import org.apache.cassandra.SchemaLoader;
import org.apache.cassandra.Util;
import org.apache.cassandra.config.Config.CommitLogSync;
import org.apache.cassandra.config.DatabaseDescriptor;
import org.apache.cassandra.config.ParameterizedClass;
import org.apache.cassandra.db.ColumnFamilyStore;
import org.apache.cassandra.db.Keyspace;
import org.apache.cassandra.db.Mutation;
import org.apache.cassandra.db.RowUpdateBuilder;
import org.apache.cassandra.db.compaction.CompactionManager;
import org.apache.cassandra.db.marshal.AsciiType;
import org.apache.cassandra.db.marshal.BytesType;
import org.apache.cassandra.schema.KeyspaceParams;
import org.jboss.byteman.contrib.bmunit.BMRule;
import org.jboss.byteman.contrib.bmunit.BMRules;
import org.jboss.byteman.contrib.bmunit.BMUnitRunner;

@RunWith(BMUnitRunner.class)
public class CommitLogSegmentManagerTest
{
    //Block commit log service from syncing
    private static final Semaphore allowSync = new Semaphore(1);

    private static final String KEYSPACE1 = "CommitLogTest";
    private static final String STANDARD1 = "Standard1";
    private static final String STANDARD2 = "Standard2";

    private final static byte[] entropy = new byte[1024 * 256];

    @Test
    @BMRules(rules = {@BMRule(name = "Acquire Semaphore before sync",
                              targetClass = "AbstractCommitLogService$1",
                              targetMethod = "run",
                              targetLocation = "AT INVOKE org.apache.cassandra.db.commitlog.CommitLog.sync",
                              action = "org.apache.cassandra.db.commitlog.CommitLogSegmentManagerTest.allowSync.acquire()"),
                      @BMRule(name = "Release Semaphore after sync",
                              targetClass = "AbstractCommitLogService$1",
                              targetMethod = "run",
                              targetLocation = "AFTER INVOKE org.apache.cassandra.db.commitlog.CommitLog.sync",
                              action = "org.apache.cassandra.db.commitlog.CommitLogSegmentManagerTest.allowSync.release()")})
    public void testCompressedCommitLogBackpressure() throws Throwable
    {
        // Perform all initialization before making CommitLog.Sync blocking
        // Doing the initialization within the method guarantee that Byteman has performed its injections when we start
        new Random().nextBytes(entropy);
        DatabaseDescriptor.daemonInitialization();
        DatabaseDescriptor.setCommitLogCompression(new ParameterizedClass("LZ4Compressor", ImmutableMap.of()));
        DatabaseDescriptor.setCommitLogSegmentSize(1);
        DatabaseDescriptor.setCommitLogSync(CommitLogSync.periodic);
        DatabaseDescriptor.setCommitLogSyncPeriod(10 * 1000);
        DatabaseDescriptor.setCommitLogMaxCompressionBuffersPerPool(3);
        SchemaLoader.prepareServer();
        SchemaLoader.createKeyspace(KEYSPACE1,
                                    KeyspaceParams.simple(1),
                                    SchemaLoader.standardCFMD(KEYSPACE1, STANDARD1, 0, AsciiType.instance, BytesType.instance),
                                    SchemaLoader.standardCFMD(KEYSPACE1, STANDARD2, 0, AsciiType.instance, BytesType.instance));

        CompactionManager.instance.disableAutoCompaction();

        ColumnFamilyStore cfs1 = Keyspace.open(KEYSPACE1).getColumnFamilyStore(STANDARD1);

        final Mutation m = new RowUpdateBuilder(cfs1.metadata, 0, "k").clustering("bytes")
                                                                      .add("val", ByteBuffer.wrap(entropy))
                                                                      .build();

        Thread dummyThread = new Thread(() -> {
            for (int i = 0; i < 20; i++)
                CommitLog.instance.add(m);
        });

        try
        {
            // Makes sure any call to CommitLog.sync is blocking
            allowSync.acquire();

            dummyThread.start();

<<<<<<< HEAD
            AbstractCommitLogSegmentManager clsm = CommitLog.instance.segmentManager;
=======
            CommitLogSegmentManager clsm = CommitLog.instance.allocator;
>>>>>>> 77eee181

            Util.spinAssertEquals(3, () -> clsm.getActiveSegments().size(), 5);

            Thread.sleep(1000);

<<<<<<< HEAD
            // Should only be able to create 3 segments not 7 because it blocks waiting for truncation that never comes
            Assert.assertEquals(3, clsm.getActiveSegments().size());

            // Discard the currently active segments so allocation can continue.
            // Take snapshot of the list, otherwise this will also discard newly allocated segments.
            new ArrayList<>(clsm.getActiveSegments()).forEach( clsm::archiveAndDiscard );

            // The allocated count should reach the limit again.
=======
            // Should only be able to create 3 segments (not 7) because it blocks waiting for truncation that never
            // comes.
            Assert.assertEquals(3, clsm.getActiveSegments().size());

            clsm.getActiveSegments().forEach(segment -> clsm.recycleSegment(segment));

>>>>>>> 77eee181
            Util.spinAssertEquals(3, () -> clsm.getActiveSegments().size(), 5);
        }
        finally
        {
            // Allow the CommitLog.sync to perform normally.
            allowSync.release();
        }
        try
        {
            // Wait for the dummy thread to die
            dummyThread.join();
        }
        catch (InterruptedException e)
        {
            Thread.currentThread().interrupt();
        }
    }
}<|MERGE_RESOLUTION|>--- conflicted
+++ resolved
@@ -26,10 +26,7 @@
 import java.util.concurrent.Semaphore;
 
 import com.google.common.collect.ImmutableMap;
-<<<<<<< HEAD
-=======
 
->>>>>>> 77eee181
 import org.junit.Assert;
 import org.junit.Test;
 import org.junit.runner.RunWith;
@@ -111,17 +108,12 @@
 
             dummyThread.start();
 
-<<<<<<< HEAD
             AbstractCommitLogSegmentManager clsm = CommitLog.instance.segmentManager;
-=======
-            CommitLogSegmentManager clsm = CommitLog.instance.allocator;
->>>>>>> 77eee181
 
             Util.spinAssertEquals(3, () -> clsm.getActiveSegments().size(), 5);
 
             Thread.sleep(1000);
 
-<<<<<<< HEAD
             // Should only be able to create 3 segments not 7 because it blocks waiting for truncation that never comes
             Assert.assertEquals(3, clsm.getActiveSegments().size());
 
@@ -130,14 +122,6 @@
             new ArrayList<>(clsm.getActiveSegments()).forEach( clsm::archiveAndDiscard );
 
             // The allocated count should reach the limit again.
-=======
-            // Should only be able to create 3 segments (not 7) because it blocks waiting for truncation that never
-            // comes.
-            Assert.assertEquals(3, clsm.getActiveSegments().size());
-
-            clsm.getActiveSegments().forEach(segment -> clsm.recycleSegment(segment));
-
->>>>>>> 77eee181
             Util.spinAssertEquals(3, () -> clsm.getActiveSegments().size(), 5);
         }
         finally
