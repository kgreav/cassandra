4.0
 * Abort compactions quicker (CASSANDRA-14397)
 * Support light-weight transactions in cassandra-stress (CASSANDRA-13529)
 * Make AsyncOneResponse use the correct timeout (CASSANDRA-14509)
 * Add option to sanity check tombstones on reads/compactions (CASSANDRA-14467)
 * Add a virtual table to expose all running sstable tasks (CASSANDRA-14457)
 * Let nodetool import take a list of directories (CASSANDRA-14442)
 * Avoid unneeded memory allocations / cpu for disabled log levels (CASSANDRA-14488)
 * Implement virtual keyspace interface (CASSANDRA-7622)
 * nodetool import cleanup and improvements (CASSANDRA-14417)
 * Bump jackson version to >= 2.9.5 (CASSANDRA-14427)
 * Allow nodetool toppartitions without specifying table (CASSANDRA-14360)
 * Audit logging for database activity (CASSANDRA-12151)
 * Clean up build artifacts in docs container (CASSANDRA-14432)
 * Minor network authz improvements (Cassandra-14413)
 * Automatic sstable upgrades (CASSANDRA-14197)
 * Replace deprecated junit.framework.Assert usages with org.junit.Assert (CASSANDRA-14431)
 * Cassandra-stress throws NPE if insert section isn't specified in user profile (CASSSANDRA-14426)
 * List clients by protocol versions `nodetool clientstats --by-protocol` (CASSANDRA-14335)
 * Improve LatencyMetrics performance by reducing write path processing (CASSANDRA-14281)
 * Add network authz (CASSANDRA-13985)
 * Use the correct IP/Port for Streaming when localAddress is left unbound (CASSANDRA-14389)
 * nodetool listsnapshots is missing local system keyspace snapshots (CASSANDRA-14381)
 * Remove StreamCoordinator.streamExecutor thread pool (CASSANDRA-14402)
 * Rename nodetool --with-port to --print-port to disambiguate from --port (CASSANDRA-14392)
 * Client TOPOLOGY_CHANGE messages have wrong port. (CASSANDRA-14398)
 * Add ability to load new SSTables from a separate directory (CASSANDRA-6719)
 * Eliminate background repair and probablistic read_repair_chance table options
   (CASSANDRA-13910)
 * Bind to correct local address in 4.0 streaming (CASSANDRA-14362)
 * Use standard Amazon naming for datacenter and rack in Ec2Snitch (CASSANDRA-7839)
 * Fix junit failure for SSTableReaderTest (CASSANDRA-14387)
 * Abstract write path for pluggable storage (CASSANDRA-14118)
 * nodetool describecluster should be more informative (CASSANDRA-13853)
 * Compaction performance improvements (CASSANDRA-14261) 
 * Refactor Pair usage to avoid boxing ints/longs (CASSANDRA-14260)
 * Add options to nodetool tablestats to sort and limit output (CASSANDRA-13889)
 * Rename internals to reflect CQL vocabulary (CASSANDRA-14354)
 * Add support for hybrid MIN(), MAX() speculative retry policies
   (CASSANDRA-14293, CASSANDRA-14338, CASSANDRA-14352)
 * Fix some regressions caused by 14058 (CASSANDRA-14353)
 * Abstract repair for pluggable storage (CASSANDRA-14116)
 * Add meaningful toString() impls (CASSANDRA-13653)
 * Add sstableloader option to accept target keyspace name (CASSANDRA-13884)
 * Move processing of EchoMessage response to gossip stage (CASSANDRA-13713)
 * Add coordinator write metric per CF (CASSANDRA-14232)
 * Correct and clarify SSLFactory.getSslContext method and call sites (CASSANDRA-14314)
 * Handle static and partition deletion properly on ThrottledUnfilteredIterator (CASSANDRA-14315)
 * NodeTool clientstats should show SSL Cipher (CASSANDRA-14322)
 * Add ability to specify driver name and version (CASSANDRA-14275)
 * Abstract streaming for pluggable storage (CASSANDRA-14115)
 * Forced incremental repairs should promote sstables if they can (CASSANDRA-14294)
 * Use Murmur3 for validation compactions (CASSANDRA-14002)
 * Comma at the end of the seed list is interpretated as localhost (CASSANDRA-14285)
 * Refactor read executor and response resolver, abstract read repair (CASSANDRA-14058)
 * Add optional startup delay to wait until peers are ready (CASSANDRA-13993)
 * Add a few options to nodetool verify (CASSANDRA-14201)
 * CVE-2017-5929 Security vulnerability and redefine default log rotation policy (CASSANDRA-14183)
 * Use JVM default SSL validation algorithm instead of custom default (CASSANDRA-13259)
 * Better document in code InetAddressAndPort usage post 7544, incorporate port into UUIDGen node (CASSANDRA-14226)
 * Fix sstablemetadata date string for minLocalDeletionTime (CASSANDRA-14132)
 * Make it possible to change neverPurgeTombstones during runtime (CASSANDRA-14214)
 * Remove GossipDigestSynVerbHandler#doSort() (CASSANDRA-14174)
 * Add nodetool clientlist (CASSANDRA-13665)
 * Revert ProtocolVersion changes from CASSANDRA-7544 (CASSANDRA-14211)
 * Non-disruptive seed node list reload (CASSANDRA-14190)
 * Nodetool tablehistograms to print statics for all the tables (CASSANDRA-14185)
 * Migrate dtests to use pytest and python3 (CASSANDRA-14134)
 * Allow storage port to be configurable per node (CASSANDRA-7544)
 * Make sub-range selection for non-frozen collections return null instead of empty (CASSANDRA-14182)
 * BloomFilter serialization format should not change byte ordering (CASSANDRA-9067)
 * Remove unused on-heap BloomFilter implementation (CASSANDRA-14152)
 * Delete temp test files on exit (CASSANDRA-14153)
 * Make PartitionUpdate and Mutation immutable (CASSANDRA-13867)
 * Fix CommitLogReplayer exception for CDC data (CASSANDRA-14066)
 * Fix cassandra-stress startup failure (CASSANDRA-14106)
 * Remove initialDirectories from CFS (CASSANDRA-13928)
 * Fix trivial log format error (CASSANDRA-14015)
 * Allow sstabledump to do a json object per partition (CASSANDRA-13848)
 * Add option to optimise merkle tree comparison across replicas (CASSANDRA-3200)
 * Remove unused and deprecated methods from AbstractCompactionStrategy (CASSANDRA-14081)
 * Fix Distribution.average in cassandra-stress (CASSANDRA-14090)
 * Support a means of logging all queries as they were invoked (CASSANDRA-13983)
 * Presize collections (CASSANDRA-13760)
 * Add GroupCommitLogService (CASSANDRA-13530)
 * Parallelize initial materialized view build (CASSANDRA-12245)
 * Fix flaky SecondaryIndexManagerTest.assert[Not]MarkedAsBuilt (CASSANDRA-13965)
 * Make LWTs send resultset metadata on every request (CASSANDRA-13992)
 * Fix flaky indexWithFailedInitializationIsNotQueryableAfterPartialRebuild (CASSANDRA-13963)
 * Introduce leaf-only iterator (CASSANDRA-9988)
 * Upgrade Guava to 23.3 and Airline to 0.8 (CASSANDRA-13997)
 * Allow only one concurrent call to StatusLogger (CASSANDRA-12182)
 * Refactoring to specialised functional interfaces (CASSANDRA-13982)
 * Speculative retry should allow more friendly params (CASSANDRA-13876)
 * Throw exception if we send/receive repair messages to incompatible nodes (CASSANDRA-13944)
 * Replace usages of MessageDigest with Guava's Hasher (CASSANDRA-13291)
 * Add nodetool cmd to print hinted handoff window (CASSANDRA-13728)
 * Fix some alerts raised by static analysis (CASSANDRA-13799)
 * Checksum sstable metadata (CASSANDRA-13321, CASSANDRA-13593)
 * Add result set metadata to prepared statement MD5 hash calculation (CASSANDRA-10786)
 * Refactor GcCompactionTest to avoid boxing (CASSANDRA-13941)
 * Expose recent histograms in JmxHistograms (CASSANDRA-13642)
 * Fix buffer length comparison when decompressing in netty-based streaming (CASSANDRA-13899)
 * Properly close StreamCompressionInputStream to release any ByteBuf (CASSANDRA-13906)
 * Add SERIAL and LOCAL_SERIAL support for cassandra-stress (CASSANDRA-13925)
 * LCS needlessly checks for L0 STCS candidates multiple times (CASSANDRA-12961)
 * Correctly close netty channels when a stream session ends (CASSANDRA-13905)
 * Update lz4 to 1.4.0 (CASSANDRA-13741)
 * Optimize Paxos prepare and propose stage for local requests (CASSANDRA-13862)
 * Throttle base partitions during MV repair streaming to prevent OOM (CASSANDRA-13299)
 * Use compaction threshold for STCS in L0 (CASSANDRA-13861)
 * Fix problem with min_compress_ratio: 1 and disallow ratio < 1 (CASSANDRA-13703)
 * Add extra information to SASI timeout exception (CASSANDRA-13677)
 * Add incremental repair support for --hosts, --force, and subrange repair (CASSANDRA-13818)
 * Rework CompactionStrategyManager.getScanners synchronization (CASSANDRA-13786)
 * Add additional unit tests for batch behavior, TTLs, Timestamps (CASSANDRA-13846)
 * Add keyspace and table name in schema validation exception (CASSANDRA-13845)
 * Emit metrics whenever we hit tombstone failures and warn thresholds (CASSANDRA-13771)
 * Make netty EventLoopGroups daemon threads (CASSANDRA-13837)
 * Race condition when closing stream sessions (CASSANDRA-13852)
 * NettyFactoryTest is failing in trunk on macOS (CASSANDRA-13831)
 * Allow changing log levels via nodetool for related classes (CASSANDRA-12696)
 * Add stress profile yaml with LWT (CASSANDRA-7960)
 * Reduce memory copies and object creations when acting on ByteBufs (CASSANDRA-13789)
 * Simplify mx4j configuration (Cassandra-13578)
 * Fix trigger example on 4.0 (CASSANDRA-13796)
 * Force minumum timeout value (CASSANDRA-9375)
 * Use netty for streaming (CASSANDRA-12229)
 * Use netty for internode messaging (CASSANDRA-8457)
 * Add bytes repaired/unrepaired to nodetool tablestats (CASSANDRA-13774)
 * Don't delete incremental repair sessions if they still have sstables (CASSANDRA-13758)
 * Fix pending repair manager index out of bounds check (CASSANDRA-13769)
 * Don't use RangeFetchMapCalculator when RF=1 (CASSANDRA-13576)
 * Don't optimise trivial ranges in RangeFetchMapCalculator (CASSANDRA-13664)
 * Use an ExecutorService for repair commands instead of new Thread(..).start() (CASSANDRA-13594)
 * Fix race / ref leak in anticompaction (CASSANDRA-13688)
 * Expose tasks queue length via JMX (CASSANDRA-12758)
 * Fix race / ref leak in PendingRepairManager (CASSANDRA-13751)
 * Enable ppc64le runtime as unsupported architecture (CASSANDRA-13615)
 * Improve sstablemetadata output (CASSANDRA-11483)
 * Support for migrating legacy users to roles has been dropped (CASSANDRA-13371)
 * Introduce error metrics for repair (CASSANDRA-13387)
 * Refactoring to primitive functional interfaces in AuthCache (CASSANDRA-13732)
 * Update metrics to 3.1.5 (CASSANDRA-13648)
 * batch_size_warn_threshold_in_kb can now be set at runtime (CASSANDRA-13699)
 * Avoid always rebuilding secondary indexes at startup (CASSANDRA-13725)
 * Upgrade JMH from 1.13 to 1.19 (CASSANDRA-13727)
 * Upgrade SLF4J from 1.7.7 to 1.7.25 (CASSANDRA-12996)
 * Default for start_native_transport now true if not set in config (CASSANDRA-13656)
 * Don't add localhost to the graph when calculating where to stream from (CASSANDRA-13583)
 * Make CDC availability more deterministic via hard-linking (CASSANDRA-12148)
 * Allow skipping equality-restricted clustering columns in ORDER BY clause (CASSANDRA-10271)
 * Use common nowInSec for validation compactions (CASSANDRA-13671)
 * Improve handling of IR prepare failures (CASSANDRA-13672)
 * Send IR coordinator messages synchronously (CASSANDRA-13673)
 * Flush system.repair table before IR finalize promise (CASSANDRA-13660)
 * Fix column filter creation for wildcard queries (CASSANDRA-13650)
 * Add 'nodetool getbatchlogreplaythrottle' and 'nodetool setbatchlogreplaythrottle' (CASSANDRA-13614)
 * fix race condition in PendingRepairManager (CASSANDRA-13659)
 * Allow noop incremental repair state transitions (CASSANDRA-13658)
 * Run repair with down replicas (CASSANDRA-10446)
 * Added started & completed repair metrics (CASSANDRA-13598)
 * Added started & completed repair metrics (CASSANDRA-13598)
 * Improve secondary index (re)build failure and concurrency handling (CASSANDRA-10130)
 * Improve calculation of available disk space for compaction (CASSANDRA-13068)
 * Change the accessibility of RowCacheSerializer for third party row cache plugins (CASSANDRA-13579)
 * Allow sub-range repairs for a preview of repaired data (CASSANDRA-13570)
 * NPE in IR cleanup when columnfamily has no sstables (CASSANDRA-13585)
 * Fix Randomness of stress values (CASSANDRA-12744)
 * Allow selecting Map values and Set elements (CASSANDRA-7396)
 * Fast and garbage-free Streaming Histogram (CASSANDRA-13444)
 * Update repairTime for keyspaces on completion (CASSANDRA-13539)
 * Add configurable upper bound for validation executor threads (CASSANDRA-13521)
 * Bring back maxHintTTL propery (CASSANDRA-12982)
 * Add testing guidelines (CASSANDRA-13497)
 * Add more repair metrics (CASSANDRA-13531)
 * RangeStreamer should be smarter when picking endpoints for streaming (CASSANDRA-4650)
 * Avoid rewrapping an exception thrown for cache load functions (CASSANDRA-13367)
 * Log time elapsed for each incremental repair phase (CASSANDRA-13498)
 * Add multiple table operation support to cassandra-stress (CASSANDRA-8780)
 * Fix incorrect cqlsh results when selecting same columns multiple times (CASSANDRA-13262)
 * Fix WriteResponseHandlerTest is sensitive to test execution order (CASSANDRA-13421)
 * Improve incremental repair logging (CASSANDRA-13468)
 * Start compaction when incremental repair finishes (CASSANDRA-13454)
 * Add repair streaming preview (CASSANDRA-13257)
 * Cleanup isIncremental/repairedAt usage (CASSANDRA-13430)
 * Change protocol to allow sending key space independent of query string (CASSANDRA-10145)
 * Make gc_log and gc_warn settable at runtime (CASSANDRA-12661)
 * Take number of files in L0 in account when estimating remaining compaction tasks (CASSANDRA-13354)
 * Skip building views during base table streams on range movements (CASSANDRA-13065)
 * Improve error messages for +/- operations on maps and tuples (CASSANDRA-13197)
 * Remove deprecated repair JMX APIs (CASSANDRA-11530)
 * Fix version check to enable streaming keep-alive (CASSANDRA-12929)
 * Make it possible to monitor an ideal consistency level separate from actual consistency level (CASSANDRA-13289)
 * Outbound TCP connections ignore internode authenticator (CASSANDRA-13324)
 * Upgrade junit from 4.6 to 4.12 (CASSANDRA-13360)
 * Cleanup ParentRepairSession after repairs (CASSANDRA-13359)
 * Upgrade snappy-java to 1.1.2.6 (CASSANDRA-13336)
 * Incremental repair not streaming correct sstables (CASSANDRA-13328)
 * Upgrade the jna version to 4.3.0 (CASSANDRA-13300)
 * Add the currentTimestamp, currentDate, currentTime and currentTimeUUID functions (CASSANDRA-13132)
 * Remove config option index_interval (CASSANDRA-10671)
 * Reduce lock contention for collection types and serializers (CASSANDRA-13271)
 * Make it possible to override MessagingService.Verb ids (CASSANDRA-13283)
 * Avoid synchronized on prepareForRepair in ActiveRepairService (CASSANDRA-9292)
 * Adds the ability to use uncompressed chunks in compressed files (CASSANDRA-10520)
 * Don't flush sstables when streaming for incremental repair (CASSANDRA-13226)
 * Remove unused method (CASSANDRA-13227)
 * Fix minor bugs related to #9143 (CASSANDRA-13217)
 * Output warning if user increases RF (CASSANDRA-13079)
 * Remove pre-3.0 streaming compatibility code for 4.0 (CASSANDRA-13081)
 * Add support for + and - operations on dates (CASSANDRA-11936)
 * Fix consistency of incrementally repaired data (CASSANDRA-9143)
 * Increase commitlog version (CASSANDRA-13161)
 * Make TableMetadata immutable, optimize Schema (CASSANDRA-9425)
 * Refactor ColumnCondition (CASSANDRA-12981)
 * Parallelize streaming of different keyspaces (CASSANDRA-4663)
 * Improved compactions metrics (CASSANDRA-13015)
 * Speed-up start-up sequence by avoiding un-needed flushes (CASSANDRA-13031)
 * Use Caffeine (W-TinyLFU) for on-heap caches (CASSANDRA-10855)
 * Thrift removal (CASSANDRA-11115)
 * Remove pre-3.0 compatibility code for 4.0 (CASSANDRA-12716)
 * Add column definition kind to dropped columns in schema (CASSANDRA-12705)
 * Add (automate) Nodetool Documentation (CASSANDRA-12672)
 * Update bundled cqlsh python driver to 3.7.0 (CASSANDRA-12736)
 * Reject invalid replication settings when creating or altering a keyspace (CASSANDRA-12681)
 * Clean up the SSTableReader#getScanner API wrt removal of RateLimiter (CASSANDRA-12422)
 * Use new token allocation for non bootstrap case as well (CASSANDRA-13080)
 * Avoid byte-array copy when key cache is disabled (CASSANDRA-13084)
 * Require forceful decommission if number of nodes is less than replication factor (CASSANDRA-12510)
 * Allow IN restrictions on column families with collections (CASSANDRA-12654)
 * Log message size in trace message in OutboundTcpConnection (CASSANDRA-13028)
 * Add timeUnit Days for cassandra-stress (CASSANDRA-13029)
 * Add mutation size and batch metrics (CASSANDRA-12649)
 * Add method to get size of endpoints to TokenMetadata (CASSANDRA-12999)
 * Expose time spent waiting in thread pool queue (CASSANDRA-8398)
 * Conditionally update index built status to avoid unnecessary flushes (CASSANDRA-12969)
 * cqlsh auto completion: refactor definition of compaction strategy options (CASSANDRA-12946)
 * Add support for arithmetic operators (CASSANDRA-11935)
 * Add histogram for delay to deliver hints (CASSANDRA-13234)
 * Fix cqlsh automatic protocol downgrade regression (CASSANDRA-13307)
 * Changing `max_hint_window_in_ms` at runtime (CASSANDRA-11720)
 * Trivial format error in StorageProxy (CASSANDRA-13551)
 * Nodetool repair can hang forever if we lose the notification for the repair completing/failing (CASSANDRA-13480)
 * Anticompaction can cause noisy log messages (CASSANDRA-13684)
 * Switch to client init for sstabledump (CASSANDRA-13683)
 * CQLSH: Don't pause when capturing data (CASSANDRA-13743)
 * nodetool clearsnapshot requires --all to clear all snapshots (CASSANDRA-13391)
 * Correctly count range tombstones in traces and tombstone thresholds (CASSANDRA-8527)
 * cqlshrc.sample uses incorrect option for time formatting (CASSANDRA-14243)


3.11.3
 * Remove BTree.Builder Recycler to reduce memory usage (CASSANDRA-13929)
 * Reduce nodetool GC thread count (CASSANDRA-14475)
 * Fix New SASI view creation during Index Redistribution (CASSANDRA-14055)
 * Remove string formatting lines from BufferPool hot path (CASSANDRA-14416)
 * Detect OpenJDK jvm type and architecture (CASSANDRA-12793)
 * Don't use guava collections in the non-system keyspace jmx attributes (CASSANDRA-12271)
 * Allow existing nodes to use all peers in shadow round (CASSANDRA-13851)
 * Fix cqlsh to read connection.ssl cqlshrc option again (CASSANDRA-14299)
 * Downgrade log level to trace for CommitLogSegmentManager (CASSANDRA-14370)
 * CQL fromJson(null) throws NullPointerException (CASSANDRA-13891)
 * Serialize empty buffer as empty string for json output format (CASSANDRA-14245)
 * Allow logging implementation to be interchanged for embedded testing (CASSANDRA-13396)
 * SASI tokenizer for simple delimiter based entries (CASSANDRA-14247)
 * Fix Loss of digits when doing CAST from varint/bigint to decimal (CASSANDRA-14170)
 * RateBasedBackPressure unnecessarily invokes a lock on the Guava RateLimiter (CASSANDRA-14163)
 * Fix wildcard GROUP BY queries (CASSANDRA-14209)
Merged from 3.0:
 * Fix regression of lagging commitlog flush log message (CASSANDRA-14451)
 * Add Missing dependencies in pom-all (CASSANDRA-14422)
 * Cleanup StartupClusterConnectivityChecker and PING Verb (CASSANDRA-14447)
 * Cassandra not starting when using enhanced startup scripts in windows (CASSANDRA-14418)
 * Fix progress stats and units in compactionstats (CASSANDRA-12244)
 * Better handle missing partition columns in system_schema.columns (CASSANDRA-14379)
 * Delay hints store excise by write timeout to avoid race with decommission (CASSANDRA-13740)
 * Add missed CQL keywords to documentation (CASSANDRA-14359)
 * Fix unbounded validation compactions on repair / revert CASSANDRA-13797 (CASSANDRA-14332)
 * Avoid deadlock when running nodetool refresh before node is fully up (CASSANDRA-14310)
 * Handle all exceptions when opening sstables (CASSANDRA-14202)
 * Handle incompletely written hint descriptors during startup (CASSANDRA-14080)
 * Handle repeat open bound from SRP in read repair (CASSANDRA-14330)
 * Use zero as default score in DynamicEndpointSnitch (CASSANDRA-14252)
 * Respect max hint window when hinting for LWT (CASSANDRA-14215)
 * Adding missing WriteType enum values to v3, v4, and v5 spec (CASSANDRA-13697)
 * Don't regenerate bloomfilter and summaries on startup (CASSANDRA-11163)
 * Fix NPE when performing comparison against a null frozen in LWT (CASSANDRA-14087)
 * Log when SSTables are deleted (CASSANDRA-14302)
 * Fix batch commitlog sync regression (CASSANDRA-14292)
 * Write to pending endpoint when view replica is also base replica (CASSANDRA-14251)
 * Chain commit log marker potential performance regression in batch commit mode (CASSANDRA-14194)
 * Fully utilise specified compaction threads (CASSANDRA-14210)
 * Pre-create deletion log records to finish compactions quicker (CASSANDRA-12763)
Merged from 2.2:
<<<<<<< HEAD
 * CqlRecordReader no longer quotes the keyspace when connecting, as the java driver will (CASSANDRA-10751)
=======
 * Incorrect counting of pending messages in OutboundTcpConnection (CASSANDRA-11551)
>>>>>>> f0403b4e
 * Fix compaction failure caused by reading un-flushed data (CASSANDRA-12743)
 * Use Bounds instead of Range for sstables in anticompaction (CASSANDRA-14411)
 * Fix JSON queries with IN restrictions and ORDER BY clause (CASSANDRA-14286)
 * CQL fromJson(null) throws NullPointerException (CASSANDRA-13891)
Merged from 2.1:
 * Check checksum before decompressing data (CASSANDRA-14284)


3.11.2
 * Fix ReadCommandTest (CASSANDRA-14234)
 * Remove trailing period from latency reports at keyspace level (CASSANDRA-14233)
 * Remove dependencies on JVM internal classes from JMXServerUtils (CASSANDRA-14173) 
 * Add DEFAULT, UNSET, MBEAN and MBEANS to `ReservedKeywords` (CASSANDRA-14205)
 * Print correct snitch info from nodetool describecluster (CASSANDRA-13528)
 * Enable CDC unittest (CASSANDRA-14141)
 * Acquire read lock before accessing CompactionStrategyManager fields (CASSANDRA-14139)
 * Avoid invalidating disk boundaries unnecessarily (CASSANDRA-14083)
 * Avoid exposing compaction strategy index externally (CASSANDRA-14082)
 * Fix imbalanced disks when replacing node with same address with JBOD (CASSANDRA-14084)
 * Reload compaction strategies when disk boundaries are invalidated (CASSANDRA-13948)
 * Remove OpenJDK log warning (CASSANDRA-13916)
 * Prevent compaction strategies from looping indefinitely (CASSANDRA-14079)
 * Cache disk boundaries (CASSANDRA-13215)
 * Add asm jar to build.xml for maven builds (CASSANDRA-11193)
 * Round buffer size to powers of 2 for the chunk cache (CASSANDRA-13897)
 * Update jackson JSON jars (CASSANDRA-13949)
 * Avoid locks when checking LCS fanout and if we should defrag (CASSANDRA-13930)
Merged from 3.0:
 * Fix unit test failures in ViewComplexTest (CASSANDRA-14219)
 * Add MinGW uname check to start scripts (CASSANDRA-12840)
 * Use the correct digest file and reload sstable metadata in nodetool verify (CASSANDRA-14217)
 * Handle failure when mutating repaired status in Verifier (CASSANDRA-13933)
 * Set encoding for javadoc generation (CASSANDRA-14154)
 * Fix index target computation for dense composite tables with dropped compact storage (CASSANDRA-14104)
 * Improve commit log chain marker updating (CASSANDRA-14108)
 * Extra range tombstone bound creates double rows (CASSANDRA-14008)
 * Fix SStable ordering by max timestamp in SinglePartitionReadCommand (CASSANDRA-14010)
 * Accept role names containing forward-slash (CASSANDRA-14088)
 * Optimize CRC check chance probability calculations (CASSANDRA-14094)
 * Fix cleanup on keyspace with no replicas (CASSANDRA-13526)
 * Fix updating base table rows with TTL not removing materialized view entries (CASSANDRA-14071)
 * Reduce garbage created by DynamicSnitch (CASSANDRA-14091)
 * More frequent commitlog chained markers (CASSANDRA-13987)
 * Fix serialized size of DataLimits (CASSANDRA-14057)
 * Add flag to allow dropping oversized read repair mutations (CASSANDRA-13975)
 * Fix SSTableLoader logger message (CASSANDRA-14003)
 * Fix repair race that caused gossip to block (CASSANDRA-13849)
 * Tracing interferes with digest requests when using RandomPartitioner (CASSANDRA-13964)
 * Add flag to disable materialized views, and warnings on creation (CASSANDRA-13959)
 * Don't let user drop or generally break tables in system_distributed (CASSANDRA-13813)
 * Provide a JMX call to sync schema with local storage (CASSANDRA-13954)
 * Mishandling of cells for removed/dropped columns when reading legacy files (CASSANDRA-13939)
 * Deserialise sstable metadata in nodetool verify (CASSANDRA-13922)
Merged from 2.2:
 * Fix the inspectJvmOptions startup check (CASSANDRA-14112)
 * Fix race that prevents submitting compaction for a table when executor is full (CASSANDRA-13801)
 * Rely on the JVM to handle OutOfMemoryErrors (CASSANDRA-13006)
 * Grab refs during scrub/index redistribution/cleanup (CASSANDRA-13873)
Merged from 2.1:
 * Protect against overflow of local expiration time (CASSANDRA-14092)
 * RPM package spec: fix permissions for installed jars and config files (CASSANDRA-14181)
 * More PEP8 compliance for cqlsh


3.11.1
 * Fix the computation of cdc_total_space_in_mb for exabyte filesystems (CASSANDRA-13808)
 * AbstractTokenTreeBuilder#serializedSize returns wrong value when there is a single leaf and overflow collisions (CASSANDRA-13869)
 * Add a compaction option to TWCS to ignore sstables overlapping checks (CASSANDRA-13418)
 * BTree.Builder memory leak (CASSANDRA-13754)
 * Revert CASSANDRA-10368 of supporting non-pk column filtering due to correctness (CASSANDRA-13798)
 * Add a skip read validation flag to cassandra-stress (CASSANDRA-13772)
 * Fix cassandra-stress hang issues when an error during cluster connection happens (CASSANDRA-12938)
 * Better bootstrap failure message when blocked by (potential) range movement (CASSANDRA-13744)
 * "ignore" option is ignored in sstableloader (CASSANDRA-13721)
 * Deadlock in AbstractCommitLogSegmentManager (CASSANDRA-13652)
 * Duplicate the buffer before passing it to analyser in SASI operation (CASSANDRA-13512)
 * Properly evict pstmts from prepared statements cache (CASSANDRA-13641)
Merged from 3.0:
 * Improve TRUNCATE performance (CASSANDRA-13909)
 * Implement short read protection on partition boundaries (CASSANDRA-13595)
 * Fix ISE thrown by UPI.Serializer.hasNext() for some SELECT queries (CASSANDRA-13911)
 * Filter header only commit logs before recovery (CASSANDRA-13918)
 * AssertionError prepending to a list (CASSANDRA-13149)
 * Fix support for SuperColumn tables (CASSANDRA-12373)
 * Handle limit correctly on tables with strict liveness (CASSANDRA-13883)
 * Fix missing original update in TriggerExecutor (CASSANDRA-13894)
 * Remove non-rpc-ready nodes from counter leader candidates (CASSANDRA-13043)
 * Improve short read protection performance (CASSANDRA-13794)
 * Fix sstable reader to support range-tombstone-marker for multi-slices (CASSANDRA-13787)
 * Fix short read protection for tables with no clustering columns (CASSANDRA-13880)
 * Make isBuilt volatile in PartitionUpdate (CASSANDRA-13619)
 * Prevent integer overflow of timestamps in CellTest and RowsTest (CASSANDRA-13866)
 * Fix counter application order in short read protection (CASSANDRA-12872)
 * Don't block RepairJob execution on validation futures (CASSANDRA-13797)
 * Wait for all management tasks to complete before shutting down CLSM (CASSANDRA-13123)
 * INSERT statement fails when Tuple type is used as clustering column with default DESC order (CASSANDRA-13717)
 * Fix pending view mutations handling and cleanup batchlog when there are local and remote paired mutations (CASSANDRA-13069)
 * Improve config validation and documentation on overflow and NPE (CASSANDRA-13622)
 * Range deletes in a CAS batch are ignored (CASSANDRA-13655)
 * Avoid assertion error when IndexSummary > 2G (CASSANDRA-12014)
 * Change repair midpoint logging for tiny ranges (CASSANDRA-13603)
 * Better handle corrupt final commitlog segment (CASSANDRA-11995)
 * StreamingHistogram is not thread safe (CASSANDRA-13756)
 * Fix MV timestamp issues (CASSANDRA-11500)
 * Better tolerate improperly formatted bcrypt hashes (CASSANDRA-13626)
 * Fix race condition in read command serialization (CASSANDRA-13363)
 * Fix AssertionError in short read protection (CASSANDRA-13747)
 * Don't skip corrupted sstables on startup (CASSANDRA-13620)
 * Fix the merging of cells with different user type versions (CASSANDRA-13776)
 * Copy session properties on cqlsh.py do_login (CASSANDRA-13640)
 * Potential AssertionError during ReadRepair of range tombstone and partition deletions (CASSANDRA-13719)
 * Don't let stress write warmup data if n=0 (CASSANDRA-13773)
 * Gossip thread slows down when using batch commit log (CASSANDRA-12966)
 * Randomize batchlog endpoint selection with only 1 or 2 racks (CASSANDRA-12884)
 * Fix digest calculation for counter cells (CASSANDRA-13750)
 * Fix ColumnDefinition.cellValueType() for non-frozen collection and change SSTabledump to use type.toJSONString() (CASSANDRA-13573)
 * Skip materialized view addition if the base table doesn't exist (CASSANDRA-13737)
 * Drop table should remove corresponding entries in dropped_columns table (CASSANDRA-13730)
 * Log warn message until legacy auth tables have been migrated (CASSANDRA-13371)
 * Fix incorrect [2.1 <- 3.0] serialization of counter cells created in 2.0 (CASSANDRA-13691)
 * Fix invalid writetime for null cells (CASSANDRA-13711)
 * Fix ALTER TABLE statement to atomically propagate changes to the table and its MVs (CASSANDRA-12952)
 * Fixed ambiguous output of nodetool tablestats command (CASSANDRA-13722)
 * Fix Digest mismatch Exception if hints file has UnknownColumnFamily (CASSANDRA-13696)
 * Purge tombstones created by expired cells (CASSANDRA-13643)
 * Make concat work with iterators that have different subsets of columns (CASSANDRA-13482)
 * Set test.runners based on cores and memory size (CASSANDRA-13078)
 * Allow different NUMACTL_ARGS to be passed in (CASSANDRA-13557)
 * Allow native function calls in CQLSSTableWriter (CASSANDRA-12606)
 * Fix secondary index queries on COMPACT tables (CASSANDRA-13627)
 * Nodetool listsnapshots output is missing a newline, if there are no snapshots (CASSANDRA-13568)
 * sstabledump reports incorrect usage for argument order (CASSANDRA-13532)
Merged from 2.2:
 * Safely handle empty buffers when outputting to JSON (CASSANDRA-13868)
 * Copy session properties on cqlsh.py do_login (CASSANDRA-13847)
 * Fix load over calculated issue in IndexSummaryRedistribution (CASSANDRA-13738)
 * Fix compaction and flush exception not captured (CASSANDRA-13833)
 * Uncaught exceptions in Netty pipeline (CASSANDRA-13649)
 * Prevent integer overflow on exabyte filesystems (CASSANDRA-13067)
 * Fix queries with LIMIT and filtering on clustering columns (CASSANDRA-11223)
 * Fix potential NPE when resume bootstrap fails (CASSANDRA-13272)
 * Fix toJSONString for the UDT, tuple and collection types (CASSANDRA-13592)
 * Fix nested Tuples/UDTs validation (CASSANDRA-13646)
Merged from 2.1:
 * Clone HeartBeatState when building gossip messages. Make its generation/version volatile (CASSANDRA-13700)


3.11.0
 * Allow native function calls in CQLSSTableWriter (CASSANDRA-12606)
 * Replace string comparison with regex/number checks in MessagingService test (CASSANDRA-13216)
 * Fix formatting of duration columns in CQLSH (CASSANDRA-13549)
 * Fix the problem with duplicated rows when using paging with SASI (CASSANDRA-13302)
 * Allow CONTAINS statements filtering on the partition key and it’s parts (CASSANDRA-13275)
 * Fall back to even ranges calculation in clusters with vnodes when tokens are distributed unevenly (CASSANDRA-13229)
 * Fix duration type validation to prevent overflow (CASSANDRA-13218)
 * Forbid unsupported creation of SASI indexes over partition key columns (CASSANDRA-13228)
 * Reject multiple values for a key in CQL grammar. (CASSANDRA-13369)
 * UDA fails without input rows (CASSANDRA-13399)
 * Fix compaction-stress by using daemonInitialization (CASSANDRA-13188)
 * V5 protocol flags decoding broken (CASSANDRA-13443)
 * Use write lock not read lock for removing sstables from compaction strategies. (CASSANDRA-13422)
 * Use corePoolSize equal to maxPoolSize in JMXEnabledThreadPoolExecutors (CASSANDRA-13329)
 * Avoid rebuilding SASI indexes containing no values (CASSANDRA-12962)
 * Add charset to Analyser input stream (CASSANDRA-13151)
 * Fix testLimitSSTables flake caused by concurrent flush (CASSANDRA-12820)
 * cdc column addition strikes again (CASSANDRA-13382)
 * Fix static column indexes (CASSANDRA-13277)
 * DataOutputBuffer.asNewBuffer broken (CASSANDRA-13298)
 * unittest CipherFactoryTest failed on MacOS (CASSANDRA-13370)
 * Forbid SELECT restrictions and CREATE INDEX over non-frozen UDT columns (CASSANDRA-13247)
 * Default logging we ship will incorrectly print "?:?" for "%F:%L" pattern (CASSANDRA-13317)
 * Possible AssertionError in UnfilteredRowIteratorWithLowerBound (CASSANDRA-13366)
 * Support unaligned memory access for AArch64 (CASSANDRA-13326)
 * Improve SASI range iterator efficiency on intersection with an empty range (CASSANDRA-12915).
 * Fix equality comparisons of columns using the duration type (CASSANDRA-13174)
 * Move to FastThreadLocalThread and FastThreadLocal (CASSANDRA-13034)
 * nodetool stopdaemon errors out (CASSANDRA-13030)
 * Tables in system_distributed should not use gcgs of 0 (CASSANDRA-12954)
 * Fix primary index calculation for SASI (CASSANDRA-12910)
 * More fixes to the TokenAllocator (CASSANDRA-12990)
 * NoReplicationTokenAllocator should work with zero replication factor (CASSANDRA-12983)
 * Address message coalescing regression (CASSANDRA-12676)
 * Delete illegal character from StandardTokenizerImpl.jflex (CASSANDRA-13417)
 * Fix cqlsh automatic protocol downgrade regression (CASSANDRA-13307)
 * Tracing payload not passed from QueryMessage to tracing session (CASSANDRA-12835)
Merged from 3.0:
 * Filter header only commit logs before recovery (CASSANDRA-13918)
 * Ensure int overflow doesn't occur when calculating large partition warning size (CASSANDRA-13172)
 * Ensure consistent view of partition columns between coordinator and replica in ColumnFilter (CASSANDRA-13004)
 * Failed unregistering mbean during drop keyspace (CASSANDRA-13346)
 * nodetool scrub/cleanup/upgradesstables exit code is wrong (CASSANDRA-13542)
 * Fix the reported number of sstable data files accessed per read (CASSANDRA-13120)
 * Fix schema digest mismatch during rolling upgrades from versions before 3.0.12 (CASSANDRA-13559)
 * Upgrade JNA version to 4.4.0 (CASSANDRA-13072)
 * Interned ColumnIdentifiers should use minimal ByteBuffers (CASSANDRA-13533)
 * Fix repair process violating start/end token limits for small ranges (CASSANDRA-13052)
 * Add storage port options to sstableloader (CASSANDRA-13518)
 * Properly handle quoted index names in cqlsh DESCRIBE output (CASSANDRA-12847)
 * Fix NPE in StorageService.excise() (CASSANDRA-13163)
 * Expire OutboundTcpConnection messages by a single Thread (CASSANDRA-13265)
 * Fail repair if insufficient responses received (CASSANDRA-13397)
 * Fix SSTableLoader fail when the loaded table contains dropped columns (CASSANDRA-13276)
 * Avoid name clashes in CassandraIndexTest (CASSANDRA-13427)
 * Handling partially written hint files (CASSANDRA-12728)
 * Interrupt replaying hints on decommission (CASSANDRA-13308)
 * Handling partially written hint files (CASSANDRA-12728)
 * Fix NPE issue in StorageService (CASSANDRA-13060)
 * Make reading of range tombstones more reliable (CASSANDRA-12811)
 * Fix startup problems due to schema tables not completely flushed (CASSANDRA-12213)
 * Fix view builder bug that can filter out data on restart (CASSANDRA-13405)
 * Fix 2i page size calculation when there are no regular columns (CASSANDRA-13400)
 * Fix the conversion of 2.X expired rows without regular column data (CASSANDRA-13395)
 * Fix hint delivery when using ext+internal IPs with prefer_local enabled (CASSANDRA-13020)
 * Legacy deserializer can create empty range tombstones (CASSANDRA-13341)
 * Legacy caching options can prevent 3.0 upgrade (CASSANDRA-13384)
 * Use the Kernel32 library to retrieve the PID on Windows and fix startup checks (CASSANDRA-13333)
 * Fix code to not exchange schema across major versions (CASSANDRA-13274)
 * Dropping column results in "corrupt" SSTable (CASSANDRA-13337)
 * Bugs handling range tombstones in the sstable iterators (CASSANDRA-13340)
 * Fix CONTAINS filtering for null collections (CASSANDRA-13246)
 * Applying: Use a unique metric reservoir per test run when using Cassandra-wide metrics residing in MBeans (CASSANDRA-13216)
 * Propagate row deletions in 2i tables on upgrade (CASSANDRA-13320)
 * Slice.isEmpty() returns false for some empty slices (CASSANDRA-13305)
 * Add formatted row output to assertEmpty in CQL Tester (CASSANDRA-13238)
 * Prevent data loss on upgrade 2.1 - 3.0 by adding component separator to LogRecord absolute path (CASSANDRA-13294)
 * Improve testing on macOS by eliminating sigar logging (CASSANDRA-13233)
 * Cqlsh copy-from should error out when csv contains invalid data for collections (CASSANDRA-13071)
 * Fix "multiple versions of ant detected..." when running ant test (CASSANDRA-13232)
 * Coalescing strategy sleeps too much (CASSANDRA-13090)
 * Faster StreamingHistogram (CASSANDRA-13038)
 * Legacy deserializer can create unexpected boundary range tombstones (CASSANDRA-13237)
 * Remove unnecessary assertion from AntiCompactionTest (CASSANDRA-13070)
 * Fix cqlsh COPY for dates before 1900 (CASSANDRA-13185)
 * Use keyspace replication settings on system.size_estimates table (CASSANDRA-9639)
 * Add vm.max_map_count StartupCheck (CASSANDRA-13008)
 * Obfuscate password in stress-graphs (CASSANDRA-12233)
 * Hint related logging should include the IP address of the destination in addition to
   host ID (CASSANDRA-13205)
 * Reloading logback.xml does not work (CASSANDRA-13173)
 * Lightweight transactions temporarily fail after upgrade from 2.1 to 3.0 (CASSANDRA-13109)
 * Duplicate rows after upgrading from 2.1.16 to 3.0.10/3.9 (CASSANDRA-13125)
 * Fix UPDATE queries with empty IN restrictions (CASSANDRA-13152)
 * Fix handling of partition with partition-level deletion plus
   live rows in sstabledump (CASSANDRA-13177)
 * Provide user workaround when system_schema.columns does not contain entries
   for a table that's in system_schema.tables (CASSANDRA-13180)
 * Nodetool upgradesstables/scrub/compact ignores system tables (CASSANDRA-13410)
 * Fix schema version calculation for rolling upgrades (CASSANDRA-13441)
Merged from 2.2:
 * Nodes started with join_ring=False should be able to serve requests when authentication is enabled (CASSANDRA-11381)
 * cqlsh COPY FROM: increment error count only for failures, not for attempts (CASSANDRA-13209)
 * Avoid starting gossiper in RemoveTest (CASSANDRA-13407)
 * Fix weightedSize() for row-cache reported by JMX and NodeTool (CASSANDRA-13393)
 * Fix JVM metric names (CASSANDRA-13103)
 * Honor truststore-password parameter in cassandra-stress (CASSANDRA-12773)
 * Discard in-flight shadow round responses (CASSANDRA-12653)
 * Don't anti-compact repaired data to avoid inconsistencies (CASSANDRA-13153)
 * Wrong logger name in AnticompactionTask (CASSANDRA-13343)
 * Commitlog replay may fail if last mutation is within 4 bytes of end of segment (CASSANDRA-13282)
 * Fix queries updating multiple time the same list (CASSANDRA-13130)
 * Fix GRANT/REVOKE when keyspace isn't specified (CASSANDRA-13053)
 * Fix flaky LongLeveledCompactionStrategyTest (CASSANDRA-12202)
 * Fix failing COPY TO STDOUT (CASSANDRA-12497)
 * Fix ColumnCounter::countAll behaviour for reverse queries (CASSANDRA-13222)
 * Exceptions encountered calling getSeeds() breaks OTC thread (CASSANDRA-13018)
 * Fix negative mean latency metric (CASSANDRA-12876)
 * Use only one file pointer when creating commitlog segments (CASSANDRA-12539)
Merged from 2.1:
 * Fix 2ndary index queries on partition keys for tables with static columns (CASSANDRA-13147)
 * Fix ParseError unhashable type list in cqlsh copy from (CASSANDRA-13364)
 * Remove unused repositories (CASSANDRA-13278)
 * Log stacktrace of uncaught exceptions (CASSANDRA-13108)
 * Use portable stderr for java error in startup (CASSANDRA-13211)
 * Fix Thread Leak in OutboundTcpConnection (CASSANDRA-13204)
 * Upgrade netty version to fix memory leak with client encryption (CASSANDRA-13114)
 * Coalescing strategy can enter infinite loop (CASSANDRA-13159)


3.10
 * Fix secondary index queries regression (CASSANDRA-13013)
 * Add duration type to the protocol V5 (CASSANDRA-12850)
 * Fix duration type validation (CASSANDRA-13143)
 * Fix flaky GcCompactionTest (CASSANDRA-12664)
 * Fix TestHintedHandoff.hintedhandoff_decom_test (CASSANDRA-13058)
 * Fixed query monitoring for range queries (CASSANDRA-13050)
 * Remove outboundBindAny configuration property (CASSANDRA-12673)
 * Use correct bounds for all-data range when filtering (CASSANDRA-12666)
 * Remove timing window in test case (CASSANDRA-12875)
 * Resolve unit testing without JCE security libraries installed (CASSANDRA-12945)
 * Fix inconsistencies in cassandra-stress load balancing policy (CASSANDRA-12919)
 * Fix validation of non-frozen UDT cells (CASSANDRA-12916)
 * Don't shut down socket input/output on StreamSession (CASSANDRA-12903)
 * Fix Murmur3PartitionerTest (CASSANDRA-12858)
 * Move cqlsh syntax rules into separate module and allow easier customization (CASSANDRA-12897)
 * Fix CommitLogSegmentManagerTest (CASSANDRA-12283)
 * Fix cassandra-stress truncate option (CASSANDRA-12695)
 * Fix crossNode value when receiving messages (CASSANDRA-12791)
 * Don't load MX4J beans twice (CASSANDRA-12869)
 * Extend native protocol request flags, add versions to SUPPORTED, and introduce ProtocolVersion enum (CASSANDRA-12838)
 * Set JOINING mode when running pre-join tasks (CASSANDRA-12836)
 * remove net.mintern.primitive library due to license issue (CASSANDRA-12845)
 * Properly format IPv6 addresses when logging JMX service URL (CASSANDRA-12454)
 * Optimize the vnode allocation for single replica per DC (CASSANDRA-12777)
 * Use non-token restrictions for bounds when token restrictions are overridden (CASSANDRA-12419)
 * Fix CQLSH auto completion for PER PARTITION LIMIT (CASSANDRA-12803)
 * Use different build directories for Eclipse and Ant (CASSANDRA-12466)
 * Avoid potential AttributeError in cqlsh due to no table metadata (CASSANDRA-12815)
 * Fix RandomReplicationAwareTokenAllocatorTest.testExistingCluster (CASSANDRA-12812)
 * Upgrade commons-codec to 1.9 (CASSANDRA-12790)
 * Add duration data type (CASSANDRA-11873)
 * Make the fanout size for LeveledCompactionStrategy to be configurable (CASSANDRA-11550)
 * Fix timeout in ReplicationAwareTokenAllocatorTest (CASSANDRA-12784)
 * Improve sum aggregate functions (CASSANDRA-12417)
 * Make cassandra.yaml docs for batch_size_*_threshold_in_kb reflect changes in CASSANDRA-10876 (CASSANDRA-12761)
 * cqlsh fails to format collections when using aliases (CASSANDRA-11534)
 * Check for hash conflicts in prepared statements (CASSANDRA-12733)
 * Exit query parsing upon first error (CASSANDRA-12598)
 * Fix cassandra-stress to use single seed in UUID generation (CASSANDRA-12729)
 * CQLSSTableWriter does not allow Update statement (CASSANDRA-12450)
 * Config class uses boxed types but DD exposes primitive types (CASSANDRA-12199)
 * Add pre- and post-shutdown hooks to Storage Service (CASSANDRA-12461)
 * Add hint delivery metrics (CASSANDRA-12693)
 * Remove IndexInfo cache from FileIndexInfoRetriever (CASSANDRA-12731)
 * ColumnIndex does not reuse buffer (CASSANDRA-12502)
 * cdc column addition still breaks schema migration tasks (CASSANDRA-12697)
 * Upgrade metrics-reporter dependencies (CASSANDRA-12089)
 * Tune compaction thread count via nodetool (CASSANDRA-12248)
 * Add +=/-= shortcut syntax for update queries (CASSANDRA-12232)
 * Include repair session IDs in repair start message (CASSANDRA-12532)
 * Add a blocking task to Index, run before joining the ring (CASSANDRA-12039)
 * Fix NPE when using CQLSSTableWriter (CASSANDRA-12667)
 * Support optional backpressure strategies at the coordinator (CASSANDRA-9318)
 * Make randompartitioner work with new vnode allocation (CASSANDRA-12647)
 * Fix cassandra-stress graphing (CASSANDRA-12237)
 * Allow filtering on partition key columns for queries without secondary indexes (CASSANDRA-11031)
 * Fix Cassandra Stress reporting thread model and precision (CASSANDRA-12585)
 * Add JMH benchmarks.jar (CASSANDRA-12586)
 * Cleanup uses of AlterTableStatementColumn (CASSANDRA-12567)
 * Add keep-alive to streaming (CASSANDRA-11841)
 * Tracing payload is passed through newSession(..) (CASSANDRA-11706)
 * avoid deleting non existing sstable files and improve related log messages (CASSANDRA-12261)
 * json/yaml output format for nodetool compactionhistory (CASSANDRA-12486)
 * Retry all internode messages once after a connection is
   closed and reopened (CASSANDRA-12192)
 * Add support to rebuild from targeted replica (CASSANDRA-9875)
 * Add sequence distribution type to cassandra stress (CASSANDRA-12490)
 * "SELECT * FROM foo LIMIT ;" does not error out (CASSANDRA-12154)
 * Define executeLocally() at the ReadQuery Level (CASSANDRA-12474)
 * Extend read/write failure messages with a map of replica addresses
   to error codes in the v5 native protocol (CASSANDRA-12311)
 * Fix rebuild of SASI indexes with existing index files (CASSANDRA-12374)
 * Let DatabaseDescriptor not implicitly startup services (CASSANDRA-9054, 12550)
 * Fix clustering indexes in presence of static columns in SASI (CASSANDRA-12378)
 * Fix queries on columns with reversed type on SASI indexes (CASSANDRA-12223)
 * Added slow query log (CASSANDRA-12403)
 * Count full coordinated request against timeout (CASSANDRA-12256)
 * Allow TTL with null value on insert and update (CASSANDRA-12216)
 * Make decommission operation resumable (CASSANDRA-12008)
 * Add support to one-way targeted repair (CASSANDRA-9876)
 * Remove clientutil jar (CASSANDRA-11635)
 * Fix compaction throughput throttle (CASSANDRA-12366, CASSANDRA-12717)
 * Delay releasing Memtable memory on flush until PostFlush has finished running (CASSANDRA-12358)
 * Cassandra stress should dump all setting on startup (CASSANDRA-11914)
 * Make it possible to compact a given token range (CASSANDRA-10643)
 * Allow updating DynamicEndpointSnitch properties via JMX (CASSANDRA-12179)
 * Collect metrics on queries by consistency level (CASSANDRA-7384)
 * Add support for GROUP BY to SELECT statement (CASSANDRA-10707)
 * Deprecate memtable_cleanup_threshold and update default for memtable_flush_writers (CASSANDRA-12228)
 * Upgrade to OHC 0.4.4 (CASSANDRA-12133)
 * Add version command to cassandra-stress (CASSANDRA-12258)
 * Create compaction-stress tool (CASSANDRA-11844)
 * Garbage-collecting compaction operation and schema option (CASSANDRA-7019)
 * Add beta protocol flag for v5 native protocol (CASSANDRA-12142)
 * Support filtering on non-PRIMARY KEY columns in the CREATE
   MATERIALIZED VIEW statement's WHERE clause (CASSANDRA-10368)
 * Unify STDOUT and SYSTEMLOG logback format (CASSANDRA-12004)
 * COPY FROM should raise error for non-existing input files (CASSANDRA-12174)
 * Faster write path (CASSANDRA-12269)
 * Option to leave omitted columns in INSERT JSON unset (CASSANDRA-11424)
 * Support json/yaml output in nodetool tpstats (CASSANDRA-12035)
 * Expose metrics for successful/failed authentication attempts (CASSANDRA-10635)
 * Prepend snapshot name with "truncated" or "dropped" when a snapshot
   is taken before truncating or dropping a table (CASSANDRA-12178)
 * Optimize RestrictionSet (CASSANDRA-12153)
 * cqlsh does not automatically downgrade CQL version (CASSANDRA-12150)
 * Omit (de)serialization of state variable in UDAs (CASSANDRA-9613)
 * Create a system table to expose prepared statements (CASSANDRA-8831)
 * Reuse DataOutputBuffer from ColumnIndex (CASSANDRA-11970)
 * Remove DatabaseDescriptor dependency from SegmentedFile (CASSANDRA-11580)
 * Add supplied username to authentication error messages (CASSANDRA-12076)
 * Remove pre-startup check for open JMX port (CASSANDRA-12074)
 * Remove compaction Severity from DynamicEndpointSnitch (CASSANDRA-11738)
 * Restore resumable hints delivery (CASSANDRA-11960)
 * Properly record CAS contention (CASSANDRA-12626)
Merged from 3.0:
 * Dump threads when unit tests time out (CASSANDRA-13117)
 * Better error when modifying function permissions without explicit keyspace (CASSANDRA-12925)
 * Indexer is not correctly invoked when building indexes over sstables (CASSANDRA-13075)
 * Stress daemon help is incorrect (CASSANDRA-12563)
 * Read repair is not blocking repair to finish in foreground repair (CASSANDRA-13115)
 * Replace empty strings with null values if they cannot be converted (CASSANDRA-12794)
 * Remove support for non-JavaScript UDFs (CASSANDRA-12883)
 * Fix deserialization of 2.x DeletedCells (CASSANDRA-12620)
 * Add parent repair session id to anticompaction log message (CASSANDRA-12186)
 * Improve contention handling on failure to acquire MV lock for streaming and hints (CASSANDRA-12905)
 * Fix DELETE and UPDATE queries with empty IN restrictions (CASSANDRA-12829)
 * Mark MVs as built after successful bootstrap (CASSANDRA-12984)
 * Estimated TS drop-time histogram updated with Cell.NO_DELETION_TIME (CASSANDRA-13040)
 * Nodetool compactionstats fails with NullPointerException (CASSANDRA-13021)
 * Thread local pools never cleaned up (CASSANDRA-13033)
 * Set RPC_READY to false when draining or if a node is marked as shutdown (CASSANDRA-12781)
 * CQL often queries static columns unnecessarily (CASSANDRA-12768)
 * Make sure sstables only get committed when it's safe to discard commit log records (CASSANDRA-12956)
 * Reject default_time_to_live option when creating or altering MVs (CASSANDRA-12868)
 * Nodetool should use a more sane max heap size (CASSANDRA-12739)
 * LocalToken ensures token values are cloned on heap (CASSANDRA-12651)
 * AnticompactionRequestSerializer serializedSize is incorrect (CASSANDRA-12934)
 * Prevent reloading of logback.xml from UDF sandbox (CASSANDRA-12535)
 * Reenable HeapPool (CASSANDRA-12900)
 * Disallow offheap_buffers memtable allocation (CASSANDRA-11039)
 * Fix CommitLogSegmentManagerTest (CASSANDRA-12283)
 * Pass root cause to CorruptBlockException when uncompression failed (CASSANDRA-12889)
 * Batch with multiple conditional updates for the same partition causes AssertionError (CASSANDRA-12867)
 * Make AbstractReplicationStrategy extendable from outside its package (CASSANDRA-12788)
 * Don't tell users to turn off consistent rangemovements during rebuild. (CASSANDRA-12296)
 * Fix CommitLogTest.testDeleteIfNotDirty (CASSANDRA-12854)
 * Avoid deadlock due to MV lock contention (CASSANDRA-12689)
 * Fix for KeyCacheCqlTest flakiness (CASSANDRA-12801)
 * Include SSTable filename in compacting large row message (CASSANDRA-12384)
 * Fix potential socket leak (CASSANDRA-12329, CASSANDRA-12330)
 * Fix ViewTest.testCompaction (CASSANDRA-12789)
 * Improve avg aggregate functions (CASSANDRA-12417)
 * Preserve quoted reserved keyword column names in MV creation (CASSANDRA-11803)
 * nodetool stopdaemon errors out (CASSANDRA-12646)
 * Split materialized view mutations on build to prevent OOM (CASSANDRA-12268)
 * mx4j does not work in 3.0.8 (CASSANDRA-12274)
 * Abort cqlsh copy-from in case of no answer after prolonged period of time (CASSANDRA-12740)
 * Avoid sstable corrupt exception due to dropped static column (CASSANDRA-12582)
 * Make stress use client mode to avoid checking commit log size on startup (CASSANDRA-12478)
 * Fix exceptions with new vnode allocation (CASSANDRA-12715)
 * Unify drain and shutdown processes (CASSANDRA-12509)
 * Fix NPE in ComponentOfSlice.isEQ() (CASSANDRA-12706)
 * Fix failure in LogTransactionTest (CASSANDRA-12632)
 * Fix potentially incomplete non-frozen UDT values when querying with the
   full primary key specified (CASSANDRA-12605)
 * Make sure repaired tombstones are dropped when only_purge_repaired_tombstones is enabled (CASSANDRA-12703)
 * Skip writing MV mutations to commitlog on mutation.applyUnsafe() (CASSANDRA-11670)
 * Establish consistent distinction between non-existing partition and NULL value for LWTs on static columns (CASSANDRA-12060)
 * Extend ColumnIdentifier.internedInstances key to include the type that generated the byte buffer (CASSANDRA-12516)
 * Handle composite prefixes with final EOC=0 as in 2.x and refactor LegacyLayout.decodeBound (CASSANDRA-12423)
 * select_distinct_with_deletions_test failing on non-vnode environments (CASSANDRA-11126)
 * Stack Overflow returned to queries while upgrading (CASSANDRA-12527)
 * Fix legacy regex for temporary files from 2.2 (CASSANDRA-12565)
 * Add option to state current gc_grace_seconds to tools/bin/sstablemetadata (CASSANDRA-12208)
 * Fix file system race condition that may cause LogAwareFileLister to fail to classify files (CASSANDRA-11889)
 * Fix file handle leaks due to simultaneous compaction/repair and
   listing snapshots, calculating snapshot sizes, or making schema
   changes (CASSANDRA-11594)
 * Fix nodetool repair exits with 0 for some errors (CASSANDRA-12508)
 * Do not shut down BatchlogManager twice during drain (CASSANDRA-12504)
 * Disk failure policy should not be invoked on out of space (CASSANDRA-12385)
 * Calculate last compacted key on startup (CASSANDRA-6216)
 * Add schema to snapshot manifest, add USING TIMESTAMP clause to ALTER TABLE statements (CASSANDRA-7190)
 * If CF has no clustering columns, any row cache is full partition cache (CASSANDRA-12499)
 * Correct log message for statistics of offheap memtable flush (CASSANDRA-12776)
 * Explicitly set locale for string validation (CASSANDRA-12541,CASSANDRA-12542,CASSANDRA-12543,CASSANDRA-12545)
Merged from 2.2:
 * Fix speculative retry bugs (CASSANDRA-13009)
 * Fix handling of nulls and unsets in IN conditions (CASSANDRA-12981)
 * Fix race causing infinite loop if Thrift server is stopped before it starts listening (CASSANDRA-12856)
 * CompactionTasks now correctly drops sstables out of compaction when not enough disk space is available (CASSANDRA-12979)
 * Fix DynamicEndpointSnitch noop in multi-datacenter situations (CASSANDRA-13074)
 * cqlsh copy-from: encode column names to avoid primary key parsing errors (CASSANDRA-12909)
 * Temporarily fix bug that creates commit log when running offline tools (CASSANDRA-8616)
 * Reduce granuality of OpOrder.Group during index build (CASSANDRA-12796)
 * Test bind parameters and unset parameters in InsertUpdateIfConditionTest (CASSANDRA-12980)
 * Use saved tokens when setting local tokens on StorageService.joinRing (CASSANDRA-12935)
 * cqlsh: fix DESC TYPES errors (CASSANDRA-12914)
 * Fix leak on skipped SSTables in sstableupgrade (CASSANDRA-12899)
 * Avoid blocking gossip during pending range calculation (CASSANDRA-12281)
 * Fix purgeability of tombstones with max timestamp (CASSANDRA-12792)
 * Fail repair if participant dies during sync or anticompaction (CASSANDRA-12901)
 * cqlsh COPY: unprotected pk values before converting them if not using prepared statements (CASSANDRA-12863)
 * Fix Util.spinAssertEquals (CASSANDRA-12283)
 * Fix potential NPE for compactionstats (CASSANDRA-12462)
 * Prepare legacy authenticate statement if credentials table initialised after node startup (CASSANDRA-12813)
 * Change cassandra.wait_for_tracing_events_timeout_secs default to 0 (CASSANDRA-12754)
 * Clean up permissions when a UDA is dropped (CASSANDRA-12720)
 * Limit colUpdateTimeDelta histogram updates to reasonable deltas (CASSANDRA-11117)
 * Fix leak errors and execution rejected exceptions when draining (CASSANDRA-12457)
 * Fix merkle tree depth calculation (CASSANDRA-12580)
 * Make Collections deserialization more robust (CASSANDRA-12618)
 * Fix exceptions when enabling gossip on nodes that haven't joined the ring (CASSANDRA-12253)
 * Fix authentication problem when invoking cqlsh copy from a SOURCE command (CASSANDRA-12642)
 * Decrement pending range calculator jobs counter in finally block
 * cqlshlib tests: increase default execute timeout (CASSANDRA-12481)
 * Forward writes to replacement node when replace_address != broadcast_address (CASSANDRA-8523)
 * Fail repair on non-existing table (CASSANDRA-12279)
 * Enable repair -pr and -local together (fix regression of CASSANDRA-7450) (CASSANDRA-12522)
 * Better handle invalid system roles table (CASSANDRA-12700)
 * Split consistent range movement flag correction (CASSANDRA-12786)
Merged from 2.1:
 * cqlsh copy-from: sort user type fields in csv (CASSANDRA-12959)
 * Don't skip sstables based on maxLocalDeletionTime (CASSANDRA-12765)


3.8, 3.9
 * Fix value skipping with counter columns (CASSANDRA-11726)
 * Fix nodetool tablestats miss SSTable count (CASSANDRA-12205)
 * Fixed flacky SSTablesIteratedTest (CASSANDRA-12282)
 * Fixed flacky SSTableRewriterTest: check file counts before calling validateCFS (CASSANDRA-12348)
 * cqlsh: Fix handling of $$-escaped strings (CASSANDRA-12189)
 * Fix SSL JMX requiring truststore containing server cert (CASSANDRA-12109)
 * RTE from new CDC column breaks in flight queries (CASSANDRA-12236)
 * Fix hdr logging for single operation workloads (CASSANDRA-12145)
 * Fix SASI PREFIX search in CONTAINS mode with partial terms (CASSANDRA-12073)
 * Increase size of flushExecutor thread pool (CASSANDRA-12071)
 * Partial revert of CASSANDRA-11971, cannot recycle buffer in SP.sendMessagesToNonlocalDC (CASSANDRA-11950)
 * Upgrade netty to 4.0.39 (CASSANDRA-12032, CASSANDRA-12034)
 * Improve details in compaction log message (CASSANDRA-12080)
 * Allow unset values in CQLSSTableWriter (CASSANDRA-11911)
 * Chunk cache to request compressor-compatible buffers if pool space is exhausted (CASSANDRA-11993)
 * Remove DatabaseDescriptor dependencies from SequentialWriter (CASSANDRA-11579)
 * Move skip_stop_words filter before stemming (CASSANDRA-12078)
 * Support seek() in EncryptedFileSegmentInputStream (CASSANDRA-11957)
 * SSTable tools mishandling LocalPartitioner (CASSANDRA-12002)
 * When SEPWorker assigned work, set thread name to match pool (CASSANDRA-11966)
 * Add cross-DC latency metrics (CASSANDRA-11596)
 * Allow terms in selection clause (CASSANDRA-10783)
 * Add bind variables to trace (CASSANDRA-11719)
 * Switch counter shards' clock to timestamps (CASSANDRA-9811)
 * Introduce HdrHistogram and response/service/wait separation to stress tool (CASSANDRA-11853)
 * entry-weighers in QueryProcessor should respect partitionKeyBindIndexes field (CASSANDRA-11718)
 * Support older ant versions (CASSANDRA-11807)
 * Estimate compressed on disk size when deciding if sstable size limit reached (CASSANDRA-11623)
 * cassandra-stress profiles should support case sensitive schemas (CASSANDRA-11546)
 * Remove DatabaseDescriptor dependency from FileUtils (CASSANDRA-11578)
 * Faster streaming (CASSANDRA-9766)
 * Add prepared query parameter to trace for "Execute CQL3 prepared query" session (CASSANDRA-11425)
 * Add repaired percentage metric (CASSANDRA-11503)
 * Add Change-Data-Capture (CASSANDRA-8844)
Merged from 3.0:
 * Fix paging for 2.x to 3.x upgrades (CASSANDRA-11195)
 * Fix clean interval not sent to commit log for empty memtable flush (CASSANDRA-12436)
 * Fix potential resource leak in RMIServerSocketFactoryImpl (CASSANDRA-12331)
 * Make sure compaction stats are updated when compaction is interrupted (CASSANDRA-12100)
 * Change commitlog and sstables to track dirty and clean intervals (CASSANDRA-11828)
 * NullPointerException during compaction on table with static columns (CASSANDRA-12336)
 * Fixed ConcurrentModificationException when reading metrics in GraphiteReporter (CASSANDRA-11823)
 * Fix upgrade of super columns on thrift (CASSANDRA-12335)
 * Fixed flacky BlacklistingCompactionsTest, switched to fixed size types and increased corruption size (CASSANDRA-12359)
 * Rerun ReplicationAwareTokenAllocatorTest on failure to avoid flakiness (CASSANDRA-12277)
 * Exception when computing read-repair for range tombstones (CASSANDRA-12263)
 * Lost counter writes in compact table and static columns (CASSANDRA-12219)
 * AssertionError with MVs on updating a row that isn't indexed due to a null value (CASSANDRA-12247)
 * Disable RR and speculative retry with EACH_QUORUM reads (CASSANDRA-11980)
 * Add option to override compaction space check (CASSANDRA-12180)
 * Faster startup by only scanning each directory for temporary files once (CASSANDRA-12114)
 * Respond with v1/v2 protocol header when responding to driver that attempts
   to connect with too low of a protocol version (CASSANDRA-11464)
 * NullPointerExpception when reading/compacting table (CASSANDRA-11988)
 * Fix problem with undeleteable rows on upgrade to new sstable format (CASSANDRA-12144)
 * Fix potential bad messaging service message for paged range reads
   within mixed-version 3.x clusters (CASSANDRA-12249)
 * Fix paging logic for deleted partitions with static columns (CASSANDRA-12107)
 * Wait until the message is being send to decide which serializer must be used (CASSANDRA-11393)
 * Fix migration of static thrift column names with non-text comparators (CASSANDRA-12147)
 * Fix upgrading sparse tables that are incorrectly marked as dense (CASSANDRA-11315)
 * Fix reverse queries ignoring range tombstones (CASSANDRA-11733)
 * Avoid potential race when rebuilding CFMetaData (CASSANDRA-12098)
 * Avoid missing sstables when getting the canonical sstables (CASSANDRA-11996)
 * Always select the live sstables when getting sstables in bounds (CASSANDRA-11944)
 * Fix column ordering of results with static columns for Thrift requests in
   a mixed 2.x/3.x cluster, also fix potential non-resolved duplication of
   those static columns in query results (CASSANDRA-12123)
 * Avoid digest mismatch with empty but static rows (CASSANDRA-12090)
 * Fix EOF exception when altering column type (CASSANDRA-11820)
 * Fix potential race in schema during new table creation (CASSANDRA-12083)
 * cqlsh: fix error handling in rare COPY FROM failure scenario (CASSANDRA-12070)
 * Disable autocompaction during drain (CASSANDRA-11878)
 * Add a metrics timer to MemtablePool and use it to track time spent blocked on memory in MemtableAllocator (CASSANDRA-11327)
 * Fix upgrading schema with super columns with non-text subcomparators (CASSANDRA-12023)
 * Add TimeWindowCompactionStrategy (CASSANDRA-9666)
 * Fix JsonTransformer output of partition with deletion info (CASSANDRA-12418)
 * Fix NPE in SSTableLoader when specifying partial directory path (CASSANDRA-12609)
Merged from 2.2:
 * Add local address entry in PropertyFileSnitch (CASSANDRA-11332)
 * cqlsh copy: fix missing counter values (CASSANDRA-12476)
 * Move migration tasks to non-periodic queue, assure flush executor shutdown after non-periodic executor (CASSANDRA-12251)
 * cqlsh copy: fixed possible race in initializing feeding thread (CASSANDRA-11701)
 * Only set broadcast_rpc_address on Ec2MultiRegionSnitch if it's not set (CASSANDRA-11357)
 * Update StorageProxy range metrics for timeouts, failures and unavailables (CASSANDRA-9507)
 * Add Sigar to classes included in clientutil.jar (CASSANDRA-11635)
 * Add decay to histograms and timers used for metrics (CASSANDRA-11752)
 * Fix hanging stream session (CASSANDRA-10992)
 * Fix INSERT JSON, fromJson() support of smallint, tinyint types (CASSANDRA-12371)
 * Restore JVM metric export for metric reporters (CASSANDRA-12312)
 * Release sstables of failed stream sessions only when outgoing transfers are finished (CASSANDRA-11345)
 * Wait for tracing events before returning response and query at same consistency level client side (CASSANDRA-11465)
 * cqlsh copyutil should get host metadata by connected address (CASSANDRA-11979)
 * Fixed cqlshlib.test.remove_test_db (CASSANDRA-12214)
 * Synchronize ThriftServer::stop() (CASSANDRA-12105)
 * Use dedicated thread for JMX notifications (CASSANDRA-12146)
 * Improve streaming synchronization and fault tolerance (CASSANDRA-11414)
 * MemoryUtil.getShort() should return an unsigned short also for architectures not supporting unaligned memory accesses (CASSANDRA-11973)
Merged from 2.1:
 * Fix queries with empty ByteBuffer values in clustering column restrictions (CASSANDRA-12127)
 * Disable passing control to post-flush after flush failure to prevent data loss (CASSANDRA-11828)
 * Allow STCS-in-L0 compactions to reduce scope with LCS (CASSANDRA-12040)
 * cannot use cql since upgrading python to 2.7.11+ (CASSANDRA-11850)
 * Fix filtering on clustering columns when 2i is used (CASSANDRA-11907)


3.0.8
 * Fix potential race in schema during new table creation (CASSANDRA-12083)
 * cqlsh: fix error handling in rare COPY FROM failure scenario (CASSANDRA-12070)
 * Disable autocompaction during drain (CASSANDRA-11878)
 * Add a metrics timer to MemtablePool and use it to track time spent blocked on memory in MemtableAllocator (CASSANDRA-11327)
 * Fix upgrading schema with super columns with non-text subcomparators (CASSANDRA-12023)
 * Add TimeWindowCompactionStrategy (CASSANDRA-9666)
Merged from 2.2:
 * Allow nodetool info to run with readonly JMX access (CASSANDRA-11755)
 * Validate bloom_filter_fp_chance against lowest supported
   value when the table is created (CASSANDRA-11920)
 * Don't send erroneous NEW_NODE notifications on restart (CASSANDRA-11038)
 * StorageService shutdown hook should use a volatile variable (CASSANDRA-11984)
Merged from 2.1:
 * Add system property to set the max number of native transport requests in queue (CASSANDRA-11363)
 * Fix queries with empty ByteBuffer values in clustering column restrictions (CASSANDRA-12127)
 * Disable passing control to post-flush after flush failure to prevent data loss (CASSANDRA-11828)
 * Allow STCS-in-L0 compactions to reduce scope with LCS (CASSANDRA-12040)
 * cannot use cql since upgrading python to 2.7.11+ (CASSANDRA-11850)
 * Fix filtering on clustering columns when 2i is used (CASSANDRA-11907)
 * Avoid stalling paxos when the paxos state expires (CASSANDRA-12043)
 * Remove finished incoming streaming connections from MessagingService (CASSANDRA-11854)
 * Don't try to get sstables for non-repairing column families (CASSANDRA-12077)
 * Avoid marking too many sstables as repaired (CASSANDRA-11696)
 * Prevent select statements with clustering key > 64k (CASSANDRA-11882)
 * Fix clock skew corrupting other nodes with paxos (CASSANDRA-11991)
 * Remove distinction between non-existing static columns and existing but null in LWTs (CASSANDRA-9842)
 * Cache local ranges when calculating repair neighbors (CASSANDRA-11934)
 * Allow LWT operation on static column with only partition keys (CASSANDRA-10532)
 * Create interval tree over canonical sstables to avoid missing sstables during streaming (CASSANDRA-11886)
 * cqlsh COPY FROM: shutdown parent cluster after forking, to avoid corrupting SSL connections (CASSANDRA-11749)


3.7
 * Support multiple folders for user defined compaction tasks (CASSANDRA-11765)
 * Fix race in CompactionStrategyManager's pause/resume (CASSANDRA-11922)
Merged from 3.0:
 * Fix legacy serialization of Thrift-generated non-compound range tombstones
   when communicating with 2.x nodes (CASSANDRA-11930)
 * Fix Directories instantiations where CFS.initialDirectories should be used (CASSANDRA-11849)
 * Avoid referencing DatabaseDescriptor in AbstractType (CASSANDRA-11912)
 * Don't use static dataDirectories field in Directories instances (CASSANDRA-11647)
 * Fix sstables not being protected from removal during index build (CASSANDRA-11905)
 * cqlsh: Suppress stack trace from Read/WriteFailures (CASSANDRA-11032)
 * Remove unneeded code to repair index summaries that have
   been improperly down-sampled (CASSANDRA-11127)
 * Avoid WriteTimeoutExceptions during commit log replay due to materialized
   view lock contention (CASSANDRA-11891)
 * Prevent OOM failures on SSTable corruption, improve tests for corruption detection (CASSANDRA-9530)
 * Use CFS.initialDirectories when clearing snapshots (CASSANDRA-11705)
 * Allow compaction strategies to disable early open (CASSANDRA-11754)
 * Refactor Materialized View code (CASSANDRA-11475)
 * Update Java Driver (CASSANDRA-11615)
Merged from 2.2:
 * Persist local metadata earlier in startup sequence (CASSANDRA-11742)
 * cqlsh: fix tab completion for case-sensitive identifiers (CASSANDRA-11664)
 * Avoid showing estimated key as -1 in tablestats (CASSANDRA-11587)
 * Fix possible race condition in CommitLog.recover (CASSANDRA-11743)
 * Enable client encryption in sstableloader with cli options (CASSANDRA-11708)
 * Possible memory leak in NIODataInputStream (CASSANDRA-11867)
 * Add seconds to cqlsh tracing session duration (CASSANDRA-11753)
 * Fix commit log replay after out-of-order flush completion (CASSANDRA-9669)
 * Prohibit Reversed Counter type as part of the PK (CASSANDRA-9395)
 * cqlsh: correctly handle non-ascii chars in error messages (CASSANDRA-11626)
Merged from 2.1:
 * Run CommitLog tests with different compression settings (CASSANDRA-9039)
 * cqlsh: apply current keyspace to source command (CASSANDRA-11152)
 * Clear out parent repair session if repair coordinator dies (CASSANDRA-11824)
 * Set default streaming_socket_timeout_in_ms to 24 hours (CASSANDRA-11840)
 * Do not consider local node a valid source during replace (CASSANDRA-11848)
 * Add message dropped tasks to nodetool netstats (CASSANDRA-11855)
 * Avoid holding SSTableReaders for duration of incremental repair (CASSANDRA-11739)


3.6
 * Correctly migrate schema for frozen UDTs during 2.x -> 3.x upgrades
   (does not affect any released versions) (CASSANDRA-11613)
 * Allow server startup if JMX is configured directly (CASSANDRA-11725)
 * Prevent direct memory OOM on buffer pool allocations (CASSANDRA-11710)
 * Enhanced Compaction Logging (CASSANDRA-10805)
 * Make prepared statement cache size configurable (CASSANDRA-11555)
 * Integrated JMX authentication and authorization (CASSANDRA-10091)
 * Add units to stress ouput (CASSANDRA-11352)
 * Fix PER PARTITION LIMIT for single and multi partitions queries (CASSANDRA-11603)
 * Add uncompressed chunk cache for RandomAccessReader (CASSANDRA-5863)
 * Clarify ClusteringPrefix hierarchy (CASSANDRA-11213)
 * Always perform collision check before joining ring (CASSANDRA-10134)
 * SSTableWriter output discrepancy (CASSANDRA-11646)
 * Fix potential timeout in NativeTransportService.testConcurrentDestroys (CASSANDRA-10756)
 * Support large partitions on the 3.0 sstable format (CASSANDRA-11206,11763)
 * Add support to rebuild from specific range (CASSANDRA-10406)
 * Optimize the overlapping lookup by calculating all the
   bounds in advance (CASSANDRA-11571)
 * Support json/yaml output in nodetool tablestats (CASSANDRA-5977)
 * (stress) Add datacenter option to -node options (CASSANDRA-11591)
 * Fix handling of empty slices (CASSANDRA-11513)
 * Make number of cores used by cqlsh COPY visible to testing code (CASSANDRA-11437)
 * Allow filtering on clustering columns for queries without secondary indexes (CASSANDRA-11310)
 * Refactor Restriction hierarchy (CASSANDRA-11354)
 * Eliminate allocations in R/W path (CASSANDRA-11421)
 * Update Netty to 4.0.36 (CASSANDRA-11567)
 * Fix PER PARTITION LIMIT for queries requiring post-query ordering (CASSANDRA-11556)
 * Allow instantiation of UDTs and tuples in UDFs (CASSANDRA-10818)
 * Support UDT in CQLSSTableWriter (CASSANDRA-10624)
 * Support for non-frozen user-defined types, updating
   individual fields of user-defined types (CASSANDRA-7423)
 * Make LZ4 compression level configurable (CASSANDRA-11051)
 * Allow per-partition LIMIT clause in CQL (CASSANDRA-7017)
 * Make custom filtering more extensible with UserExpression (CASSANDRA-11295)
 * Improve field-checking and error reporting in cassandra.yaml (CASSANDRA-10649)
 * Print CAS stats in nodetool proxyhistograms (CASSANDRA-11507)
 * More user friendly error when providing an invalid token to nodetool (CASSANDRA-9348)
 * Add static column support to SASI index (CASSANDRA-11183)
 * Support EQ/PREFIX queries in SASI CONTAINS mode without tokenization (CASSANDRA-11434)
 * Support LIKE operator in prepared statements (CASSANDRA-11456)
 * Add a command to see if a Materialized View has finished building (CASSANDRA-9967)
 * Log endpoint and port associated with streaming operation (CASSANDRA-8777)
 * Print sensible units for all log messages (CASSANDRA-9692)
 * Upgrade Netty to version 4.0.34 (CASSANDRA-11096)
 * Break the CQL grammar into separate Parser and Lexer (CASSANDRA-11372)
 * Compress only inter-dc traffic by default (CASSANDRA-8888)
 * Add metrics to track write amplification (CASSANDRA-11420)
 * cassandra-stress: cannot handle "value-less" tables (CASSANDRA-7739)
 * Add/drop multiple columns in one ALTER TABLE statement (CASSANDRA-10411)
 * Add require_endpoint_verification opt for internode encryption (CASSANDRA-9220)
 * Add auto import java.util for UDF code block (CASSANDRA-11392)
 * Add --hex-format option to nodetool getsstables (CASSANDRA-11337)
 * sstablemetadata should print sstable min/max token (CASSANDRA-7159)
 * Do not wrap CassandraException in TriggerExecutor (CASSANDRA-9421)
 * COPY TO should have higher double precision (CASSANDRA-11255)
 * Stress should exit with non-zero status after failure (CASSANDRA-10340)
 * Add client to cqlsh SHOW_SESSION (CASSANDRA-8958)
 * Fix nodetool tablestats keyspace level metrics (CASSANDRA-11226)
 * Store repair options in parent_repair_history (CASSANDRA-11244)
 * Print current leveling in sstableofflinerelevel (CASSANDRA-9588)
 * Change repair message for keyspaces with RF 1 (CASSANDRA-11203)
 * Remove hard-coded SSL cipher suites and protocols (CASSANDRA-10508)
 * Improve concurrency in CompactionStrategyManager (CASSANDRA-10099)
 * (cqlsh) interpret CQL type for formatting blobs (CASSANDRA-11274)
 * Refuse to start and print txn log information in case of disk
   corruption (CASSANDRA-10112)
 * Resolve some eclipse-warnings (CASSANDRA-11086)
 * (cqlsh) Show static columns in a different color (CASSANDRA-11059)
 * Allow to remove TTLs on table with default_time_to_live (CASSANDRA-11207)
Merged from 3.0:
 * Disallow creating view with a static column (CASSANDRA-11602)
 * Reduce the amount of object allocations caused by the getFunctions methods (CASSANDRA-11593)
 * Potential error replaying commitlog with smallint/tinyint/date/time types (CASSANDRA-11618)
 * Fix queries with filtering on counter columns (CASSANDRA-11629)
 * Improve tombstone printing in sstabledump (CASSANDRA-11655)
 * Fix paging for range queries where all clustering columns are specified (CASSANDRA-11669)
 * Don't require HEAP_NEW_SIZE to be set when using G1 (CASSANDRA-11600)
 * Fix sstabledump not showing cells after tombstone marker (CASSANDRA-11654)
 * Ignore all LocalStrategy keyspaces for streaming and other related
   operations (CASSANDRA-11627)
 * Ensure columnfilter covers indexed columns for thrift 2i queries (CASSANDRA-11523)
 * Only open one sstable scanner per sstable (CASSANDRA-11412)
 * Option to specify ProtocolVersion in cassandra-stress (CASSANDRA-11410)
 * ArithmeticException in avgFunctionForDecimal (CASSANDRA-11485)
 * LogAwareFileLister should only use OLD sstable files in current folder to determine disk consistency (CASSANDRA-11470)
 * Notify indexers of expired rows during compaction (CASSANDRA-11329)
 * Properly respond with ProtocolError when a v1/v2 native protocol
   header is received (CASSANDRA-11464)
 * Validate that num_tokens and initial_token are consistent with one another (CASSANDRA-10120)
Merged from 2.2:
 * Exit JVM if JMX server fails to startup (CASSANDRA-11540)
 * Produce a heap dump when exiting on OOM (CASSANDRA-9861)
 * Restore ability to filter on clustering columns when using a 2i (CASSANDRA-11510)
 * JSON datetime formatting needs timezone (CASSANDRA-11137)
 * Fix is_dense recalculation for Thrift-updated tables (CASSANDRA-11502)
 * Remove unnescessary file existence check during anticompaction (CASSANDRA-11660)
 * Add missing files to debian packages (CASSANDRA-11642)
 * Avoid calling Iterables::concat in loops during ModificationStatement::getFunctions (CASSANDRA-11621)
 * cqlsh: COPY FROM should use regular inserts for single statement batches and
   report errors correctly if workers processes crash on initialization (CASSANDRA-11474)
 * Always close cluster with connection in CqlRecordWriter (CASSANDRA-11553)
 * Allow only DISTINCT queries with partition keys restrictions (CASSANDRA-11339)
 * CqlConfigHelper no longer requires both a keystore and truststore to work (CASSANDRA-11532)
 * Make deprecated repair methods backward-compatible with previous notification service (CASSANDRA-11430)
 * IncomingStreamingConnection version check message wrong (CASSANDRA-11462)
Merged from 2.1:
 * Support mlockall on IBM POWER arch (CASSANDRA-11576)
 * Add option to disable use of severity in DynamicEndpointSnitch (CASSANDRA-11737)
 * cqlsh COPY FROM fails for null values with non-prepared statements (CASSANDRA-11631)
 * Make cython optional in pylib/setup.py (CASSANDRA-11630)
 * Change order of directory searching for cassandra.in.sh to favor local one (CASSANDRA-11628)
 * cqlsh COPY FROM fails with []{} chars in UDT/tuple fields/values (CASSANDRA-11633)
 * clqsh: COPY FROM throws TypeError with Cython extensions enabled (CASSANDRA-11574)
 * cqlsh: COPY FROM ignores NULL values in conversion (CASSANDRA-11549)
 * Validate levels when building LeveledScanner to avoid overlaps with orphaned sstables (CASSANDRA-9935)


3.5
 * StaticTokenTreeBuilder should respect posibility of duplicate tokens (CASSANDRA-11525)
 * Correctly fix potential assertion error during compaction (CASSANDRA-11353)
 * Avoid index segment stitching in RAM which lead to OOM on big SSTable files (CASSANDRA-11383)
 * Fix clustering and row filters for LIKE queries on clustering columns (CASSANDRA-11397)
Merged from 3.0:
 * Fix rare NPE on schema upgrade from 2.x to 3.x (CASSANDRA-10943)
 * Improve backoff policy for cqlsh COPY FROM (CASSANDRA-11320)
 * Improve IF NOT EXISTS check in CREATE INDEX (CASSANDRA-11131)
 * Upgrade ohc to 0.4.3
 * Enable SO_REUSEADDR for JMX RMI server sockets (CASSANDRA-11093)
 * Allocate merkletrees with the correct size (CASSANDRA-11390)
 * Support streaming pre-3.0 sstables (CASSANDRA-10990)
 * Add backpressure to compressed or encrypted commit log (CASSANDRA-10971)
 * SSTableExport supports secondary index tables (CASSANDRA-11330)
 * Fix sstabledump to include missing info in debug output (CASSANDRA-11321)
 * Establish and implement canonical bulk reading workload(s) (CASSANDRA-10331)
 * Fix paging for IN queries on tables without clustering columns (CASSANDRA-11208)
 * Remove recursive call from CompositesSearcher (CASSANDRA-11304)
 * Fix filtering on non-primary key columns for queries without index (CASSANDRA-6377)
 * Fix sstableloader fail when using materialized view (CASSANDRA-11275)
Merged from 2.2:
 * DatabaseDescriptor should log stacktrace in case of Eception during seed provider creation (CASSANDRA-11312)
 * Use canonical path for directory in SSTable descriptor (CASSANDRA-10587)
 * Add cassandra-stress keystore option (CASSANDRA-9325)
 * Dont mark sstables as repairing with sub range repairs (CASSANDRA-11451)
 * Notify when sstables change after cancelling compaction (CASSANDRA-11373)
 * cqlsh: COPY FROM should check that explicit column names are valid (CASSANDRA-11333)
 * Add -Dcassandra.start_gossip startup option (CASSANDRA-10809)
 * Fix UTF8Validator.validate() for modified UTF-8 (CASSANDRA-10748)
 * Clarify that now() function is calculated on the coordinator node in CQL documentation (CASSANDRA-10900)
 * Fix bloom filter sizing with LCS (CASSANDRA-11344)
 * (cqlsh) Fix error when result is 0 rows with EXPAND ON (CASSANDRA-11092)
 * Add missing newline at end of bin/cqlsh (CASSANDRA-11325)
 * Unresolved hostname leads to replace being ignored (CASSANDRA-11210)
 * Only log yaml config once, at startup (CASSANDRA-11217)
 * Reference leak with parallel repairs on the same table (CASSANDRA-11215)
Merged from 2.1:
 * Add a -j parameter to scrub/cleanup/upgradesstables to state how
   many threads to use (CASSANDRA-11179)
 * COPY FROM on large datasets: fix progress report and debug performance (CASSANDRA-11053)
 * InvalidateKeys should have a weak ref to key cache (CASSANDRA-11176)


3.4
 * (cqlsh) add cqlshrc option to always connect using ssl (CASSANDRA-10458)
 * Cleanup a few resource warnings (CASSANDRA-11085)
 * Allow custom tracing implementations (CASSANDRA-10392)
 * Extract LoaderOptions to be able to be used from outside (CASSANDRA-10637)
 * fix OnDiskIndexTest to properly treat empty ranges (CASSANDRA-11205)
 * fix TrackerTest to handle new notifications (CASSANDRA-11178)
 * add SASI validation for partitioner and complex columns (CASSANDRA-11169)
 * Add caching of encrypted credentials in PasswordAuthenticator (CASSANDRA-7715)
 * fix SASI memtable switching on flush (CASSANDRA-11159)
 * Remove duplicate offline compaction tracking (CASSANDRA-11148)
 * fix EQ semantics of analyzed SASI indexes (CASSANDRA-11130)
 * Support long name output for nodetool commands (CASSANDRA-7950)
 * Encrypted hints (CASSANDRA-11040)
 * SASI index options validation (CASSANDRA-11136)
 * Optimize disk seek using min/max column name meta data when the LIMIT clause is used
   (CASSANDRA-8180)
 * Add LIKE support to CQL3 (CASSANDRA-11067)
 * Generic Java UDF types (CASSANDRA-10819)
 * cqlsh: Include sub-second precision in timestamps by default (CASSANDRA-10428)
 * Set javac encoding to utf-8 (CASSANDRA-11077)
 * Integrate SASI index into Cassandra (CASSANDRA-10661)
 * Add --skip-flush option to nodetool snapshot
 * Skip values for non-queried columns (CASSANDRA-10657)
 * Add support for secondary indexes on static columns (CASSANDRA-8103)
 * CommitLogUpgradeTestMaker creates broken commit logs (CASSANDRA-11051)
 * Add metric for number of dropped mutations (CASSANDRA-10866)
 * Simplify row cache invalidation code (CASSANDRA-10396)
 * Support user-defined compaction through nodetool (CASSANDRA-10660)
 * Stripe view locks by key and table ID to reduce contention (CASSANDRA-10981)
 * Add nodetool gettimeout and settimeout commands (CASSANDRA-10953)
 * Add 3.0 metadata to sstablemetadata output (CASSANDRA-10838)
Merged from 3.0:
 * MV should only query complex columns included in the view (CASSANDRA-11069)
 * Failed aggregate creation breaks server permanently (CASSANDRA-11064)
 * Add sstabledump tool (CASSANDRA-7464)
 * Introduce backpressure for hints (CASSANDRA-10972)
 * Fix ClusteringPrefix not being able to read tombstone range boundaries (CASSANDRA-11158)
 * Prevent logging in sandboxed state (CASSANDRA-11033)
 * Disallow drop/alter operations of UDTs used by UDAs (CASSANDRA-10721)
 * Add query time validation method on Index (CASSANDRA-11043)
 * Avoid potential AssertionError in mixed version cluster (CASSANDRA-11128)
 * Properly handle hinted handoff after topology changes (CASSANDRA-5902)
 * AssertionError when listing sstable files on inconsistent disk state (CASSANDRA-11156)
 * Fix wrong rack counting and invalid conditions check for TokenAllocation
   (CASSANDRA-11139)
 * Avoid creating empty hint files (CASSANDRA-11090)
 * Fix leak detection strong reference loop using weak reference (CASSANDRA-11120)
 * Configurie BatchlogManager to stop delayed tasks on shutdown (CASSANDRA-11062)
 * Hadoop integration is incompatible with Cassandra Driver 3.0.0 (CASSANDRA-11001)
 * Add dropped_columns to the list of schema table so it gets handled
   properly (CASSANDRA-11050)
 * Fix NPE when using forceRepairRangeAsync without DC (CASSANDRA-11239)
Merged from 2.2:
 * Preserve order for preferred SSL cipher suites (CASSANDRA-11164)
 * Range.compareTo() violates the contract of Comparable (CASSANDRA-11216)
 * Avoid NPE when serializing ErrorMessage with null message (CASSANDRA-11167)
 * Replacing an aggregate with a new version doesn't reset INITCOND (CASSANDRA-10840)
 * (cqlsh) cqlsh cannot be called through symlink (CASSANDRA-11037)
 * fix ohc and java-driver pom dependencies in build.xml (CASSANDRA-10793)
 * Protect from keyspace dropped during repair (CASSANDRA-11065)
 * Handle adding fields to a UDT in SELECT JSON and toJson() (CASSANDRA-11146)
 * Better error message for cleanup (CASSANDRA-10991)
 * cqlsh pg-style-strings broken if line ends with ';' (CASSANDRA-11123)
 * Always persist upsampled index summaries (CASSANDRA-10512)
 * (cqlsh) Fix inconsistent auto-complete (CASSANDRA-10733)
 * Make SELECT JSON and toJson() threadsafe (CASSANDRA-11048)
 * Fix SELECT on tuple relations for mixed ASC/DESC clustering order (CASSANDRA-7281)
 * Use cloned TokenMetadata in size estimates to avoid race against membership check
   (CASSANDRA-10736)
 * (cqlsh) Support utf-8/cp65001 encoding on Windows (CASSANDRA-11030)
 * Fix paging on DISTINCT queries repeats result when first row in partition changes
   (CASSANDRA-10010)
 * (cqlsh) Support timezone conversion using pytz (CASSANDRA-10397)
 * cqlsh: change default encoding to UTF-8 (CASSANDRA-11124)
Merged from 2.1:
 * Checking if an unlogged batch is local is inefficient (CASSANDRA-11529)
 * Fix out-of-space error treatment in memtable flushing (CASSANDRA-11448).
 * Don't do defragmentation if reading from repaired sstables (CASSANDRA-10342)
 * Fix streaming_socket_timeout_in_ms not enforced (CASSANDRA-11286)
 * Avoid dropping message too quickly due to missing unit conversion (CASSANDRA-11302)
 * Don't remove FailureDetector history on removeEndpoint (CASSANDRA-10371)
 * Only notify if repair status changed (CASSANDRA-11172)
 * Use logback setting for 'cassandra -v' command (CASSANDRA-10767)
 * Fix sstableloader to unthrottle streaming by default (CASSANDRA-9714)
 * Fix incorrect warning in 'nodetool status' (CASSANDRA-10176)
 * Properly release sstable ref when doing offline scrub (CASSANDRA-10697)
 * Improve nodetool status performance for large cluster (CASSANDRA-7238)
 * Gossiper#isEnabled is not thread safe (CASSANDRA-11116)
 * Avoid major compaction mixing repaired and unrepaired sstables in DTCS (CASSANDRA-11113)
 * Make it clear what DTCS timestamp_resolution is used for (CASSANDRA-11041)
 * (cqlsh) Display milliseconds when datetime overflows (CASSANDRA-10625)


3.3
 * Avoid infinite loop if owned range is smaller than number of
   data dirs (CASSANDRA-11034)
 * Avoid bootstrap hanging when existing nodes have no data to stream (CASSANDRA-11010)
Merged from 3.0:
 * Remove double initialization of newly added tables (CASSANDRA-11027)
 * Filter keys searcher results by target range (CASSANDRA-11104)
 * Fix deserialization of legacy read commands (CASSANDRA-11087)
 * Fix incorrect computation of deletion time in sstable metadata (CASSANDRA-11102)
 * Avoid memory leak when collecting sstable metadata (CASSANDRA-11026)
 * Mutations do not block for completion under view lock contention (CASSANDRA-10779)
 * Invalidate legacy schema tables when unloading them (CASSANDRA-11071)
 * (cqlsh) handle INSERT and UPDATE statements with LWT conditions correctly
   (CASSANDRA-11003)
 * Fix DISTINCT queries in mixed version clusters (CASSANDRA-10762)
 * Migrate build status for indexes along with legacy schema (CASSANDRA-11046)
 * Ensure SSTables for legacy KEYS indexes can be read (CASSANDRA-11045)
 * Added support for IBM zSystems architecture (CASSANDRA-11054)
 * Update CQL documentation (CASSANDRA-10899)
 * Check the column name, not cell name, for dropped columns when reading
   legacy sstables (CASSANDRA-11018)
 * Don't attempt to index clustering values of static rows (CASSANDRA-11021)
 * Remove checksum files after replaying hints (CASSANDRA-10947)
 * Support passing base table metadata to custom 2i validation (CASSANDRA-10924)
 * Ensure stale index entries are purged during reads (CASSANDRA-11013)
 * (cqlsh) Also apply --connect-timeout to control connection
   timeout (CASSANDRA-10959)
 * Fix AssertionError when removing from list using UPDATE (CASSANDRA-10954)
 * Fix UnsupportedOperationException when reading old sstable with range
   tombstone (CASSANDRA-10743)
 * MV should use the maximum timestamp of the primary key (CASSANDRA-10910)
 * Fix potential assertion error during compaction (CASSANDRA-10944)
Merged from 2.2:
 * maxPurgeableTimestamp needs to check memtables too (CASSANDRA-9949)
 * Apply change to compaction throughput in real time (CASSANDRA-10025)
 * (cqlsh) encode input correctly when saving history
 * Fix potential NPE on ORDER BY queries with IN (CASSANDRA-10955)
 * Start L0 STCS-compactions even if there is a L0 -> L1 compaction
   going (CASSANDRA-10979)
 * Make UUID LSB unique per process (CASSANDRA-7925)
 * Avoid NPE when performing sstable tasks (scrub etc.) (CASSANDRA-10980)
 * Make sure client gets tombstone overwhelmed warning (CASSANDRA-9465)
 * Fix error streaming section more than 2GB (CASSANDRA-10961)
 * Histogram buckets exposed in jmx are sorted incorrectly (CASSANDRA-10975)
 * Enable GC logging by default (CASSANDRA-10140)
 * Optimize pending range computation (CASSANDRA-9258)
 * Skip commit log and saved cache directories in SSTable version startup check (CASSANDRA-10902)
 * drop/alter user should be case sensitive (CASSANDRA-10817)
Merged from 2.1:
 * test_bulk_round_trip_blogposts is failing occasionally (CASSANDRA-10938)
 * Fix isJoined return true only after becoming cluster member (CASANDRA-11007)
 * Fix bad gossip generation seen in long-running clusters (CASSANDRA-10969)
 * Avoid NPE when incremental repair fails (CASSANDRA-10909)
 * Unmark sstables compacting once they are done in cleanup/scrub/upgradesstables (CASSANDRA-10829)
 * Allow simultaneous bootstrapping with strict consistency when no vnodes are used (CASSANDRA-11005)
 * Log a message when major compaction does not result in a single file (CASSANDRA-10847)
 * (cqlsh) fix cqlsh_copy_tests when vnodes are disabled (CASSANDRA-10997)
 * (cqlsh) Add request timeout option to cqlsh (CASSANDRA-10686)
 * Avoid AssertionError while submitting hint with LWT (CASSANDRA-10477)
 * If CompactionMetadata is not in stats file, use index summary instead (CASSANDRA-10676)
 * Retry sending gossip syn multiple times during shadow round (CASSANDRA-8072)
 * Fix pending range calculation during moves (CASSANDRA-10887)
 * Sane default (200Mbps) for inter-DC streaming througput (CASSANDRA-8708)



3.2
 * Make sure tokens don't exist in several data directories (CASSANDRA-6696)
 * Add requireAuthorization method to IAuthorizer (CASSANDRA-10852)
 * Move static JVM options to conf/jvm.options file (CASSANDRA-10494)
 * Fix CassandraVersion to accept x.y version string (CASSANDRA-10931)
 * Add forceUserDefinedCleanup to allow more flexible cleanup (CASSANDRA-10708)
 * (cqlsh) allow setting TTL with COPY (CASSANDRA-9494)
 * Fix counting of received sstables in streaming (CASSANDRA-10949)
 * Implement hints compression (CASSANDRA-9428)
 * Fix potential assertion error when reading static columns (CASSANDRA-10903)
 * Fix EstimatedHistogram creation in nodetool tablehistograms (CASSANDRA-10859)
 * Establish bootstrap stream sessions sequentially (CASSANDRA-6992)
 * Sort compactionhistory output by timestamp (CASSANDRA-10464)
 * More efficient BTree removal (CASSANDRA-9991)
 * Make tablehistograms accept the same syntax as tablestats (CASSANDRA-10149)
 * Group pending compactions based on table (CASSANDRA-10718)
 * Add compressor name in sstablemetadata output (CASSANDRA-9879)
 * Fix type casting for counter columns (CASSANDRA-10824)
 * Prevent running Cassandra as root (CASSANDRA-8142)
 * bound maximum in-flight commit log replay mutation bytes to 64 megabytes (CASSANDRA-8639)
 * Normalize all scripts (CASSANDRA-10679)
 * Make compression ratio much more accurate (CASSANDRA-10225)
 * Optimize building of Clustering object when only one is created (CASSANDRA-10409)
 * Make index building pluggable (CASSANDRA-10681)
 * Add sstable flush observer (CASSANDRA-10678)
 * Improve NTS endpoints calculation (CASSANDRA-10200)
 * Improve performance of the folderSize function (CASSANDRA-10677)
 * Add support for type casting in selection clause (CASSANDRA-10310)
 * Added graphing option to cassandra-stress (CASSANDRA-7918)
 * Abort in-progress queries that time out (CASSANDRA-7392)
 * Add transparent data encryption core classes (CASSANDRA-9945)
Merged from 3.0:
 * Better handling of SSL connection errors inter-node (CASSANDRA-10816)
 * Avoid NoSuchElementException when executing empty batch (CASSANDRA-10711)
 * Avoid building PartitionUpdate in toString (CASSANDRA-10897)
 * Reduce heap spent when receiving many SSTables (CASSANDRA-10797)
 * Add back support for 3rd party auth providers to bulk loader (CASSANDRA-10873)
 * Eliminate the dependency on jgrapht for UDT resolution (CASSANDRA-10653)
 * (Hadoop) Close Clusters and Sessions in Hadoop Input/Output classes (CASSANDRA-10837)
 * Fix sstableloader not working with upper case keyspace name (CASSANDRA-10806)
Merged from 2.2:
 * jemalloc detection fails due to quoting issues in regexv (CASSANDRA-10946)
 * (cqlsh) show correct column names for empty result sets (CASSANDRA-9813)
 * Add new types to Stress (CASSANDRA-9556)
 * Add property to allow listening on broadcast interface (CASSANDRA-9748)
Merged from 2.1:
 * Match cassandra-loader options in COPY FROM (CASSANDRA-9303)
 * Fix binding to any address in CqlBulkRecordWriter (CASSANDRA-9309)
 * cqlsh fails to decode utf-8 characters for text typed columns (CASSANDRA-10875)
 * Log error when stream session fails (CASSANDRA-9294)
 * Fix bugs in commit log archiving startup behavior (CASSANDRA-10593)
 * (cqlsh) further optimise COPY FROM (CASSANDRA-9302)
 * Allow CREATE TABLE WITH ID (CASSANDRA-9179)
 * Make Stress compiles within eclipse (CASSANDRA-10807)
 * Cassandra Daemon should print JVM arguments (CASSANDRA-10764)
 * Allow cancellation of index summary redistribution (CASSANDRA-8805)


3.1.1
Merged from 3.0:
  * Fix upgrade data loss due to range tombstone deleting more data than then should
    (CASSANDRA-10822)


3.1
Merged from 3.0:
 * Avoid MV race during node decommission (CASSANDRA-10674)
 * Disable reloading of GossipingPropertyFileSnitch (CASSANDRA-9474)
 * Handle single-column deletions correction in materialized views
   when the column is part of the view primary key (CASSANDRA-10796)
 * Fix issue with datadir migration on upgrade (CASSANDRA-10788)
 * Fix bug with range tombstones on reverse queries and test coverage for
   AbstractBTreePartition (CASSANDRA-10059)
 * Remove 64k limit on collection elements (CASSANDRA-10374)
 * Remove unclear Indexer.indexes() method (CASSANDRA-10690)
 * Fix NPE on stream read error (CASSANDRA-10771)
 * Normalize cqlsh DESC output (CASSANDRA-10431)
 * Rejects partition range deletions when columns are specified (CASSANDRA-10739)
 * Fix error when saving cached key for old format sstable (CASSANDRA-10778)
 * Invalidate prepared statements on DROP INDEX (CASSANDRA-10758)
 * Fix SELECT statement with IN restrictions on partition key,
   ORDER BY and LIMIT (CASSANDRA-10729)
 * Improve stress performance over 1k threads (CASSANDRA-7217)
 * Wait for migration responses to complete before bootstrapping (CASSANDRA-10731)
 * Unable to create a function with argument of type Inet (CASSANDRA-10741)
 * Fix backward incompatibiliy in CqlInputFormat (CASSANDRA-10717)
 * Correctly preserve deletion info on updated rows when notifying indexers
   of single-row deletions (CASSANDRA-10694)
 * Notify indexers of partition delete during cleanup (CASSANDRA-10685)
 * Keep the file open in trySkipCache (CASSANDRA-10669)
 * Updated trigger example (CASSANDRA-10257)
Merged from 2.2:
 * Verify tables in pseudo-system keyspaces at startup (CASSANDRA-10761)
 * Fix IllegalArgumentException in DataOutputBuffer.reallocate for large buffers (CASSANDRA-10592)
 * Show CQL help in cqlsh in web browser (CASSANDRA-7225)
 * Serialize on disk the proper SSTable compression ratio (CASSANDRA-10775)
 * Reject index queries while the index is building (CASSANDRA-8505)
 * CQL.textile syntax incorrectly includes optional keyspace for aggregate SFUNC and FINALFUNC (CASSANDRA-10747)
 * Fix JSON update with prepared statements (CASSANDRA-10631)
 * Don't do anticompaction after subrange repair (CASSANDRA-10422)
 * Fix SimpleDateType type compatibility (CASSANDRA-10027)
 * (Hadoop) fix splits calculation (CASSANDRA-10640)
 * (Hadoop) ensure that Cluster instances are always closed (CASSANDRA-10058)
Merged from 2.1:
 * Fix Stress profile parsing on Windows (CASSANDRA-10808)
 * Fix incremental repair hang when replica is down (CASSANDRA-10288)
 * Optimize the way we check if a token is repaired in anticompaction (CASSANDRA-10768)
 * Add proper error handling to stream receiver (CASSANDRA-10774)
 * Warn or fail when changing cluster topology live (CASSANDRA-10243)
 * Status command in debian/ubuntu init script doesn't work (CASSANDRA-10213)
 * Some DROP ... IF EXISTS incorrectly result in exceptions on non-existing KS (CASSANDRA-10658)
 * DeletionTime.compareTo wrong in rare cases (CASSANDRA-10749)
 * Force encoding when computing statement ids (CASSANDRA-10755)
 * Properly reject counters as map keys (CASSANDRA-10760)
 * Fix the sstable-needs-cleanup check (CASSANDRA-10740)
 * (cqlsh) Print column names before COPY operation (CASSANDRA-8935)
 * Fix CompressedInputStream for proper cleanup (CASSANDRA-10012)
 * (cqlsh) Support counters in COPY commands (CASSANDRA-9043)
 * Try next replica if not possible to connect to primary replica on
   ColumnFamilyRecordReader (CASSANDRA-2388)
 * Limit window size in DTCS (CASSANDRA-10280)
 * sstableloader does not use MAX_HEAP_SIZE env parameter (CASSANDRA-10188)
 * (cqlsh) Improve COPY TO performance and error handling (CASSANDRA-9304)
 * Create compression chunk for sending file only (CASSANDRA-10680)
 * Forbid compact clustering column type changes in ALTER TABLE (CASSANDRA-8879)
 * Reject incremental repair with subrange repair (CASSANDRA-10422)
 * Add a nodetool command to refresh size_estimates (CASSANDRA-9579)
 * Invalidate cache after stream receive task is completed (CASSANDRA-10341)
 * Reject counter writes in CQLSSTableWriter (CASSANDRA-10258)
 * Remove superfluous COUNTER_MUTATION stage mapping (CASSANDRA-10605)


3.0
 * Fix AssertionError while flushing memtable due to materialized views
   incorrectly inserting empty rows (CASSANDRA-10614)
 * Store UDA initcond as CQL literal in the schema table, instead of a blob (CASSANDRA-10650)
 * Don't use -1 for the position of partition key in schema (CASSANDRA-10491)
 * Fix distinct queries in mixed version cluster (CASSANDRA-10573)
 * Skip sstable on clustering in names query (CASSANDRA-10571)
 * Remove value skipping as it breaks read-repair (CASSANDRA-10655)
 * Fix bootstrapping with MVs (CASSANDRA-10621)
 * Make sure EACH_QUORUM reads are using NTS (CASSANDRA-10584)
 * Fix MV replica filtering for non-NetworkTopologyStrategy (CASSANDRA-10634)
 * (Hadoop) fix CIF describeSplits() not handling 0 size estimates (CASSANDRA-10600)
 * Fix reading of legacy sstables (CASSANDRA-10590)
 * Use CQL type names in schema metadata tables (CASSANDRA-10365)
 * Guard batchlog replay against integer division by zero (CASSANDRA-9223)
 * Fix bug when adding a column to thrift with the same name than a primary key (CASSANDRA-10608)
 * Add client address argument to IAuthenticator::newSaslNegotiator (CASSANDRA-8068)
 * Fix implementation of LegacyLayout.LegacyBoundComparator (CASSANDRA-10602)
 * Don't use 'names query' read path for counters (CASSANDRA-10572)
 * Fix backward compatibility for counters (CASSANDRA-10470)
 * Remove memory_allocator paramter from cassandra.yaml (CASSANDRA-10581,10628)
 * Execute the metadata reload task of all registered indexes on CFS::reload (CASSANDRA-10604)
 * Fix thrift cas operations with defined columns (CASSANDRA-10576)
 * Fix PartitionUpdate.operationCount()for updates with static column operations (CASSANDRA-10606)
 * Fix thrift get() queries with defined columns (CASSANDRA-10586)
 * Fix marking of indexes as built and removed (CASSANDRA-10601)
 * Skip initialization of non-registered 2i instances, remove Index::getIndexName (CASSANDRA-10595)
 * Fix batches on multiple tables (CASSANDRA-10554)
 * Ensure compaction options are validated when updating KeyspaceMetadata (CASSANDRA-10569)
 * Flatten Iterator Transformation Hierarchy (CASSANDRA-9975)
 * Remove token generator (CASSANDRA-5261)
 * RolesCache should not be created for any authenticator that does not requireAuthentication (CASSANDRA-10562)
 * Fix LogTransaction checking only a single directory for files (CASSANDRA-10421)
 * Fix handling of range tombstones when reading old format sstables (CASSANDRA-10360)
 * Aggregate with Initial Condition fails with C* 3.0 (CASSANDRA-10367)
Merged from 2.2:
 * (cqlsh) show partial trace if incomplete after max_trace_wait (CASSANDRA-7645)
 * Use most up-to-date version of schema for system tables (CASSANDRA-10652)
 * Deprecate memory_allocator in cassandra.yaml (CASSANDRA-10581,10628)
 * Expose phi values from failure detector via JMX and tweak debug
   and trace logging (CASSANDRA-9526)
 * Fix IllegalArgumentException in DataOutputBuffer.reallocate for large buffers (CASSANDRA-10592)
Merged from 2.1:
 * Shutdown compaction in drain to prevent leak (CASSANDRA-10079)
 * (cqlsh) fix COPY using wrong variable name for time_format (CASSANDRA-10633)
 * Do not run SizeEstimatesRecorder if a node is not a member of the ring (CASSANDRA-9912)
 * Improve handling of dead nodes in gossip (CASSANDRA-10298)
 * Fix logback-tools.xml incorrectly configured for outputing to System.err
   (CASSANDRA-9937)
 * Fix streaming to catch exception so retry not fail (CASSANDRA-10557)
 * Add validation method to PerRowSecondaryIndex (CASSANDRA-10092)
 * Support encrypted and plain traffic on the same port (CASSANDRA-10559)
 * Do STCS in DTCS windows (CASSANDRA-10276)
 * Avoid repetition of JVM_OPTS in debian package (CASSANDRA-10251)
 * Fix potential NPE from handling result of SIM.highestSelectivityIndex (CASSANDRA-10550)
 * Fix paging issues with partitions containing only static columns data (CASSANDRA-10381)
 * Fix conditions on static columns (CASSANDRA-10264)
 * AssertionError: attempted to delete non-existing file CommitLog (CASSANDRA-10377)
 * Fix sorting for queries with an IN condition on partition key columns (CASSANDRA-10363)


3.0-rc2
 * Fix SELECT DISTINCT queries between 2.2.2 nodes and 3.0 nodes (CASSANDRA-10473)
 * Remove circular references in SegmentedFile (CASSANDRA-10543)
 * Ensure validation of indexed values only occurs once per-partition (CASSANDRA-10536)
 * Fix handling of static columns for range tombstones in thrift (CASSANDRA-10174)
 * Support empty ColumnFilter for backward compatility on empty IN (CASSANDRA-10471)
 * Remove Pig support (CASSANDRA-10542)
 * Fix LogFile throws Exception when assertion is disabled (CASSANDRA-10522)
 * Revert CASSANDRA-7486, make CMS default GC, move GC config to
   conf/jvm.options (CASSANDRA-10403)
 * Fix TeeingAppender causing some logs to be truncated/empty (CASSANDRA-10447)
 * Allow EACH_QUORUM for reads (CASSANDRA-9602)
 * Fix potential ClassCastException while upgrading (CASSANDRA-10468)
 * Fix NPE in MVs on update (CASSANDRA-10503)
 * Only include modified cell data in indexing deltas (CASSANDRA-10438)
 * Do not load keyspace when creating sstable writer (CASSANDRA-10443)
 * If node is not yet gossiping write all MV updates to batchlog only (CASSANDRA-10413)
 * Re-populate token metadata after commit log recovery (CASSANDRA-10293)
 * Provide additional metrics for materialized views (CASSANDRA-10323)
 * Flush system schema tables after local schema changes (CASSANDRA-10429)
Merged from 2.2:
 * Reduce contention getting instances of CompositeType (CASSANDRA-10433)
 * Fix the regression when using LIMIT with aggregates (CASSANDRA-10487)
 * Avoid NoClassDefFoundError during DataDescriptor initialization on windows (CASSANDRA-10412)
 * Preserve case of quoted Role & User names (CASSANDRA-10394)
 * cqlsh pg-style-strings broken (CASSANDRA-10484)
 * cqlsh prompt includes name of keyspace after failed `use` statement (CASSANDRA-10369)
Merged from 2.1:
 * (cqlsh) Distinguish negative and positive infinity in output (CASSANDRA-10523)
 * (cqlsh) allow custom time_format for COPY TO (CASSANDRA-8970)
 * Don't allow startup if the node's rack has changed (CASSANDRA-10242)
 * (cqlsh) show partial trace if incomplete after max_trace_wait (CASSANDRA-7645)
 * Allow LOCAL_JMX to be easily overridden (CASSANDRA-10275)
 * Mark nodes as dead even if they've already left (CASSANDRA-10205)


3.0.0-rc1
 * Fix mixed version read request compatibility for compact static tables
   (CASSANDRA-10373)
 * Fix paging of DISTINCT with static and IN (CASSANDRA-10354)
 * Allow MATERIALIZED VIEW's SELECT statement to restrict primary key
   columns (CASSANDRA-9664)
 * Move crc_check_chance out of compression options (CASSANDRA-9839)
 * Fix descending iteration past end of BTreeSearchIterator (CASSANDRA-10301)
 * Transfer hints to a different node on decommission (CASSANDRA-10198)
 * Check partition keys for CAS operations during stmt validation (CASSANDRA-10338)
 * Add custom query expressions to SELECT (CASSANDRA-10217)
 * Fix minor bugs in MV handling (CASSANDRA-10362)
 * Allow custom indexes with 0,1 or multiple target columns (CASSANDRA-10124)
 * Improve MV schema representation (CASSANDRA-9921)
 * Add flag to enable/disable coordinator batchlog for MV writes (CASSANDRA-10230)
 * Update cqlsh COPY for new internal driver serialization interface (CASSANDRA-10318)
 * Give index implementations more control over rebuild operations (CASSANDRA-10312)
 * Update index file format (CASSANDRA-10314)
 * Add "shadowable" row tombstones to deal with mv timestamp issues (CASSANDRA-10261)
 * CFS.loadNewSSTables() broken for pre-3.0 sstables
 * Cache selected index in read command to reduce lookups (CASSANDRA-10215)
 * Small optimizations of sstable index serialization (CASSANDRA-10232)
 * Support for both encrypted and unencrypted native transport connections (CASSANDRA-9590)
Merged from 2.2:
 * Configurable page size in cqlsh (CASSANDRA-9855)
 * Defer default role manager setup until all nodes are on 2.2+ (CASSANDRA-9761)
 * Handle missing RoleManager in config after upgrade to 2.2 (CASSANDRA-10209)
Merged from 2.1:
 * Bulk Loader API could not tolerate even node failure (CASSANDRA-10347)
 * Avoid misleading pushed notifications when multiple nodes
   share an rpc_address (CASSANDRA-10052)
 * Fix dropping undroppable when message queue is full (CASSANDRA-10113)
 * Fix potential ClassCastException during paging (CASSANDRA-10352)
 * Prevent ALTER TYPE from creating circular references (CASSANDRA-10339)
 * Fix cache handling of 2i and base tables (CASSANDRA-10155, 10359)
 * Fix NPE in nodetool compactionhistory (CASSANDRA-9758)
 * (Pig) support BulkOutputFormat as a URL parameter (CASSANDRA-7410)
 * BATCH statement is broken in cqlsh (CASSANDRA-10272)
 * (cqlsh) Make cqlsh PEP8 Compliant (CASSANDRA-10066)
 * (cqlsh) Fix error when starting cqlsh with --debug (CASSANDRA-10282)
 * Scrub, Cleanup and Upgrade do not unmark compacting until all operations
   have completed, regardless of the occurence of exceptions (CASSANDRA-10274)


3.0.0-beta2
 * Fix columns returned by AbstractBtreePartitions (CASSANDRA-10220)
 * Fix backward compatibility issue due to AbstractBounds serialization bug (CASSANDRA-9857)
 * Fix startup error when upgrading nodes (CASSANDRA-10136)
 * Base table PRIMARY KEY can be assumed to be NOT NULL in MV creation (CASSANDRA-10147)
 * Improve batchlog write patch (CASSANDRA-9673)
 * Re-apply MaterializedView updates on commitlog replay (CASSANDRA-10164)
 * Require AbstractType.isByteOrderComparable declaration in constructor (CASSANDRA-9901)
 * Avoid digest mismatch on upgrade to 3.0 (CASSANDRA-9554)
 * Fix Materialized View builder when adding multiple MVs (CASSANDRA-10156)
 * Choose better poolingOptions for protocol v4 in cassandra-stress (CASSANDRA-10182)
 * Fix LWW bug affecting Materialized Views (CASSANDRA-10197)
 * Ensures frozen sets and maps are always sorted (CASSANDRA-10162)
 * Don't deadlock when flushing CFS backed custom indexes (CASSANDRA-10181)
 * Fix double flushing of secondary index tables (CASSANDRA-10180)
 * Fix incorrect handling of range tombstones in thrift (CASSANDRA-10046)
 * Only use batchlog when paired materialized view replica is remote (CASSANDRA-10061)
 * Reuse TemporalRow when updating multiple MaterializedViews (CASSANDRA-10060)
 * Validate gc_grace_seconds for batchlog writes and MVs (CASSANDRA-9917)
 * Fix sstablerepairedset (CASSANDRA-10132)
Merged from 2.2:
 * Cancel transaction for sstables we wont redistribute index summary
   for (CASSANDRA-10270)
 * Retry snapshot deletion after compaction and gc on Windows (CASSANDRA-10222)
 * Fix failure to start with space in directory path on Windows (CASSANDRA-10239)
 * Fix repair hang when snapshot failed (CASSANDRA-10057)
 * Fall back to 1/4 commitlog volume for commitlog_total_space on small disks
   (CASSANDRA-10199)
Merged from 2.1:
 * Added configurable warning threshold for GC duration (CASSANDRA-8907)
 * Fix handling of streaming EOF (CASSANDRA-10206)
 * Only check KeyCache when it is enabled
 * Change streaming_socket_timeout_in_ms default to 1 hour (CASSANDRA-8611)
 * (cqlsh) update list of CQL keywords (CASSANDRA-9232)
 * Add nodetool gettraceprobability command (CASSANDRA-10234)
Merged from 2.0:
 * Fix rare race where older gossip states can be shadowed (CASSANDRA-10366)
 * Fix consolidating racks violating the RF contract (CASSANDRA-10238)
 * Disallow decommission when node is in drained state (CASSANDRA-8741)


2.2.1
 * Fix race during construction of commit log (CASSANDRA-10049)
 * Fix LeveledCompactionStrategyTest (CASSANDRA-9757)
 * Fix broken UnbufferedDataOutputStreamPlus.writeUTF (CASSANDRA-10203)
 * (cqlsh) default load-from-file encoding to utf-8 (CASSANDRA-9898)
 * Avoid returning Permission.NONE when failing to query users table (CASSANDRA-10168)
 * (cqlsh) add CLEAR command (CASSANDRA-10086)
 * Support string literals as Role names for compatibility (CASSANDRA-10135)
Merged from 2.1:
 * Only check KeyCache when it is enabled
 * Change streaming_socket_timeout_in_ms default to 1 hour (CASSANDRA-8611)
 * (cqlsh) update list of CQL keywords (CASSANDRA-9232)


3.0.0-beta1
 * Redesign secondary index API (CASSANDRA-9459, 7771, 9041)
 * Fix throwing ReadFailure instead of ReadTimeout on range queries (CASSANDRA-10125)
 * Rewrite hinted handoff (CASSANDRA-6230)
 * Fix query on static compact tables (CASSANDRA-10093)
 * Fix race during construction of commit log (CASSANDRA-10049)
 * Add option to only purge repaired tombstones (CASSANDRA-6434)
 * Change authorization handling for MVs (CASSANDRA-9927)
 * Add custom JMX enabled executor for UDF sandbox (CASSANDRA-10026)
 * Fix row deletion bug for Materialized Views (CASSANDRA-10014)
 * Support mixed-version clusters with Cassandra 2.1 and 2.2 (CASSANDRA-9704)
 * Fix multiple slices on RowSearchers (CASSANDRA-10002)
 * Fix bug in merging of collections (CASSANDRA-10001)
 * Optimize batchlog replay to avoid full scans (CASSANDRA-7237)
 * Repair improvements when using vnodes (CASSANDRA-5220)
 * Disable scripted UDFs by default (CASSANDRA-9889)
 * Bytecode inspection for Java-UDFs (CASSANDRA-9890)
 * Use byte to serialize MT hash length (CASSANDRA-9792)
 * Replace usage of Adler32 with CRC32 (CASSANDRA-8684)
 * Fix migration to new format from 2.1 SSTable (CASSANDRA-10006)
 * SequentialWriter should extend BufferedDataOutputStreamPlus (CASSANDRA-9500)
 * Use the same repairedAt timestamp within incremental repair session (CASSANDRA-9111)
Merged from 2.2:
 * Allow count(*) and count(1) to be use as normal aggregation (CASSANDRA-10114)
 * An NPE is thrown if the column name is unknown for an IN relation (CASSANDRA-10043)
 * Apply commit_failure_policy to more errors on startup (CASSANDRA-9749)
 * Fix histogram overflow exception (CASSANDRA-9973)
 * Route gossip messages over dedicated socket (CASSANDRA-9237)
 * Add checksum to saved cache files (CASSANDRA-9265)
 * Log warning when using an aggregate without partition key (CASSANDRA-9737)
Merged from 2.1:
 * (cqlsh) Allow encoding to be set through command line (CASSANDRA-10004)
 * Add new JMX methods to change local compaction strategy (CASSANDRA-9965)
 * Write hints for paxos commits (CASSANDRA-7342)
 * (cqlsh) Fix timestamps before 1970 on Windows, always
   use UTC for timestamp display (CASSANDRA-10000)
 * (cqlsh) Avoid overwriting new config file with old config
   when both exist (CASSANDRA-9777)
 * Release snapshot selfRef when doing snapshot repair (CASSANDRA-9998)
 * Cannot replace token does not exist - DN node removed as Fat Client (CASSANDRA-9871)
Merged from 2.0:
 * Don't cast expected bf size to an int (CASSANDRA-9959)
 * Make getFullyExpiredSSTables less expensive (CASSANDRA-9882)


3.0.0-alpha1
 * Implement proper sandboxing for UDFs (CASSANDRA-9402)
 * Simplify (and unify) cleanup of compaction leftovers (CASSANDRA-7066)
 * Allow extra schema definitions in cassandra-stress yaml (CASSANDRA-9850)
 * Metrics should use up to date nomenclature (CASSANDRA-9448)
 * Change CREATE/ALTER TABLE syntax for compression (CASSANDRA-8384)
 * Cleanup crc and adler code for java 8 (CASSANDRA-9650)
 * Storage engine refactor (CASSANDRA-8099, 9743, 9746, 9759, 9781, 9808, 9825,
   9848, 9705, 9859, 9867, 9874, 9828, 9801)
 * Update Guava to 18.0 (CASSANDRA-9653)
 * Bloom filter false positive ratio is not honoured (CASSANDRA-8413)
 * New option for cassandra-stress to leave a ratio of columns null (CASSANDRA-9522)
 * Change hinted_handoff_enabled yaml setting, JMX (CASSANDRA-9035)
 * Add algorithmic token allocation (CASSANDRA-7032)
 * Add nodetool command to replay batchlog (CASSANDRA-9547)
 * Make file buffer cache independent of paths being read (CASSANDRA-8897)
 * Remove deprecated legacy Hadoop code (CASSANDRA-9353)
 * Decommissioned nodes will not rejoin the cluster (CASSANDRA-8801)
 * Change gossip stabilization to use endpoit size (CASSANDRA-9401)
 * Change default garbage collector to G1 (CASSANDRA-7486)
 * Populate TokenMetadata early during startup (CASSANDRA-9317)
 * Undeprecate cache recentHitRate (CASSANDRA-6591)
 * Add support for selectively varint encoding fields (CASSANDRA-9499, 9865)
 * Materialized Views (CASSANDRA-6477)
Merged from 2.2:
 * Avoid grouping sstables for anticompaction with DTCS (CASSANDRA-9900)
 * UDF / UDA execution time in trace (CASSANDRA-9723)
 * Fix broken internode SSL (CASSANDRA-9884)
Merged from 2.1:
 * Add new JMX methods to change local compaction strategy (CASSANDRA-9965)
 * Fix handling of enable/disable autocompaction (CASSANDRA-9899)
 * Add consistency level to tracing ouput (CASSANDRA-9827)
 * Remove repair snapshot leftover on startup (CASSANDRA-7357)
 * Use random nodes for batch log when only 2 racks (CASSANDRA-8735)
 * Ensure atomicity inside thrift and stream session (CASSANDRA-7757)
 * Fix nodetool info error when the node is not joined (CASSANDRA-9031)
Merged from 2.0:
 * Log when messages are dropped due to cross_node_timeout (CASSANDRA-9793)
 * Don't track hotness when opening from snapshot for validation (CASSANDRA-9382)


2.2.0
 * Allow the selection of columns together with aggregates (CASSANDRA-9767)
 * Fix cqlsh copy methods and other windows specific issues (CASSANDRA-9795)
 * Don't wrap byte arrays in SequentialWriter (CASSANDRA-9797)
 * sum() and avg() functions missing for smallint and tinyint types (CASSANDRA-9671)
 * Revert CASSANDRA-9542 (allow native functions in UDA) (CASSANDRA-9771)
Merged from 2.1:
 * Fix MarshalException when upgrading superColumn family (CASSANDRA-9582)
 * Fix broken logging for "empty" flushes in Memtable (CASSANDRA-9837)
 * Handle corrupt files on startup (CASSANDRA-9686)
 * Fix clientutil jar and tests (CASSANDRA-9760)
 * (cqlsh) Allow the SSL protocol version to be specified through the
    config file or environment variables (CASSANDRA-9544)
Merged from 2.0:
 * Add tool to find why expired sstables are not getting dropped (CASSANDRA-10015)
 * Remove erroneous pending HH tasks from tpstats/jmx (CASSANDRA-9129)
 * Don't cast expected bf size to an int (CASSANDRA-9959)
 * checkForEndpointCollision fails for legitimate collisions (CASSANDRA-9765)
 * Complete CASSANDRA-8448 fix (CASSANDRA-9519)
 * Don't include auth credentials in debug log (CASSANDRA-9682)
 * Can't transition from write survey to normal mode (CASSANDRA-9740)
 * Scrub (recover) sstables even when -Index.db is missing (CASSANDRA-9591)
 * Fix growing pending background compaction (CASSANDRA-9662)


2.2.0-rc2
 * Re-enable memory-mapped I/O on Windows (CASSANDRA-9658)
 * Warn when an extra-large partition is compacted (CASSANDRA-9643)
 * (cqlsh) Allow setting the initial connection timeout (CASSANDRA-9601)
 * BulkLoader has --transport-factory option but does not use it (CASSANDRA-9675)
 * Allow JMX over SSL directly from nodetool (CASSANDRA-9090)
 * Update cqlsh for UDFs (CASSANDRA-7556)
 * Change Windows kernel default timer resolution (CASSANDRA-9634)
 * Deprected sstable2json and json2sstable (CASSANDRA-9618)
 * Allow native functions in user-defined aggregates (CASSANDRA-9542)
 * Don't repair system_distributed by default (CASSANDRA-9621)
 * Fix mixing min, max, and count aggregates for blob type (CASSANRA-9622)
 * Rename class for DATE type in Java driver (CASSANDRA-9563)
 * Duplicate compilation of UDFs on coordinator (CASSANDRA-9475)
 * Fix connection leak in CqlRecordWriter (CASSANDRA-9576)
 * Mlockall before opening system sstables & remove boot_without_jna option (CASSANDRA-9573)
 * Add functions to convert timeuuid to date or time, deprecate dateOf and unixTimestampOf (CASSANDRA-9229)
 * Make sure we cancel non-compacting sstables from LifecycleTransaction (CASSANDRA-9566)
 * Fix deprecated repair JMX API (CASSANDRA-9570)
 * Add logback metrics (CASSANDRA-9378)
 * Update and refactor ant test/test-compression to run the tests in parallel (CASSANDRA-9583)
 * Fix upgrading to new directory for secondary index (CASSANDRA-9687)
Merged from 2.1:
 * (cqlsh) Fix bad check for CQL compatibility when DESCRIBE'ing
   COMPACT STORAGE tables with no clustering columns
 * Eliminate strong self-reference chains in sstable ref tidiers (CASSANDRA-9656)
 * Ensure StreamSession uses canonical sstable reader instances (CASSANDRA-9700)
 * Ensure memtable book keeping is not corrupted in the event we shrink usage (CASSANDRA-9681)
 * Update internal python driver for cqlsh (CASSANDRA-9064)
 * Fix IndexOutOfBoundsException when inserting tuple with too many
   elements using the string literal notation (CASSANDRA-9559)
 * Enable describe on indices (CASSANDRA-7814)
 * Fix incorrect result for IN queries where column not found (CASSANDRA-9540)
 * ColumnFamilyStore.selectAndReference may block during compaction (CASSANDRA-9637)
 * Fix bug in cardinality check when compacting (CASSANDRA-9580)
 * Fix memory leak in Ref due to ConcurrentLinkedQueue.remove() behaviour (CASSANDRA-9549)
 * Make rebuild only run one at a time (CASSANDRA-9119)
Merged from 2.0:
 * Avoid NPE in AuthSuccess#decode (CASSANDRA-9727)
 * Add listen_address to system.local (CASSANDRA-9603)
 * Bug fixes to resultset metadata construction (CASSANDRA-9636)
 * Fix setting 'durable_writes' in ALTER KEYSPACE (CASSANDRA-9560)
 * Avoids ballot clash in Paxos (CASSANDRA-9649)
 * Improve trace messages for RR (CASSANDRA-9479)
 * Fix suboptimal secondary index selection when restricted
   clustering column is also indexed (CASSANDRA-9631)
 * (cqlsh) Add min_threshold to DTCS option autocomplete (CASSANDRA-9385)
 * Fix error message when attempting to create an index on a column
   in a COMPACT STORAGE table with clustering columns (CASSANDRA-9527)
 * 'WITH WITH' in alter keyspace statements causes NPE (CASSANDRA-9565)
 * Expose some internals of SelectStatement for inspection (CASSANDRA-9532)
 * ArrivalWindow should use primitives (CASSANDRA-9496)
 * Periodically submit background compaction tasks (CASSANDRA-9592)
 * Set HAS_MORE_PAGES flag to false when PagingState is null (CASSANDRA-9571)


2.2.0-rc1
 * Compressed commit log should measure compressed space used (CASSANDRA-9095)
 * Fix comparison bug in CassandraRoleManager#collectRoles (CASSANDRA-9551)
 * Add tinyint,smallint,time,date support for UDFs (CASSANDRA-9400)
 * Deprecates SSTableSimpleWriter and SSTableSimpleUnsortedWriter (CASSANDRA-9546)
 * Empty INITCOND treated as null in aggregate (CASSANDRA-9457)
 * Remove use of Cell in Thrift MapReduce classes (CASSANDRA-8609)
 * Integrate pre-release Java Driver 2.2-rc1, custom build (CASSANDRA-9493)
 * Clean up gossiper logic for old versions (CASSANDRA-9370)
 * Fix custom payload coding/decoding to match the spec (CASSANDRA-9515)
 * ant test-all results incomplete when parsed (CASSANDRA-9463)
 * Disallow frozen<> types in function arguments and return types for
   clarity (CASSANDRA-9411)
 * Static Analysis to warn on unsafe use of Autocloseable instances (CASSANDRA-9431)
 * Update commitlog archiving examples now that commitlog segments are
   not recycled (CASSANDRA-9350)
 * Extend Transactional API to sstable lifecycle management (CASSANDRA-8568)
 * (cqlsh) Add support for native protocol 4 (CASSANDRA-9399)
 * Ensure that UDF and UDAs are keyspace-isolated (CASSANDRA-9409)
 * Revert CASSANDRA-7807 (tracing completion client notifications) (CASSANDRA-9429)
 * Add ability to stop compaction by ID (CASSANDRA-7207)
 * Let CassandraVersion handle SNAPSHOT version (CASSANDRA-9438)
Merged from 2.1:
 * (cqlsh) Fix using COPY through SOURCE or -f (CASSANDRA-9083)
 * Fix occasional lack of `system` keyspace in schema tables (CASSANDRA-8487)
 * Use ProtocolError code instead of ServerError code for native protocol
   error responses to unsupported protocol versions (CASSANDRA-9451)
 * Default commitlog_sync_batch_window_in_ms changed to 2ms (CASSANDRA-9504)
 * Fix empty partition assertion in unsorted sstable writing tools (CASSANDRA-9071)
 * Ensure truncate without snapshot cannot produce corrupt responses (CASSANDRA-9388)
 * Consistent error message when a table mixes counter and non-counter
   columns (CASSANDRA-9492)
 * Avoid getting unreadable keys during anticompaction (CASSANDRA-9508)
 * (cqlsh) Better float precision by default (CASSANDRA-9224)
 * Improve estimated row count (CASSANDRA-9107)
 * Optimize range tombstone memory footprint (CASSANDRA-8603)
 * Use configured gcgs in anticompaction (CASSANDRA-9397)
Merged from 2.0:
 * Don't accumulate more range than necessary in RangeTombstone.Tracker (CASSANDRA-9486)
 * Add broadcast and rpc addresses to system.local (CASSANDRA-9436)
 * Always mark sstable suspect when corrupted (CASSANDRA-9478)
 * Add database users and permissions to CQL3 documentation (CASSANDRA-7558)
 * Allow JVM_OPTS to be passed to standalone tools (CASSANDRA-5969)
 * Fix bad condition in RangeTombstoneList (CASSANDRA-9485)
 * Fix potential StackOverflow when setting CrcCheckChance over JMX (CASSANDRA-9488)
 * Fix null static columns in pages after the first, paged reversed
   queries (CASSANDRA-8502)
 * Fix counting cache serialization in request metrics (CASSANDRA-9466)
 * Add option not to validate atoms during scrub (CASSANDRA-9406)


2.2.0-beta1
 * Introduce Transactional API for internal state changes (CASSANDRA-8984)
 * Add a flag in cassandra.yaml to enable UDFs (CASSANDRA-9404)
 * Better support of null for UDF (CASSANDRA-8374)
 * Use ecj instead of javassist for UDFs (CASSANDRA-8241)
 * faster async logback configuration for tests (CASSANDRA-9376)
 * Add `smallint` and `tinyint` data types (CASSANDRA-8951)
 * Avoid thrift schema creation when native driver is used in stress tool (CASSANDRA-9374)
 * Make Functions.declared thread-safe
 * Add client warnings to native protocol v4 (CASSANDRA-8930)
 * Allow roles cache to be invalidated (CASSANDRA-8967)
 * Upgrade Snappy (CASSANDRA-9063)
 * Don't start Thrift rpc by default (CASSANDRA-9319)
 * Only stream from unrepaired sstables with incremental repair (CASSANDRA-8267)
 * Aggregate UDFs allow SFUNC return type to differ from STYPE if FFUNC specified (CASSANDRA-9321)
 * Remove Thrift dependencies in bundled tools (CASSANDRA-8358)
 * Disable memory mapping of hsperfdata file for JVM statistics (CASSANDRA-9242)
 * Add pre-startup checks to detect potential incompatibilities (CASSANDRA-8049)
 * Distinguish between null and unset in protocol v4 (CASSANDRA-7304)
 * Add user/role permissions for user-defined functions (CASSANDRA-7557)
 * Allow cassandra config to be updated to restart daemon without unloading classes (CASSANDRA-9046)
 * Don't initialize compaction writer before checking if iter is empty (CASSANDRA-9117)
 * Don't execute any functions at prepare-time (CASSANDRA-9037)
 * Share file handles between all instances of a SegmentedFile (CASSANDRA-8893)
 * Make it possible to major compact LCS (CASSANDRA-7272)
 * Make FunctionExecutionException extend RequestExecutionException
   (CASSANDRA-9055)
 * Add support for SELECT JSON, INSERT JSON syntax and new toJson(), fromJson()
   functions (CASSANDRA-7970)
 * Optimise max purgeable timestamp calculation in compaction (CASSANDRA-8920)
 * Constrain internode message buffer sizes, and improve IO class hierarchy (CASSANDRA-8670)
 * New tool added to validate all sstables in a node (CASSANDRA-5791)
 * Push notification when tracing completes for an operation (CASSANDRA-7807)
 * Delay "node up" and "node added" notifications until native protocol server is started (CASSANDRA-8236)
 * Compressed Commit Log (CASSANDRA-6809)
 * Optimise IntervalTree (CASSANDRA-8988)
 * Add a key-value payload for third party usage (CASSANDRA-8553, 9212)
 * Bump metrics-reporter-config dependency for metrics 3.0 (CASSANDRA-8149)
 * Partition intra-cluster message streams by size, not type (CASSANDRA-8789)
 * Add WriteFailureException to native protocol, notify coordinator of
   write failures (CASSANDRA-8592)
 * Convert SequentialWriter to nio (CASSANDRA-8709)
 * Add role based access control (CASSANDRA-7653, 8650, 7216, 8760, 8849, 8761, 8850)
 * Record client ip address in tracing sessions (CASSANDRA-8162)
 * Indicate partition key columns in response metadata for prepared
   statements (CASSANDRA-7660)
 * Merge UUIDType and TimeUUIDType parse logic (CASSANDRA-8759)
 * Avoid memory allocation when searching index summary (CASSANDRA-8793)
 * Optimise (Time)?UUIDType Comparisons (CASSANDRA-8730)
 * Make CRC32Ex into a separate maven dependency (CASSANDRA-8836)
 * Use preloaded jemalloc w/ Unsafe (CASSANDRA-8714, 9197)
 * Avoid accessing partitioner through StorageProxy (CASSANDRA-8244, 8268)
 * Upgrade Metrics library and remove depricated metrics (CASSANDRA-5657)
 * Serializing Row cache alternative, fully off heap (CASSANDRA-7438)
 * Duplicate rows returned when in clause has repeated values (CASSANDRA-6706)
 * Make CassandraException unchecked, extend RuntimeException (CASSANDRA-8560)
 * Support direct buffer decompression for reads (CASSANDRA-8464)
 * DirectByteBuffer compatible LZ4 methods (CASSANDRA-7039)
 * Group sstables for anticompaction correctly (CASSANDRA-8578)
 * Add ReadFailureException to native protocol, respond
   immediately when replicas encounter errors while handling
   a read request (CASSANDRA-7886)
 * Switch CommitLogSegment from RandomAccessFile to nio (CASSANDRA-8308)
 * Allow mixing token and partition key restrictions (CASSANDRA-7016)
 * Support index key/value entries on map collections (CASSANDRA-8473)
 * Modernize schema tables (CASSANDRA-8261)
 * Support for user-defined aggregation functions (CASSANDRA-8053)
 * Fix NPE in SelectStatement with empty IN values (CASSANDRA-8419)
 * Refactor SelectStatement, return IN results in natural order instead
   of IN value list order and ignore duplicate values in partition key IN restrictions (CASSANDRA-7981)
 * Support UDTs, tuples, and collections in user-defined
   functions (CASSANDRA-7563)
 * Fix aggregate fn results on empty selection, result column name,
   and cqlsh parsing (CASSANDRA-8229)
 * Mark sstables as repaired after full repair (CASSANDRA-7586)
 * Extend Descriptor to include a format value and refactor reader/writer
   APIs (CASSANDRA-7443)
 * Integrate JMH for microbenchmarks (CASSANDRA-8151)
 * Keep sstable levels when bootstrapping (CASSANDRA-7460)
 * Add Sigar library and perform basic OS settings check on startup (CASSANDRA-7838)
 * Support for aggregation functions (CASSANDRA-4914)
 * Remove cassandra-cli (CASSANDRA-7920)
 * Accept dollar quoted strings in CQL (CASSANDRA-7769)
 * Make assassinate a first class command (CASSANDRA-7935)
 * Support IN clause on any partition key column (CASSANDRA-7855)
 * Support IN clause on any clustering column (CASSANDRA-4762)
 * Improve compaction logging (CASSANDRA-7818)
 * Remove YamlFileNetworkTopologySnitch (CASSANDRA-7917)
 * Do anticompaction in groups (CASSANDRA-6851)
 * Support user-defined functions (CASSANDRA-7395, 7526, 7562, 7740, 7781, 7929,
   7924, 7812, 8063, 7813, 7708)
 * Permit configurable timestamps with cassandra-stress (CASSANDRA-7416)
 * Move sstable RandomAccessReader to nio2, which allows using the
   FILE_SHARE_DELETE flag on Windows (CASSANDRA-4050)
 * Remove CQL2 (CASSANDRA-5918)
 * Optimize fetching multiple cells by name (CASSANDRA-6933)
 * Allow compilation in java 8 (CASSANDRA-7028)
 * Make incremental repair default (CASSANDRA-7250)
 * Enable code coverage thru JaCoCo (CASSANDRA-7226)
 * Switch external naming of 'column families' to 'tables' (CASSANDRA-4369)
 * Shorten SSTable path (CASSANDRA-6962)
 * Use unsafe mutations for most unit tests (CASSANDRA-6969)
 * Fix race condition during calculation of pending ranges (CASSANDRA-7390)
 * Fail on very large batch sizes (CASSANDRA-8011)
 * Improve concurrency of repair (CASSANDRA-6455, 8208, 9145)
 * Select optimal CRC32 implementation at runtime (CASSANDRA-8614)
 * Evaluate MurmurHash of Token once per query (CASSANDRA-7096)
 * Generalize progress reporting (CASSANDRA-8901)
 * Resumable bootstrap streaming (CASSANDRA-8838, CASSANDRA-8942)
 * Allow scrub for secondary index (CASSANDRA-5174)
 * Save repair data to system table (CASSANDRA-5839)
 * fix nodetool names that reference column families (CASSANDRA-8872)
 Merged from 2.1:
 * Warn on misuse of unlogged batches (CASSANDRA-9282)
 * Failure detector detects and ignores local pauses (CASSANDRA-9183)
 * Add utility class to support for rate limiting a given log statement (CASSANDRA-9029)
 * Add missing consistency levels to cassandra-stess (CASSANDRA-9361)
 * Fix commitlog getCompletedTasks to not increment (CASSANDRA-9339)
 * Fix for harmless exceptions logged as ERROR (CASSANDRA-8564)
 * Delete processed sstables in sstablesplit/sstableupgrade (CASSANDRA-8606)
 * Improve sstable exclusion from partition tombstones (CASSANDRA-9298)
 * Validate the indexed column rather than the cell's contents for 2i (CASSANDRA-9057)
 * Add support for top-k custom 2i queries (CASSANDRA-8717)
 * Fix error when dropping table during compaction (CASSANDRA-9251)
 * cassandra-stress supports validation operations over user profiles (CASSANDRA-8773)
 * Add support for rate limiting log messages (CASSANDRA-9029)
 * Log the partition key with tombstone warnings (CASSANDRA-8561)
 * Reduce runWithCompactionsDisabled poll interval to 1ms (CASSANDRA-9271)
 * Fix PITR commitlog replay (CASSANDRA-9195)
 * GCInspector logs very different times (CASSANDRA-9124)
 * Fix deleting from an empty list (CASSANDRA-9198)
 * Update tuple and collection types that use a user-defined type when that UDT
   is modified (CASSANDRA-9148, CASSANDRA-9192)
 * Use higher timeout for prepair and snapshot in repair (CASSANDRA-9261)
 * Fix anticompaction blocking ANTI_ENTROPY stage (CASSANDRA-9151)
 * Repair waits for anticompaction to finish (CASSANDRA-9097)
 * Fix streaming not holding ref when stream error (CASSANDRA-9295)
 * Fix canonical view returning early opened SSTables (CASSANDRA-9396)
Merged from 2.0:
 * (cqlsh) Add LOGIN command to switch users (CASSANDRA-7212)
 * Clone SliceQueryFilter in AbstractReadCommand implementations (CASSANDRA-8940)
 * Push correct protocol notification for DROP INDEX (CASSANDRA-9310)
 * token-generator - generated tokens too long (CASSANDRA-9300)
 * Fix counting of tombstones for TombstoneOverwhelmingException (CASSANDRA-9299)
 * Fix ReconnectableSnitch reconnecting to peers during upgrade (CASSANDRA-6702)
 * Include keyspace and table name in error log for collections over the size
   limit (CASSANDRA-9286)
 * Avoid potential overlap in LCS with single-partition sstables (CASSANDRA-9322)
 * Log warning message when a table is queried before the schema has fully
   propagated (CASSANDRA-9136)
 * Overload SecondaryIndex#indexes to accept the column definition (CASSANDRA-9314)
 * (cqlsh) Add SERIAL and LOCAL_SERIAL consistency levels (CASSANDRA-8051)
 * Fix index selection during rebuild with certain table layouts (CASSANDRA-9281)
 * Fix partition-level-delete-only workload accounting (CASSANDRA-9194)
 * Allow scrub to handle corrupted compressed chunks (CASSANDRA-9140)
 * Fix assertion error when resetlocalschema is run during repair (CASSANDRA-9249)
 * Disable single sstable tombstone compactions for DTCS by default (CASSANDRA-9234)
 * IncomingTcpConnection thread is not named (CASSANDRA-9262)
 * Close incoming connections when MessagingService is stopped (CASSANDRA-9238)
 * Fix streaming hang when retrying (CASSANDRA-9132)


2.1.5
 * Re-add deprecated cold_reads_to_omit param for backwards compat (CASSANDRA-9203)
 * Make anticompaction visible in compactionstats (CASSANDRA-9098)
 * Improve nodetool getendpoints documentation about the partition
   key parameter (CASSANDRA-6458)
 * Don't check other keyspaces for schema changes when an user-defined
   type is altered (CASSANDRA-9187)
 * Add generate-idea-files target to build.xml (CASSANDRA-9123)
 * Allow takeColumnFamilySnapshot to take a list of tables (CASSANDRA-8348)
 * Limit major sstable operations to their canonical representation (CASSANDRA-8669)
 * cqlsh: Add tests for INSERT and UPDATE tab completion (CASSANDRA-9125)
 * cqlsh: quote column names when needed in COPY FROM inserts (CASSANDRA-9080)
 * Do not load read meter for offline operations (CASSANDRA-9082)
 * cqlsh: Make CompositeType data readable (CASSANDRA-8919)
 * cqlsh: Fix display of triggers (CASSANDRA-9081)
 * Fix NullPointerException when deleting or setting an element by index on
   a null list collection (CASSANDRA-9077)
 * Buffer bloom filter serialization (CASSANDRA-9066)
 * Fix anti-compaction target bloom filter size (CASSANDRA-9060)
 * Make FROZEN and TUPLE unreserved keywords in CQL (CASSANDRA-9047)
 * Prevent AssertionError from SizeEstimatesRecorder (CASSANDRA-9034)
 * Avoid overwriting index summaries for sstables with an older format that
   does not support downsampling; rebuild summaries on startup when this
   is detected (CASSANDRA-8993)
 * Fix potential data loss in CompressedSequentialWriter (CASSANDRA-8949)
 * Make PasswordAuthenticator number of hashing rounds configurable (CASSANDRA-8085)
 * Fix AssertionError when binding nested collections in DELETE (CASSANDRA-8900)
 * Check for overlap with non-early sstables in LCS (CASSANDRA-8739)
 * Only calculate max purgable timestamp if we have to (CASSANDRA-8914)
 * (cqlsh) Greatly improve performance of COPY FROM (CASSANDRA-8225)
 * IndexSummary effectiveIndexInterval is now a guideline, not a rule (CASSANDRA-8993)
 * Use correct bounds for page cache eviction of compressed files (CASSANDRA-8746)
 * SSTableScanner enforces its bounds (CASSANDRA-8946)
 * Cleanup cell equality (CASSANDRA-8947)
 * Introduce intra-cluster message coalescing (CASSANDRA-8692)
 * DatabaseDescriptor throws NPE when rpc_interface is used (CASSANDRA-8839)
 * Don't check if an sstable is live for offline compactions (CASSANDRA-8841)
 * Don't set clientMode in SSTableLoader (CASSANDRA-8238)
 * Fix SSTableRewriter with disabled early open (CASSANDRA-8535)
 * Fix cassandra-stress so it respects the CL passed in user mode (CASSANDRA-8948)
 * Fix rare NPE in ColumnDefinition#hasIndexOption() (CASSANDRA-8786)
 * cassandra-stress reports per-operation statistics, plus misc (CASSANDRA-8769)
 * Add SimpleDate (cql date) and Time (cql time) types (CASSANDRA-7523)
 * Use long for key count in cfstats (CASSANDRA-8913)
 * Make SSTableRewriter.abort() more robust to failure (CASSANDRA-8832)
 * Remove cold_reads_to_omit from STCS (CASSANDRA-8860)
 * Make EstimatedHistogram#percentile() use ceil instead of floor (CASSANDRA-8883)
 * Fix top partitions reporting wrong cardinality (CASSANDRA-8834)
 * Fix rare NPE in KeyCacheSerializer (CASSANDRA-8067)
 * Pick sstables for validation as late as possible inc repairs (CASSANDRA-8366)
 * Fix commitlog getPendingTasks to not increment (CASSANDRA-8862)
 * Fix parallelism adjustment in range and secondary index queries
   when the first fetch does not satisfy the limit (CASSANDRA-8856)
 * Check if the filtered sstables is non-empty in STCS (CASSANDRA-8843)
 * Upgrade java-driver used for cassandra-stress (CASSANDRA-8842)
 * Fix CommitLog.forceRecycleAllSegments() memory access error (CASSANDRA-8812)
 * Improve assertions in Memory (CASSANDRA-8792)
 * Fix SSTableRewriter cleanup (CASSANDRA-8802)
 * Introduce SafeMemory for CompressionMetadata.Writer (CASSANDRA-8758)
 * 'nodetool info' prints exception against older node (CASSANDRA-8796)
 * Ensure SSTableReader.last corresponds exactly with the file end (CASSANDRA-8750)
 * Make SSTableWriter.openEarly more robust and obvious (CASSANDRA-8747)
 * Enforce SSTableReader.first/last (CASSANDRA-8744)
 * Cleanup SegmentedFile API (CASSANDRA-8749)
 * Avoid overlap with early compaction replacement (CASSANDRA-8683)
 * Safer Resource Management++ (CASSANDRA-8707)
 * Write partition size estimates into a system table (CASSANDRA-7688)
 * cqlsh: Fix keys() and full() collection indexes in DESCRIBE output
   (CASSANDRA-8154)
 * Show progress of streaming in nodetool netstats (CASSANDRA-8886)
 * IndexSummaryBuilder utilises offheap memory, and shares data between
   each IndexSummary opened from it (CASSANDRA-8757)
 * markCompacting only succeeds if the exact SSTableReader instances being
   marked are in the live set (CASSANDRA-8689)
 * cassandra-stress support for varint (CASSANDRA-8882)
 * Fix Adler32 digest for compressed sstables (CASSANDRA-8778)
 * Add nodetool statushandoff/statusbackup (CASSANDRA-8912)
 * Use stdout for progress and stats in sstableloader (CASSANDRA-8982)
 * Correctly identify 2i datadir from older versions (CASSANDRA-9116)
Merged from 2.0:
 * Ignore gossip SYNs after shutdown (CASSANDRA-9238)
 * Avoid overflow when calculating max sstable size in LCS (CASSANDRA-9235)
 * Make sstable blacklisting work with compression (CASSANDRA-9138)
 * Do not attempt to rebuild indexes if no index accepts any column (CASSANDRA-9196)
 * Don't initiate snitch reconnection for dead states (CASSANDRA-7292)
 * Fix ArrayIndexOutOfBoundsException in CQLSSTableWriter (CASSANDRA-8978)
 * Add shutdown gossip state to prevent timeouts during rolling restarts (CASSANDRA-8336)
 * Fix running with java.net.preferIPv6Addresses=true (CASSANDRA-9137)
 * Fix failed bootstrap/replace attempts being persisted in system.peers (CASSANDRA-9180)
 * Flush system.IndexInfo after marking index built (CASSANDRA-9128)
 * Fix updates to min/max_compaction_threshold through cassandra-cli
   (CASSANDRA-8102)
 * Don't include tmp files when doing offline relevel (CASSANDRA-9088)
 * Use the proper CAS WriteType when finishing a previous round during Paxos
   preparation (CASSANDRA-8672)
 * Avoid race in cancelling compactions (CASSANDRA-9070)
 * More aggressive check for expired sstables in DTCS (CASSANDRA-8359)
 * Fix ignored index_interval change in ALTER TABLE statements (CASSANDRA-7976)
 * Do more aggressive compaction in old time windows in DTCS (CASSANDRA-8360)
 * java.lang.AssertionError when reading saved cache (CASSANDRA-8740)
 * "disk full" when running cleanup (CASSANDRA-9036)
 * Lower logging level from ERROR to DEBUG when a scheduled schema pull
   cannot be completed due to a node being down (CASSANDRA-9032)
 * Fix MOVED_NODE client event (CASSANDRA-8516)
 * Allow overriding MAX_OUTSTANDING_REPLAY_COUNT (CASSANDRA-7533)
 * Fix malformed JMX ObjectName containing IPv6 addresses (CASSANDRA-9027)
 * (cqlsh) Allow increasing CSV field size limit through
   cqlshrc config option (CASSANDRA-8934)
 * Stop logging range tombstones when exceeding the threshold
   (CASSANDRA-8559)
 * Fix NullPointerException when nodetool getendpoints is run
   against invalid keyspaces or tables (CASSANDRA-8950)
 * Allow specifying the tmp dir (CASSANDRA-7712)
 * Improve compaction estimated tasks estimation (CASSANDRA-8904)
 * Fix duplicate up/down messages sent to native clients (CASSANDRA-7816)
 * Expose commit log archive status via JMX (CASSANDRA-8734)
 * Provide better exceptions for invalid replication strategy parameters
   (CASSANDRA-8909)
 * Fix regression in mixed single and multi-column relation support for
   SELECT statements (CASSANDRA-8613)
 * Add ability to limit number of native connections (CASSANDRA-8086)
 * Fix CQLSSTableWriter throwing exception and spawning threads
   (CASSANDRA-8808)
 * Fix MT mismatch between empty and GC-able data (CASSANDRA-8979)
 * Fix incorrect validation when snapshotting single table (CASSANDRA-8056)
 * Add offline tool to relevel sstables (CASSANDRA-8301)
 * Preserve stream ID for more protocol errors (CASSANDRA-8848)
 * Fix combining token() function with multi-column relations on
   clustering columns (CASSANDRA-8797)
 * Make CFS.markReferenced() resistant to bad refcounting (CASSANDRA-8829)
 * Fix StreamTransferTask abort/complete bad refcounting (CASSANDRA-8815)
 * Fix AssertionError when querying a DESC clustering ordered
   table with ASC ordering and paging (CASSANDRA-8767)
 * AssertionError: "Memory was freed" when running cleanup (CASSANDRA-8716)
 * Make it possible to set max_sstable_age to fractional days (CASSANDRA-8406)
 * Fix some multi-column relations with indexes on some clustering
   columns (CASSANDRA-8275)
 * Fix memory leak in SSTableSimple*Writer and SSTableReader.validate()
   (CASSANDRA-8748)
 * Throw OOM if allocating memory fails to return a valid pointer (CASSANDRA-8726)
 * Fix SSTableSimpleUnsortedWriter ConcurrentModificationException (CASSANDRA-8619)
 * 'nodetool info' prints exception against older node (CASSANDRA-8796)
 * Ensure SSTableSimpleUnsortedWriter.close() terminates if
   disk writer has crashed (CASSANDRA-8807)


2.1.4
 * Bind JMX to localhost unless explicitly configured otherwise (CASSANDRA-9085)


2.1.3
 * Fix HSHA/offheap_objects corruption (CASSANDRA-8719)
 * Upgrade libthrift to 0.9.2 (CASSANDRA-8685)
 * Don't use the shared ref in sstableloader (CASSANDRA-8704)
 * Purge internal prepared statements if related tables or
   keyspaces are dropped (CASSANDRA-8693)
 * (cqlsh) Handle unicode BOM at start of files (CASSANDRA-8638)
 * Stop compactions before exiting offline tools (CASSANDRA-8623)
 * Update tools/stress/README.txt to match current behaviour (CASSANDRA-7933)
 * Fix schema from Thrift conversion with empty metadata (CASSANDRA-8695)
 * Safer Resource Management (CASSANDRA-7705)
 * Make sure we compact highly overlapping cold sstables with
   STCS (CASSANDRA-8635)
 * rpc_interface and listen_interface generate NPE on startup when specified
   interface doesn't exist (CASSANDRA-8677)
 * Fix ArrayIndexOutOfBoundsException in nodetool cfhistograms (CASSANDRA-8514)
 * Switch from yammer metrics for nodetool cf/proxy histograms (CASSANDRA-8662)
 * Make sure we don't add tmplink files to the compaction
   strategy (CASSANDRA-8580)
 * (cqlsh) Handle maps with blob keys (CASSANDRA-8372)
 * (cqlsh) Handle DynamicCompositeType schemas correctly (CASSANDRA-8563)
 * Duplicate rows returned when in clause has repeated values (CASSANDRA-6706)
 * Add tooling to detect hot partitions (CASSANDRA-7974)
 * Fix cassandra-stress user-mode truncation of partition generation (CASSANDRA-8608)
 * Only stream from unrepaired sstables during inc repair (CASSANDRA-8267)
 * Don't allow starting multiple inc repairs on the same sstables (CASSANDRA-8316)
 * Invalidate prepared BATCH statements when related tables
   or keyspaces are dropped (CASSANDRA-8652)
 * Fix missing results in secondary index queries on collections
   with ALLOW FILTERING (CASSANDRA-8421)
 * Expose EstimatedHistogram metrics for range slices (CASSANDRA-8627)
 * (cqlsh) Escape clqshrc passwords properly (CASSANDRA-8618)
 * Fix NPE when passing wrong argument in ALTER TABLE statement (CASSANDRA-8355)
 * Pig: Refactor and deprecate CqlStorage (CASSANDRA-8599)
 * Don't reuse the same cleanup strategy for all sstables (CASSANDRA-8537)
 * Fix case-sensitivity of index name on CREATE and DROP INDEX
   statements (CASSANDRA-8365)
 * Better detection/logging for corruption in compressed sstables (CASSANDRA-8192)
 * Use the correct repairedAt value when closing writer (CASSANDRA-8570)
 * (cqlsh) Handle a schema mismatch being detected on startup (CASSANDRA-8512)
 * Properly calculate expected write size during compaction (CASSANDRA-8532)
 * Invalidate affected prepared statements when a table's columns
   are altered (CASSANDRA-7910)
 * Stress - user defined writes should populate sequentally (CASSANDRA-8524)
 * Fix regression in SSTableRewriter causing some rows to become unreadable
   during compaction (CASSANDRA-8429)
 * Run major compactions for repaired/unrepaired in parallel (CASSANDRA-8510)
 * (cqlsh) Fix compression options in DESCRIBE TABLE output when compression
   is disabled (CASSANDRA-8288)
 * (cqlsh) Fix DESCRIBE output after keyspaces are altered (CASSANDRA-7623)
 * Make sure we set lastCompactedKey correctly (CASSANDRA-8463)
 * (cqlsh) Fix output of CONSISTENCY command (CASSANDRA-8507)
 * (cqlsh) Fixed the handling of LIST statements (CASSANDRA-8370)
 * Make sstablescrub check leveled manifest again (CASSANDRA-8432)
 * Check first/last keys in sstable when giving out positions (CASSANDRA-8458)
 * Disable mmap on Windows (CASSANDRA-6993)
 * Add missing ConsistencyLevels to cassandra-stress (CASSANDRA-8253)
 * Add auth support to cassandra-stress (CASSANDRA-7985)
 * Fix ArrayIndexOutOfBoundsException when generating error message
   for some CQL syntax errors (CASSANDRA-8455)
 * Scale memtable slab allocation logarithmically (CASSANDRA-7882)
 * cassandra-stress simultaneous inserts over same seed (CASSANDRA-7964)
 * Reduce cassandra-stress sampling memory requirements (CASSANDRA-7926)
 * Ensure memtable flush cannot expire commit log entries from its future (CASSANDRA-8383)
 * Make read "defrag" async to reclaim memtables (CASSANDRA-8459)
 * Remove tmplink files for offline compactions (CASSANDRA-8321)
 * Reduce maxHintsInProgress (CASSANDRA-8415)
 * BTree updates may call provided update function twice (CASSANDRA-8018)
 * Release sstable references after anticompaction (CASSANDRA-8386)
 * Handle abort() in SSTableRewriter properly (CASSANDRA-8320)
 * Centralize shared executors (CASSANDRA-8055)
 * Fix filtering for CONTAINS (KEY) relations on frozen collection
   clustering columns when the query is restricted to a single
   partition (CASSANDRA-8203)
 * Do more aggressive entire-sstable TTL expiry checks (CASSANDRA-8243)
 * Add more log info if readMeter is null (CASSANDRA-8238)
 * add check of the system wall clock time at startup (CASSANDRA-8305)
 * Support for frozen collections (CASSANDRA-7859)
 * Fix overflow on histogram computation (CASSANDRA-8028)
 * Have paxos reuse the timestamp generation of normal queries (CASSANDRA-7801)
 * Fix incremental repair not remove parent session on remote (CASSANDRA-8291)
 * Improve JBOD disk utilization (CASSANDRA-7386)
 * Log failed host when preparing incremental repair (CASSANDRA-8228)
 * Force config client mode in CQLSSTableWriter (CASSANDRA-8281)
 * Fix sstableupgrade throws exception (CASSANDRA-8688)
 * Fix hang when repairing empty keyspace (CASSANDRA-8694)
Merged from 2.0:
 * Fix IllegalArgumentException in dynamic snitch (CASSANDRA-8448)
 * Add support for UPDATE ... IF EXISTS (CASSANDRA-8610)
 * Fix reversal of list prepends (CASSANDRA-8733)
 * Prevent non-zero default_time_to_live on tables with counters
   (CASSANDRA-8678)
 * Fix SSTableSimpleUnsortedWriter ConcurrentModificationException
   (CASSANDRA-8619)
 * Round up time deltas lower than 1ms in BulkLoader (CASSANDRA-8645)
 * Add batch remove iterator to ABSC (CASSANDRA-8414, 8666)
 * Round up time deltas lower than 1ms in BulkLoader (CASSANDRA-8645)
 * Fix isClientMode check in Keyspace (CASSANDRA-8687)
 * Use more efficient slice size for querying internal secondary
   index tables (CASSANDRA-8550)
 * Fix potentially returning deleted rows with range tombstone (CASSANDRA-8558)
 * Check for available disk space before starting a compaction (CASSANDRA-8562)
 * Fix DISTINCT queries with LIMITs or paging when some partitions
   contain only tombstones (CASSANDRA-8490)
 * Introduce background cache refreshing to permissions cache
   (CASSANDRA-8194)
 * Fix race condition in StreamTransferTask that could lead to
   infinite loops and premature sstable deletion (CASSANDRA-7704)
 * Add an extra version check to MigrationTask (CASSANDRA-8462)
 * Ensure SSTableWriter cleans up properly after failure (CASSANDRA-8499)
 * Increase bf true positive count on key cache hit (CASSANDRA-8525)
 * Move MeteredFlusher to its own thread (CASSANDRA-8485)
 * Fix non-distinct results in DISTNCT queries on static columns when
   paging is enabled (CASSANDRA-8087)
 * Move all hints related tasks to hints internal executor (CASSANDRA-8285)
 * Fix paging for multi-partition IN queries (CASSANDRA-8408)
 * Fix MOVED_NODE topology event never being emitted when a node
   moves its token (CASSANDRA-8373)
 * Fix validation of indexes in COMPACT tables (CASSANDRA-8156)
 * Avoid StackOverflowError when a large list of IN values
   is used for a clustering column (CASSANDRA-8410)
 * Fix NPE when writetime() or ttl() calls are wrapped by
   another function call (CASSANDRA-8451)
 * Fix NPE after dropping a keyspace (CASSANDRA-8332)
 * Fix error message on read repair timeouts (CASSANDRA-7947)
 * Default DTCS base_time_seconds changed to 60 (CASSANDRA-8417)
 * Refuse Paxos operation with more than one pending endpoint (CASSANDRA-8346, 8640)
 * Throw correct exception when trying to bind a keyspace or table
   name (CASSANDRA-6952)
 * Make HHOM.compact synchronized (CASSANDRA-8416)
 * cancel latency-sampling task when CF is dropped (CASSANDRA-8401)
 * don't block SocketThread for MessagingService (CASSANDRA-8188)
 * Increase quarantine delay on replacement (CASSANDRA-8260)
 * Expose off-heap memory usage stats (CASSANDRA-7897)
 * Ignore Paxos commits for truncated tables (CASSANDRA-7538)
 * Validate size of indexed column values (CASSANDRA-8280)
 * Make LCS split compaction results over all data directories (CASSANDRA-8329)
 * Fix some failing queries that use multi-column relations
   on COMPACT STORAGE tables (CASSANDRA-8264)
 * Fix InvalidRequestException with ORDER BY (CASSANDRA-8286)
 * Disable SSLv3 for POODLE (CASSANDRA-8265)
 * Fix millisecond timestamps in Tracing (CASSANDRA-8297)
 * Include keyspace name in error message when there are insufficient
   live nodes to stream from (CASSANDRA-8221)
 * Avoid overlap in L1 when L0 contains many nonoverlapping
   sstables (CASSANDRA-8211)
 * Improve PropertyFileSnitch logging (CASSANDRA-8183)
 * Add DC-aware sequential repair (CASSANDRA-8193)
 * Use live sstables in snapshot repair if possible (CASSANDRA-8312)
 * Fix hints serialized size calculation (CASSANDRA-8587)


2.1.2
 * (cqlsh) parse_for_table_meta errors out on queries with undefined
   grammars (CASSANDRA-8262)
 * (cqlsh) Fix SELECT ... TOKEN() function broken in C* 2.1.1 (CASSANDRA-8258)
 * Fix Cassandra crash when running on JDK8 update 40 (CASSANDRA-8209)
 * Optimize partitioner tokens (CASSANDRA-8230)
 * Improve compaction of repaired/unrepaired sstables (CASSANDRA-8004)
 * Make cache serializers pluggable (CASSANDRA-8096)
 * Fix issues with CONTAINS (KEY) queries on secondary indexes
   (CASSANDRA-8147)
 * Fix read-rate tracking of sstables for some queries (CASSANDRA-8239)
 * Fix default timestamp in QueryOptions (CASSANDRA-8246)
 * Set socket timeout when reading remote version (CASSANDRA-8188)
 * Refactor how we track live size (CASSANDRA-7852)
 * Make sure unfinished compaction files are removed (CASSANDRA-8124)
 * Fix shutdown when run as Windows service (CASSANDRA-8136)
 * Fix DESCRIBE TABLE with custom indexes (CASSANDRA-8031)
 * Fix race in RecoveryManagerTest (CASSANDRA-8176)
 * Avoid IllegalArgumentException while sorting sstables in
   IndexSummaryManager (CASSANDRA-8182)
 * Shutdown JVM on file descriptor exhaustion (CASSANDRA-7579)
 * Add 'die' policy for commit log and disk failure (CASSANDRA-7927)
 * Fix installing as service on Windows (CASSANDRA-8115)
 * Fix CREATE TABLE for CQL2 (CASSANDRA-8144)
 * Avoid boxing in ColumnStats min/max trackers (CASSANDRA-8109)
Merged from 2.0:
 * Correctly handle non-text column names in cql3 (CASSANDRA-8178)
 * Fix deletion for indexes on primary key columns (CASSANDRA-8206)
 * Add 'nodetool statusgossip' (CASSANDRA-8125)
 * Improve client notification that nodes are ready for requests (CASSANDRA-7510)
 * Handle negative timestamp in writetime method (CASSANDRA-8139)
 * Pig: Remove errant LIMIT clause in CqlNativeStorage (CASSANDRA-8166)
 * Throw ConfigurationException when hsha is used with the default
   rpc_max_threads setting of 'unlimited' (CASSANDRA-8116)
 * Allow concurrent writing of the same table in the same JVM using
   CQLSSTableWriter (CASSANDRA-7463)
 * Fix totalDiskSpaceUsed calculation (CASSANDRA-8205)


2.1.1
 * Fix spin loop in AtomicSortedColumns (CASSANDRA-7546)
 * Dont notify when replacing tmplink files (CASSANDRA-8157)
 * Fix validation with multiple CONTAINS clause (CASSANDRA-8131)
 * Fix validation of collections in TriggerExecutor (CASSANDRA-8146)
 * Fix IllegalArgumentException when a list of IN values containing tuples
   is passed as a single arg to a prepared statement with the v1 or v2
   protocol (CASSANDRA-8062)
 * Fix ClassCastException in DISTINCT query on static columns with
   query paging (CASSANDRA-8108)
 * Fix NPE on null nested UDT inside a set (CASSANDRA-8105)
 * Fix exception when querying secondary index on set items or map keys
   when some clustering columns are specified (CASSANDRA-8073)
 * Send proper error response when there is an error during native
   protocol message decode (CASSANDRA-8118)
 * Gossip should ignore generation numbers too far in the future (CASSANDRA-8113)
 * Fix NPE when creating a table with frozen sets, lists (CASSANDRA-8104)
 * Fix high memory use due to tracking reads on incrementally opened sstable
   readers (CASSANDRA-8066)
 * Fix EXECUTE request with skipMetadata=false returning no metadata
   (CASSANDRA-8054)
 * Allow concurrent use of CQLBulkOutputFormat (CASSANDRA-7776)
 * Shutdown JVM on OOM (CASSANDRA-7507)
 * Upgrade netty version and enable epoll event loop (CASSANDRA-7761)
 * Don't duplicate sstables smaller than split size when using
   the sstablesplitter tool (CASSANDRA-7616)
 * Avoid re-parsing already prepared statements (CASSANDRA-7923)
 * Fix some Thrift slice deletions and updates of COMPACT STORAGE
   tables with some clustering columns omitted (CASSANDRA-7990)
 * Fix filtering for CONTAINS on sets (CASSANDRA-8033)
 * Properly track added size (CASSANDRA-7239)
 * Allow compilation in java 8 (CASSANDRA-7208)
 * Fix Assertion error on RangeTombstoneList diff (CASSANDRA-8013)
 * Release references to overlapping sstables during compaction (CASSANDRA-7819)
 * Send notification when opening compaction results early (CASSANDRA-8034)
 * Make native server start block until properly bound (CASSANDRA-7885)
 * (cqlsh) Fix IPv6 support (CASSANDRA-7988)
 * Ignore fat clients when checking for endpoint collision (CASSANDRA-7939)
 * Make sstablerepairedset take a list of files (CASSANDRA-7995)
 * (cqlsh) Tab completeion for indexes on map keys (CASSANDRA-7972)
 * (cqlsh) Fix UDT field selection in select clause (CASSANDRA-7891)
 * Fix resource leak in event of corrupt sstable
 * (cqlsh) Add command line option for cqlshrc file path (CASSANDRA-7131)
 * Provide visibility into prepared statements churn (CASSANDRA-7921, CASSANDRA-7930)
 * Invalidate prepared statements when their keyspace or table is
   dropped (CASSANDRA-7566)
 * cassandra-stress: fix support for NetworkTopologyStrategy (CASSANDRA-7945)
 * Fix saving caches when a table is dropped (CASSANDRA-7784)
 * Add better error checking of new stress profile (CASSANDRA-7716)
 * Use ThreadLocalRandom and remove FBUtilities.threadLocalRandom (CASSANDRA-7934)
 * Prevent operator mistakes due to simultaneous bootstrap (CASSANDRA-7069)
 * cassandra-stress supports whitelist mode for node config (CASSANDRA-7658)
 * GCInspector more closely tracks GC; cassandra-stress and nodetool report it (CASSANDRA-7916)
 * nodetool won't output bogus ownership info without a keyspace (CASSANDRA-7173)
 * Add human readable option to nodetool commands (CASSANDRA-5433)
 * Don't try to set repairedAt on old sstables (CASSANDRA-7913)
 * Add metrics for tracking PreparedStatement use (CASSANDRA-7719)
 * (cqlsh) tab-completion for triggers (CASSANDRA-7824)
 * (cqlsh) Support for query paging (CASSANDRA-7514)
 * (cqlsh) Show progress of COPY operations (CASSANDRA-7789)
 * Add syntax to remove multiple elements from a map (CASSANDRA-6599)
 * Support non-equals conditions in lightweight transactions (CASSANDRA-6839)
 * Add IF [NOT] EXISTS to create/drop triggers (CASSANDRA-7606)
 * (cqlsh) Display the current logged-in user (CASSANDRA-7785)
 * (cqlsh) Don't ignore CTRL-C during COPY FROM execution (CASSANDRA-7815)
 * (cqlsh) Order UDTs according to cross-type dependencies in DESCRIBE
   output (CASSANDRA-7659)
 * (cqlsh) Fix handling of CAS statement results (CASSANDRA-7671)
 * (cqlsh) COPY TO/FROM improvements (CASSANDRA-7405)
 * Support list index operations with conditions (CASSANDRA-7499)
 * Add max live/tombstoned cells to nodetool cfstats output (CASSANDRA-7731)
 * Validate IPv6 wildcard addresses properly (CASSANDRA-7680)
 * (cqlsh) Error when tracing query (CASSANDRA-7613)
 * Avoid IOOBE when building SyntaxError message snippet (CASSANDRA-7569)
 * SSTableExport uses correct validator to create string representation of partition
   keys (CASSANDRA-7498)
 * Avoid NPEs when receiving type changes for an unknown keyspace (CASSANDRA-7689)
 * Add support for custom 2i validation (CASSANDRA-7575)
 * Pig support for hadoop CqlInputFormat (CASSANDRA-6454)
 * Add duration mode to cassandra-stress (CASSANDRA-7468)
 * Add listen_interface and rpc_interface options (CASSANDRA-7417)
 * Improve schema merge performance (CASSANDRA-7444)
 * Adjust MT depth based on # of partition validating (CASSANDRA-5263)
 * Optimise NativeCell comparisons (CASSANDRA-6755)
 * Configurable client timeout for cqlsh (CASSANDRA-7516)
 * Include snippet of CQL query near syntax error in messages (CASSANDRA-7111)
 * Make repair -pr work with -local (CASSANDRA-7450)
 * Fix error in sstableloader with -cph > 1 (CASSANDRA-8007)
 * Fix snapshot repair error on indexed tables (CASSANDRA-8020)
 * Do not exit nodetool repair when receiving JMX NOTIF_LOST (CASSANDRA-7909)
 * Stream to private IP when available (CASSANDRA-8084)
Merged from 2.0:
 * Reject conditions on DELETE unless full PK is given (CASSANDRA-6430)
 * Properly reject the token function DELETE (CASSANDRA-7747)
 * Force batchlog replay before decommissioning a node (CASSANDRA-7446)
 * Fix hint replay with many accumulated expired hints (CASSANDRA-6998)
 * Fix duplicate results in DISTINCT queries on static columns with query
   paging (CASSANDRA-8108)
 * Add DateTieredCompactionStrategy (CASSANDRA-6602)
 * Properly validate ascii and utf8 string literals in CQL queries (CASSANDRA-8101)
 * (cqlsh) Fix autocompletion for alter keyspace (CASSANDRA-8021)
 * Create backup directories for commitlog archiving during startup (CASSANDRA-8111)
 * Reduce totalBlockFor() for LOCAL_* consistency levels (CASSANDRA-8058)
 * Fix merging schemas with re-dropped keyspaces (CASSANDRA-7256)
 * Fix counters in supercolumns during live upgrades from 1.2 (CASSANDRA-7188)
 * Notify DT subscribers when a column family is truncated (CASSANDRA-8088)
 * Add sanity check of $JAVA on startup (CASSANDRA-7676)
 * Schedule fat client schema pull on join (CASSANDRA-7993)
 * Don't reset nodes' versions when closing IncomingTcpConnections
   (CASSANDRA-7734)
 * Record the real messaging version in all cases in OutboundTcpConnection
   (CASSANDRA-8057)
 * SSL does not work in cassandra-cli (CASSANDRA-7899)
 * Fix potential exception when using ReversedType in DynamicCompositeType
   (CASSANDRA-7898)
 * Better validation of collection values (CASSANDRA-7833)
 * Track min/max timestamps correctly (CASSANDRA-7969)
 * Fix possible overflow while sorting CL segments for replay (CASSANDRA-7992)
 * Increase nodetool Xmx (CASSANDRA-7956)
 * Archive any commitlog segments present at startup (CASSANDRA-6904)
 * CrcCheckChance should adjust based on live CFMetadata not
   sstable metadata (CASSANDRA-7978)
 * token() should only accept columns in the partitioning
   key order (CASSANDRA-6075)
 * Add method to invalidate permission cache via JMX (CASSANDRA-7977)
 * Allow propagating multiple gossip states atomically (CASSANDRA-6125)
 * Log exceptions related to unclean native protocol client disconnects
   at DEBUG or INFO (CASSANDRA-7849)
 * Allow permissions cache to be set via JMX (CASSANDRA-7698)
 * Include schema_triggers CF in readable system resources (CASSANDRA-7967)
 * Fix RowIndexEntry to report correct serializedSize (CASSANDRA-7948)
 * Make CQLSSTableWriter sync within partitions (CASSANDRA-7360)
 * Potentially use non-local replicas in CqlConfigHelper (CASSANDRA-7906)
 * Explicitly disallow mixing multi-column and single-column
   relations on clustering columns (CASSANDRA-7711)
 * Better error message when condition is set on PK column (CASSANDRA-7804)
 * Don't send schema change responses and events for no-op DDL
   statements (CASSANDRA-7600)
 * (Hadoop) fix cluster initialisation for a split fetching (CASSANDRA-7774)
 * Throw InvalidRequestException when queries contain relations on entire
   collection columns (CASSANDRA-7506)
 * (cqlsh) enable CTRL-R history search with libedit (CASSANDRA-7577)
 * (Hadoop) allow ACFRW to limit nodes to local DC (CASSANDRA-7252)
 * (cqlsh) cqlsh should automatically disable tracing when selecting
   from system_traces (CASSANDRA-7641)
 * (Hadoop) Add CqlOutputFormat (CASSANDRA-6927)
 * Don't depend on cassandra config for nodetool ring (CASSANDRA-7508)
 * (cqlsh) Fix failing cqlsh formatting tests (CASSANDRA-7703)
 * Fix IncompatibleClassChangeError from hadoop2 (CASSANDRA-7229)
 * Add 'nodetool sethintedhandoffthrottlekb' (CASSANDRA-7635)
 * (cqlsh) Add tab-completion for CREATE/DROP USER IF [NOT] EXISTS (CASSANDRA-7611)
 * Catch errors when the JVM pulls the rug out from GCInspector (CASSANDRA-5345)
 * cqlsh fails when version number parts are not int (CASSANDRA-7524)
 * Fix NPE when table dropped during streaming (CASSANDRA-7946)
 * Fix wrong progress when streaming uncompressed (CASSANDRA-7878)
 * Fix possible infinite loop in creating repair range (CASSANDRA-7983)
 * Fix unit in nodetool for streaming throughput (CASSANDRA-7375)
Merged from 1.2:
 * Don't index tombstones (CASSANDRA-7828)
 * Improve PasswordAuthenticator default super user setup (CASSANDRA-7788)


2.1.0
 * (cqlsh) Removed "ALTER TYPE <name> RENAME TO <name>" from tab-completion
   (CASSANDRA-7895)
 * Fixed IllegalStateException in anticompaction (CASSANDRA-7892)
 * cqlsh: DESCRIBE support for frozen UDTs, tuples (CASSANDRA-7863)
 * Avoid exposing internal classes over JMX (CASSANDRA-7879)
 * Add null check for keys when freezing collection (CASSANDRA-7869)
 * Improve stress workload realism (CASSANDRA-7519)
Merged from 2.0:
 * Configure system.paxos with LeveledCompactionStrategy (CASSANDRA-7753)
 * Fix ALTER clustering column type from DateType to TimestampType when
   using DESC clustering order (CASSANRDA-7797)
 * Throw EOFException if we run out of chunks in compressed datafile
   (CASSANDRA-7664)
 * Fix PRSI handling of CQL3 row markers for row cleanup (CASSANDRA-7787)
 * Fix dropping collection when it's the last regular column (CASSANDRA-7744)
 * Make StreamReceiveTask thread safe and gc friendly (CASSANDRA-7795)
 * Validate empty cell names from counter updates (CASSANDRA-7798)
Merged from 1.2:
 * Don't allow compacted sstables to be marked as compacting (CASSANDRA-7145)
 * Track expired tombstones (CASSANDRA-7810)


2.1.0-rc7
 * Add frozen keyword and require UDT to be frozen (CASSANDRA-7857)
 * Track added sstable size correctly (CASSANDRA-7239)
 * (cqlsh) Fix case insensitivity (CASSANDRA-7834)
 * Fix failure to stream ranges when moving (CASSANDRA-7836)
 * Correctly remove tmplink files (CASSANDRA-7803)
 * (cqlsh) Fix column name formatting for functions, CAS operations,
   and UDT field selections (CASSANDRA-7806)
 * (cqlsh) Fix COPY FROM handling of null/empty primary key
   values (CASSANDRA-7792)
 * Fix ordering of static cells (CASSANDRA-7763)
Merged from 2.0:
 * Forbid re-adding dropped counter columns (CASSANDRA-7831)
 * Fix CFMetaData#isThriftCompatible() for PK-only tables (CASSANDRA-7832)
 * Always reject inequality on the partition key without token()
   (CASSANDRA-7722)
 * Always send Paxos commit to all replicas (CASSANDRA-7479)
 * Make disruptor_thrift_server invocation pool configurable (CASSANDRA-7594)
 * Make repair no-op when RF=1 (CASSANDRA-7864)


2.1.0-rc6
 * Fix OOM issue from netty caching over time (CASSANDRA-7743)
 * json2sstable couldn't import JSON for CQL table (CASSANDRA-7477)
 * Invalidate all caches on table drop (CASSANDRA-7561)
 * Skip strict endpoint selection for ranges if RF == nodes (CASSANRA-7765)
 * Fix Thrift range filtering without 2ary index lookups (CASSANDRA-7741)
 * Add tracing entries about concurrent range requests (CASSANDRA-7599)
 * (cqlsh) Fix DESCRIBE for NTS keyspaces (CASSANDRA-7729)
 * Remove netty buffer ref-counting (CASSANDRA-7735)
 * Pass mutated cf to index updater for use by PRSI (CASSANDRA-7742)
 * Include stress yaml example in release and deb (CASSANDRA-7717)
 * workaround for netty issue causing corrupted data off the wire (CASSANDRA-7695)
 * cqlsh DESC CLUSTER fails retrieving ring information (CASSANDRA-7687)
 * Fix binding null values inside UDT (CASSANDRA-7685)
 * Fix UDT field selection with empty fields (CASSANDRA-7670)
 * Bogus deserialization of static cells from sstable (CASSANDRA-7684)
 * Fix NPE on compaction leftover cleanup for dropped table (CASSANDRA-7770)
Merged from 2.0:
 * Fix race condition in StreamTransferTask that could lead to
   infinite loops and premature sstable deletion (CASSANDRA-7704)
 * (cqlsh) Wait up to 10 sec for a tracing session (CASSANDRA-7222)
 * Fix NPE in FileCacheService.sizeInBytes (CASSANDRA-7756)
 * Remove duplicates from StorageService.getJoiningNodes (CASSANDRA-7478)
 * Clone token map outside of hot gossip loops (CASSANDRA-7758)
 * Fix MS expiring map timeout for Paxos messages (CASSANDRA-7752)
 * Do not flush on truncate if durable_writes is false (CASSANDRA-7750)
 * Give CRR a default input_cql Statement (CASSANDRA-7226)
 * Better error message when adding a collection with the same name
   than a previously dropped one (CASSANDRA-6276)
 * Fix validation when adding static columns (CASSANDRA-7730)
 * (Thrift) fix range deletion of supercolumns (CASSANDRA-7733)
 * Fix potential AssertionError in RangeTombstoneList (CASSANDRA-7700)
 * Validate arguments of blobAs* functions (CASSANDRA-7707)
 * Fix potential AssertionError with 2ndary indexes (CASSANDRA-6612)
 * Avoid logging CompactionInterrupted at ERROR (CASSANDRA-7694)
 * Minor leak in sstable2jon (CASSANDRA-7709)
 * Add cassandra.auto_bootstrap system property (CASSANDRA-7650)
 * Update java driver (for hadoop) (CASSANDRA-7618)
 * Remove CqlPagingRecordReader/CqlPagingInputFormat (CASSANDRA-7570)
 * Support connecting to ipv6 jmx with nodetool (CASSANDRA-7669)


2.1.0-rc5
 * Reject counters inside user types (CASSANDRA-7672)
 * Switch to notification-based GCInspector (CASSANDRA-7638)
 * (cqlsh) Handle nulls in UDTs and tuples correctly (CASSANDRA-7656)
 * Don't use strict consistency when replacing (CASSANDRA-7568)
 * Fix min/max cell name collection on 2.0 SSTables with range
   tombstones (CASSANDRA-7593)
 * Tolerate min/max cell names of different lengths (CASSANDRA-7651)
 * Filter cached results correctly (CASSANDRA-7636)
 * Fix tracing on the new SEPExecutor (CASSANDRA-7644)
 * Remove shuffle and taketoken (CASSANDRA-7601)
 * Clean up Windows batch scripts (CASSANDRA-7619)
 * Fix native protocol drop user type notification (CASSANDRA-7571)
 * Give read access to system.schema_usertypes to all authenticated users
   (CASSANDRA-7578)
 * (cqlsh) Fix cqlsh display when zero rows are returned (CASSANDRA-7580)
 * Get java version correctly when JAVA_TOOL_OPTIONS is set (CASSANDRA-7572)
 * Fix NPE when dropping index from non-existent keyspace, AssertionError when
   dropping non-existent index with IF EXISTS (CASSANDRA-7590)
 * Fix sstablelevelresetter hang (CASSANDRA-7614)
 * (cqlsh) Fix deserialization of blobs (CASSANDRA-7603)
 * Use "keyspace updated" schema change message for UDT changes in v1 and
   v2 protocols (CASSANDRA-7617)
 * Fix tracing of range slices and secondary index lookups that are local
   to the coordinator (CASSANDRA-7599)
 * Set -Dcassandra.storagedir for all tool shell scripts (CASSANDRA-7587)
 * Don't swap max/min col names when mutating sstable metadata (CASSANDRA-7596)
 * (cqlsh) Correctly handle paged result sets (CASSANDRA-7625)
 * (cqlsh) Improve waiting for a trace to complete (CASSANDRA-7626)
 * Fix tracing of concurrent range slices and 2ary index queries (CASSANDRA-7626)
 * Fix scrub against collection type (CASSANDRA-7665)
Merged from 2.0:
 * Set gc_grace_seconds to seven days for system schema tables (CASSANDRA-7668)
 * SimpleSeedProvider no longer caches seeds forever (CASSANDRA-7663)
 * Always flush on truncate (CASSANDRA-7511)
 * Fix ReversedType(DateType) mapping to native protocol (CASSANDRA-7576)
 * Always merge ranges owned by a single node (CASSANDRA-6930)
 * Track max/min timestamps for range tombstones (CASSANDRA-7647)
 * Fix NPE when listing saved caches dir (CASSANDRA-7632)


2.1.0-rc4
 * Fix word count hadoop example (CASSANDRA-7200)
 * Updated memtable_cleanup_threshold and memtable_flush_writers defaults
   (CASSANDRA-7551)
 * (Windows) fix startup when WMI memory query fails (CASSANDRA-7505)
 * Anti-compaction proceeds if any part of the repair failed (CASSANDRA-7521)
 * Add missing table name to DROP INDEX responses and notifications (CASSANDRA-7539)
 * Bump CQL version to 3.2.0 and update CQL documentation (CASSANDRA-7527)
 * Fix configuration error message when running nodetool ring (CASSANDRA-7508)
 * Support conditional updates, tuple type, and the v3 protocol in cqlsh (CASSANDRA-7509)
 * Handle queries on multiple secondary index types (CASSANDRA-7525)
 * Fix cqlsh authentication with v3 native protocol (CASSANDRA-7564)
 * Fix NPE when unknown prepared statement ID is used (CASSANDRA-7454)
Merged from 2.0:
 * (Windows) force range-based repair to non-sequential mode (CASSANDRA-7541)
 * Fix range merging when DES scores are zero (CASSANDRA-7535)
 * Warn when SSL certificates have expired (CASSANDRA-7528)
 * Fix error when doing reversed queries with static columns (CASSANDRA-7490)
Merged from 1.2:
 * Set correct stream ID on responses when non-Exception Throwables
   are thrown while handling native protocol messages (CASSANDRA-7470)


2.1.0-rc3
 * Consider expiry when reconciling otherwise equal cells (CASSANDRA-7403)
 * Introduce CQL support for stress tool (CASSANDRA-6146)
 * Fix ClassCastException processing expired messages (CASSANDRA-7496)
 * Fix prepared marker for collections inside UDT (CASSANDRA-7472)
 * Remove left-over populate_io_cache_on_flush and replicate_on_write
   uses (CASSANDRA-7493)
 * (Windows) handle spaces in path names (CASSANDRA-7451)
 * Ensure writes have completed after dropping a table, before recycling
   commit log segments (CASSANDRA-7437)
 * Remove left-over rows_per_partition_to_cache (CASSANDRA-7493)
 * Fix error when CONTAINS is used with a bind marker (CASSANDRA-7502)
 * Properly reject unknown UDT field (CASSANDRA-7484)
Merged from 2.0:
 * Fix CC#collectTimeOrderedData() tombstone optimisations (CASSANDRA-7394)
 * Support DISTINCT for static columns and fix behaviour when DISTINC is
   not use (CASSANDRA-7305).
 * Workaround JVM NPE on JMX bind failure (CASSANDRA-7254)
 * Fix race in FileCacheService RemovalListener (CASSANDRA-7278)
 * Fix inconsistent use of consistencyForCommit that allowed LOCAL_QUORUM
   operations to incorrect become full QUORUM (CASSANDRA-7345)
 * Properly handle unrecognized opcodes and flags (CASSANDRA-7440)
 * (Hadoop) close CqlRecordWriter clients when finished (CASSANDRA-7459)
 * Commit disk failure policy (CASSANDRA-7429)
 * Make sure high level sstables get compacted (CASSANDRA-7414)
 * Fix AssertionError when using empty clustering columns and static columns
   (CASSANDRA-7455)
 * Add option to disable STCS in L0 (CASSANDRA-6621)
 * Upgrade to snappy-java 1.0.5.2 (CASSANDRA-7476)


2.1.0-rc2
 * Fix heap size calculation for CompoundSparseCellName and
   CompoundSparseCellName.WithCollection (CASSANDRA-7421)
 * Allow counter mutations in UNLOGGED batches (CASSANDRA-7351)
 * Modify reconcile logic to always pick a tombstone over a counter cell
   (CASSANDRA-7346)
 * Avoid incremental compaction on Windows (CASSANDRA-7365)
 * Fix exception when querying a composite-keyed table with a collection index
   (CASSANDRA-7372)
 * Use node's host id in place of counter ids (CASSANDRA-7366)
 * Fix error when doing reversed queries with static columns (CASSANDRA-7490)
 * Backport CASSANDRA-6747 (CASSANDRA-7560)
 * Track max/min timestamps for range tombstones (CASSANDRA-7647)
 * Fix NPE when listing saved caches dir (CASSANDRA-7632)
 * Fix sstableloader unable to connect encrypted node (CASSANDRA-7585)
Merged from 1.2:
 * Clone token map outside of hot gossip loops (CASSANDRA-7758)
 * Add stop method to EmbeddedCassandraService (CASSANDRA-7595)
 * Support connecting to ipv6 jmx with nodetool (CASSANDRA-7669)
 * Set gc_grace_seconds to seven days for system schema tables (CASSANDRA-7668)
 * SimpleSeedProvider no longer caches seeds forever (CASSANDRA-7663)
 * Set correct stream ID on responses when non-Exception Throwables
   are thrown while handling native protocol messages (CASSANDRA-7470)
 * Fix row size miscalculation in LazilyCompactedRow (CASSANDRA-7543)
 * Fix race in background compaction check (CASSANDRA-7745)
 * Don't clear out range tombstones during compaction (CASSANDRA-7808)


2.1.0-rc1
 * Revert flush directory (CASSANDRA-6357)
 * More efficient executor service for fast operations (CASSANDRA-4718)
 * Move less common tools into a new cassandra-tools package (CASSANDRA-7160)
 * Support more concurrent requests in native protocol (CASSANDRA-7231)
 * Add tab-completion to debian nodetool packaging (CASSANDRA-6421)
 * Change concurrent_compactors defaults (CASSANDRA-7139)
 * Add PowerShell Windows launch scripts (CASSANDRA-7001)
 * Make commitlog archive+restore more robust (CASSANDRA-6974)
 * Fix marking commitlogsegments clean (CASSANDRA-6959)
 * Add snapshot "manifest" describing files included (CASSANDRA-6326)
 * Parallel streaming for sstableloader (CASSANDRA-3668)
 * Fix bugs in supercolumns handling (CASSANDRA-7138)
 * Fix ClassClassException on composite dense tables (CASSANDRA-7112)
 * Cleanup and optimize collation and slice iterators (CASSANDRA-7107)
 * Upgrade NBHM lib (CASSANDRA-7128)
 * Optimize netty server (CASSANDRA-6861)
 * Fix repair hang when given CF does not exist (CASSANDRA-7189)
 * Allow c* to be shutdown in an embedded mode (CASSANDRA-5635)
 * Add server side batching to native transport (CASSANDRA-5663)
 * Make batchlog replay asynchronous (CASSANDRA-6134)
 * remove unused classes (CASSANDRA-7197)
 * Limit user types to the keyspace they are defined in (CASSANDRA-6643)
 * Add validate method to CollectionType (CASSANDRA-7208)
 * New serialization format for UDT values (CASSANDRA-7209, CASSANDRA-7261)
 * Fix nodetool netstats (CASSANDRA-7270)
 * Fix potential ClassCastException in HintedHandoffManager (CASSANDRA-7284)
 * Use prepared statements internally (CASSANDRA-6975)
 * Fix broken paging state with prepared statement (CASSANDRA-7120)
 * Fix IllegalArgumentException in CqlStorage (CASSANDRA-7287)
 * Allow nulls/non-existant fields in UDT (CASSANDRA-7206)
 * Add Thrift MultiSliceRequest (CASSANDRA-6757, CASSANDRA-7027)
 * Handle overlapping MultiSlices (CASSANDRA-7279)
 * Fix DataOutputTest on Windows (CASSANDRA-7265)
 * Embedded sets in user defined data-types are not updating (CASSANDRA-7267)
 * Add tuple type to CQL/native protocol (CASSANDRA-7248)
 * Fix CqlPagingRecordReader on tables with few rows (CASSANDRA-7322)
Merged from 2.0:
 * Copy compaction options to make sure they are reloaded (CASSANDRA-7290)
 * Add option to do more aggressive tombstone compactions (CASSANDRA-6563)
 * Don't try to compact already-compacting files in HHOM (CASSANDRA-7288)
 * Always reallocate buffers in HSHA (CASSANDRA-6285)
 * (Hadoop) support authentication in CqlRecordReader (CASSANDRA-7221)
 * (Hadoop) Close java driver Cluster in CQLRR.close (CASSANDRA-7228)
 * Warn when 'USING TIMESTAMP' is used on a CAS BATCH (CASSANDRA-7067)
 * return all cpu values from BackgroundActivityMonitor.readAndCompute (CASSANDRA-7183)
 * Correctly delete scheduled range xfers (CASSANDRA-7143)
 * return all cpu values from BackgroundActivityMonitor.readAndCompute (CASSANDRA-7183)
 * reduce garbage creation in calculatePendingRanges (CASSANDRA-7191)
 * fix c* launch issues on Russian os's due to output of linux 'free' cmd (CASSANDRA-6162)
 * Fix disabling autocompaction (CASSANDRA-7187)
 * Fix potential NumberFormatException when deserializing IntegerType (CASSANDRA-7088)
 * cqlsh can't tab-complete disabling compaction (CASSANDRA-7185)
 * cqlsh: Accept and execute CQL statement(s) from command-line parameter (CASSANDRA-7172)
 * Fix IllegalStateException in CqlPagingRecordReader (CASSANDRA-7198)
 * Fix the InvertedIndex trigger example (CASSANDRA-7211)
 * Add --resolve-ip option to 'nodetool ring' (CASSANDRA-7210)
 * reduce garbage on codec flag deserialization (CASSANDRA-7244)
 * Fix duplicated error messages on directory creation error at startup (CASSANDRA-5818)
 * Proper null handle for IF with map element access (CASSANDRA-7155)
 * Improve compaction visibility (CASSANDRA-7242)
 * Correctly delete scheduled range xfers (CASSANDRA-7143)
 * Make batchlog replica selection rack-aware (CASSANDRA-6551)
 * Fix CFMetaData#getColumnDefinitionFromColumnName() (CASSANDRA-7074)
 * Fix writetime/ttl functions for static columns (CASSANDRA-7081)
 * Suggest CTRL-C or semicolon after three blank lines in cqlsh (CASSANDRA-7142)
 * Fix 2ndary index queries with DESC clustering order (CASSANDRA-6950)
 * Invalid key cache entries on DROP (CASSANDRA-6525)
 * Fix flapping RecoveryManagerTest (CASSANDRA-7084)
 * Add missing iso8601 patterns for date strings (CASSANDRA-6973)
 * Support selecting multiple rows in a partition using IN (CASSANDRA-6875)
 * Add authentication support to shuffle (CASSANDRA-6484)
 * Swap local and global default read repair chances (CASSANDRA-7320)
 * Add conditional CREATE/DROP USER support (CASSANDRA-7264)
 * Cqlsh counts non-empty lines for "Blank lines" warning (CASSANDRA-7325)
Merged from 1.2:
 * Add Cloudstack snitch (CASSANDRA-7147)
 * Update system.peers correctly when relocating tokens (CASSANDRA-7126)
 * Add Google Compute Engine snitch (CASSANDRA-7132)
 * remove duplicate query for local tokens (CASSANDRA-7182)
 * exit CQLSH with error status code if script fails (CASSANDRA-6344)
 * Fix bug with some IN queries missig results (CASSANDRA-7105)
 * Fix availability validation for LOCAL_ONE CL (CASSANDRA-7319)
 * Hint streaming can cause decommission to fail (CASSANDRA-7219)


2.1.0-beta2
 * Increase default CL space to 8GB (CASSANDRA-7031)
 * Add range tombstones to read repair digests (CASSANDRA-6863)
 * Fix BTree.clear for large updates (CASSANDRA-6943)
 * Fail write instead of logging a warning when unable to append to CL
   (CASSANDRA-6764)
 * Eliminate possibility of CL segment appearing twice in active list
   (CASSANDRA-6557)
 * Apply DONTNEED fadvise to commitlog segments (CASSANDRA-6759)
 * Switch CRC component to Adler and include it for compressed sstables
   (CASSANDRA-4165)
 * Allow cassandra-stress to set compaction strategy options (CASSANDRA-6451)
 * Add broadcast_rpc_address option to cassandra.yaml (CASSANDRA-5899)
 * Auto reload GossipingPropertyFileSnitch config (CASSANDRA-5897)
 * Fix overflow of memtable_total_space_in_mb (CASSANDRA-6573)
 * Fix ABTC NPE and apply update function correctly (CASSANDRA-6692)
 * Allow nodetool to use a file or prompt for password (CASSANDRA-6660)
 * Fix AIOOBE when concurrently accessing ABSC (CASSANDRA-6742)
 * Fix assertion error in ALTER TYPE RENAME (CASSANDRA-6705)
 * Scrub should not always clear out repaired status (CASSANDRA-5351)
 * Improve handling of range tombstone for wide partitions (CASSANDRA-6446)
 * Fix ClassCastException for compact table with composites (CASSANDRA-6738)
 * Fix potentially repairing with wrong nodes (CASSANDRA-6808)
 * Change caching option syntax (CASSANDRA-6745)
 * Fix stress to do proper counter reads (CASSANDRA-6835)
 * Fix help message for stress counter_write (CASSANDRA-6824)
 * Fix stress smart Thrift client to pick servers correctly (CASSANDRA-6848)
 * Add logging levels (minimal, normal or verbose) to stress tool (CASSANDRA-6849)
 * Fix race condition in Batch CLE (CASSANDRA-6860)
 * Improve cleanup/scrub/upgradesstables failure handling (CASSANDRA-6774)
 * ByteBuffer write() methods for serializing sstables (CASSANDRA-6781)
 * Proper compare function for CollectionType (CASSANDRA-6783)
 * Update native server to Netty 4 (CASSANDRA-6236)
 * Fix off-by-one error in stress (CASSANDRA-6883)
 * Make OpOrder AutoCloseable (CASSANDRA-6901)
 * Remove sync repair JMX interface (CASSANDRA-6900)
 * Add multiple memory allocation options for memtables (CASSANDRA-6689, 6694)
 * Remove adjusted op rate from stress output (CASSANDRA-6921)
 * Add optimized CF.hasColumns() implementations (CASSANDRA-6941)
 * Serialize batchlog mutations with the version of the target node
   (CASSANDRA-6931)
 * Optimize CounterColumn#reconcile() (CASSANDRA-6953)
 * Properly remove 1.2 sstable support in 2.1 (CASSANDRA-6869)
 * Lock counter cells, not partitions (CASSANDRA-6880)
 * Track presence of legacy counter shards in sstables (CASSANDRA-6888)
 * Ensure safe resource cleanup when replacing sstables (CASSANDRA-6912)
 * Add failure handler to async callback (CASSANDRA-6747)
 * Fix AE when closing SSTable without releasing reference (CASSANDRA-7000)
 * Clean up IndexInfo on keyspace/table drops (CASSANDRA-6924)
 * Only snapshot relative SSTables when sequential repair (CASSANDRA-7024)
 * Require nodetool rebuild_index to specify index names (CASSANDRA-7038)
 * fix cassandra stress errors on reads with native protocol (CASSANDRA-7033)
 * Use OpOrder to guard sstable references for reads (CASSANDRA-6919)
 * Preemptive opening of compaction result (CASSANDRA-6916)
 * Multi-threaded scrub/cleanup/upgradesstables (CASSANDRA-5547)
 * Optimize cellname comparison (CASSANDRA-6934)
 * Native protocol v3 (CASSANDRA-6855)
 * Optimize Cell liveness checks and clean up Cell (CASSANDRA-7119)
 * Support consistent range movements (CASSANDRA-2434)
 * Display min timestamp in sstablemetadata viewer (CASSANDRA-6767)
Merged from 2.0:
 * Avoid race-prone second "scrub" of system keyspace (CASSANDRA-6797)
 * Pool CqlRecordWriter clients by inetaddress rather than Range
   (CASSANDRA-6665)
 * Fix compaction_history timestamps (CASSANDRA-6784)
 * Compare scores of full replica ordering in DES (CASSANDRA-6683)
 * fix CME in SessionInfo updateProgress affecting netstats (CASSANDRA-6577)
 * Allow repairing between specific replicas (CASSANDRA-6440)
 * Allow per-dc enabling of hints (CASSANDRA-6157)
 * Add compatibility for Hadoop 0.2.x (CASSANDRA-5201)
 * Fix EstimatedHistogram races (CASSANDRA-6682)
 * Failure detector correctly converts initial value to nanos (CASSANDRA-6658)
 * Add nodetool taketoken to relocate vnodes (CASSANDRA-4445)
 * Expose bulk loading progress over JMX (CASSANDRA-4757)
 * Correctly handle null with IF conditions and TTL (CASSANDRA-6623)
 * Account for range/row tombstones in tombstone drop
   time histogram (CASSANDRA-6522)
 * Stop CommitLogSegment.close() from calling sync() (CASSANDRA-6652)
 * Make commitlog failure handling configurable (CASSANDRA-6364)
 * Avoid overlaps in LCS (CASSANDRA-6688)
 * Improve support for paginating over composites (CASSANDRA-4851)
 * Fix count(*) queries in a mixed cluster (CASSANDRA-6707)
 * Improve repair tasks(snapshot, differencing) concurrency (CASSANDRA-6566)
 * Fix replaying pre-2.0 commit logs (CASSANDRA-6714)
 * Add static columns to CQL3 (CASSANDRA-6561)
 * Optimize single partition batch statements (CASSANDRA-6737)
 * Disallow post-query re-ordering when paging (CASSANDRA-6722)
 * Fix potential paging bug with deleted columns (CASSANDRA-6748)
 * Fix NPE on BulkLoader caused by losing StreamEvent (CASSANDRA-6636)
 * Fix truncating compression metadata (CASSANDRA-6791)
 * Add CMSClassUnloadingEnabled JVM option (CASSANDRA-6541)
 * Catch memtable flush exceptions during shutdown (CASSANDRA-6735)
 * Fix upgradesstables NPE for non-CF-based indexes (CASSANDRA-6645)
 * Fix UPDATE updating PRIMARY KEY columns implicitly (CASSANDRA-6782)
 * Fix IllegalArgumentException when updating from 1.2 with SuperColumns
   (CASSANDRA-6733)
 * FBUtilities.singleton() should use the CF comparator (CASSANDRA-6778)
 * Fix CQLSStableWriter.addRow(Map<String, Object>) (CASSANDRA-6526)
 * Fix HSHA server introducing corrupt data (CASSANDRA-6285)
 * Fix CAS conditions for COMPACT STORAGE tables (CASSANDRA-6813)
 * Starting threads in OutboundTcpConnectionPool constructor causes race conditions (CASSANDRA-7177)
 * Allow overriding cassandra-rackdc.properties file (CASSANDRA-7072)
 * Set JMX RMI port to 7199 (CASSANDRA-7087)
 * Use LOCAL_QUORUM for data reads at LOCAL_SERIAL (CASSANDRA-6939)
 * Log a warning for large batches (CASSANDRA-6487)
 * Put nodes in hibernate when join_ring is false (CASSANDRA-6961)
 * Avoid early loading of non-system keyspaces before compaction-leftovers
   cleanup at startup (CASSANDRA-6913)
 * Restrict Windows to parallel repairs (CASSANDRA-6907)
 * (Hadoop) Allow manually specifying start/end tokens in CFIF (CASSANDRA-6436)
 * Fix NPE in MeteredFlusher (CASSANDRA-6820)
 * Fix race processing range scan responses (CASSANDRA-6820)
 * Allow deleting snapshots from dropped keyspaces (CASSANDRA-6821)
 * Add uuid() function (CASSANDRA-6473)
 * Omit tombstones from schema digests (CASSANDRA-6862)
 * Include correct consistencyLevel in LWT timeout (CASSANDRA-6884)
 * Lower chances for losing new SSTables during nodetool refresh and
   ColumnFamilyStore.loadNewSSTables (CASSANDRA-6514)
 * Add support for DELETE ... IF EXISTS to CQL3 (CASSANDRA-5708)
 * Update hadoop_cql3_word_count example (CASSANDRA-6793)
 * Fix handling of RejectedExecution in sync Thrift server (CASSANDRA-6788)
 * Log more information when exceeding tombstone_warn_threshold (CASSANDRA-6865)
 * Fix truncate to not abort due to unreachable fat clients (CASSANDRA-6864)
 * Fix schema concurrency exceptions (CASSANDRA-6841)
 * Fix leaking validator FH in StreamWriter (CASSANDRA-6832)
 * Fix saving triggers to schema (CASSANDRA-6789)
 * Fix trigger mutations when base mutation list is immutable (CASSANDRA-6790)
 * Fix accounting in FileCacheService to allow re-using RAR (CASSANDRA-6838)
 * Fix static counter columns (CASSANDRA-6827)
 * Restore expiring->deleted (cell) compaction optimization (CASSANDRA-6844)
 * Fix CompactionManager.needsCleanup (CASSANDRA-6845)
 * Correctly compare BooleanType values other than 0 and 1 (CASSANDRA-6779)
 * Read message id as string from earlier versions (CASSANDRA-6840)
 * Properly use the Paxos consistency for (non-protocol) batch (CASSANDRA-6837)
 * Add paranoid disk failure option (CASSANDRA-6646)
 * Improve PerRowSecondaryIndex performance (CASSANDRA-6876)
 * Extend triggers to support CAS updates (CASSANDRA-6882)
 * Static columns with IF NOT EXISTS don't always work as expected (CASSANDRA-6873)
 * Fix paging with SELECT DISTINCT (CASSANDRA-6857)
 * Fix UnsupportedOperationException on CAS timeout (CASSANDRA-6923)
 * Improve MeteredFlusher handling of MF-unaffected column families
   (CASSANDRA-6867)
 * Add CqlRecordReader using native pagination (CASSANDRA-6311)
 * Add QueryHandler interface (CASSANDRA-6659)
 * Track liveRatio per-memtable, not per-CF (CASSANDRA-6945)
 * Make sure upgradesstables keeps sstable level (CASSANDRA-6958)
 * Fix LIMIT with static columns (CASSANDRA-6956)
 * Fix clash with CQL column name in thrift validation (CASSANDRA-6892)
 * Fix error with super columns in mixed 1.2-2.0 clusters (CASSANDRA-6966)
 * Fix bad skip of sstables on slice query with composite start/finish (CASSANDRA-6825)
 * Fix unintended update with conditional statement (CASSANDRA-6893)
 * Fix map element access in IF (CASSANDRA-6914)
 * Avoid costly range calculations for range queries on system keyspaces
   (CASSANDRA-6906)
 * Fix SSTable not released if stream session fails (CASSANDRA-6818)
 * Avoid build failure due to ANTLR timeout (CASSANDRA-6991)
 * Queries on compact tables can return more rows that requested (CASSANDRA-7052)
 * USING TIMESTAMP for batches does not work (CASSANDRA-7053)
 * Fix performance regression from CASSANDRA-5614 (CASSANDRA-6949)
 * Ensure that batchlog and hint timeouts do not produce hints (CASSANDRA-7058)
 * Merge groupable mutations in TriggerExecutor#execute() (CASSANDRA-7047)
 * Plug holes in resource release when wiring up StreamSession (CASSANDRA-7073)
 * Re-add parameter columns to tracing session (CASSANDRA-6942)
 * Preserves CQL metadata when updating table from thrift (CASSANDRA-6831)
Merged from 1.2:
 * Fix nodetool display with vnodes (CASSANDRA-7082)
 * Add UNLOGGED, COUNTER options to BATCH documentation (CASSANDRA-6816)
 * add extra SSL cipher suites (CASSANDRA-6613)
 * fix nodetool getsstables for blob PK (CASSANDRA-6803)
 * Fix BatchlogManager#deleteBatch() use of millisecond timestamps
   (CASSANDRA-6822)
 * Continue assassinating even if the endpoint vanishes (CASSANDRA-6787)
 * Schedule schema pulls on change (CASSANDRA-6971)
 * Non-droppable verbs shouldn't be dropped from OTC (CASSANDRA-6980)
 * Shutdown batchlog executor in SS#drain() (CASSANDRA-7025)
 * Fix batchlog to account for CF truncation records (CASSANDRA-6999)
 * Fix CQLSH parsing of functions and BLOB literals (CASSANDRA-7018)
 * Properly load trustore in the native protocol (CASSANDRA-6847)
 * Always clean up references in SerializingCache (CASSANDRA-6994)
 * Don't shut MessagingService down when replacing a node (CASSANDRA-6476)
 * fix npe when doing -Dcassandra.fd_initial_value_ms (CASSANDRA-6751)


2.1.0-beta1
 * Add flush directory distinct from compaction directories (CASSANDRA-6357)
 * Require JNA by default (CASSANDRA-6575)
 * add listsnapshots command to nodetool (CASSANDRA-5742)
 * Introduce AtomicBTreeColumns (CASSANDRA-6271, 6692)
 * Multithreaded commitlog (CASSANDRA-3578)
 * allocate fixed index summary memory pool and resample cold index summaries
   to use less memory (CASSANDRA-5519)
 * Removed multithreaded compaction (CASSANDRA-6142)
 * Parallelize fetching rows for low-cardinality indexes (CASSANDRA-1337)
 * change logging from log4j to logback (CASSANDRA-5883)
 * switch to LZ4 compression for internode communication (CASSANDRA-5887)
 * Stop using Thrift-generated Index* classes internally (CASSANDRA-5971)
 * Remove 1.2 network compatibility code (CASSANDRA-5960)
 * Remove leveled json manifest migration code (CASSANDRA-5996)
 * Remove CFDefinition (CASSANDRA-6253)
 * Use AtomicIntegerFieldUpdater in RefCountedMemory (CASSANDRA-6278)
 * User-defined types for CQL3 (CASSANDRA-5590)
 * Use of o.a.c.metrics in nodetool (CASSANDRA-5871, 6406)
 * Batch read from OTC's queue and cleanup (CASSANDRA-1632)
 * Secondary index support for collections (CASSANDRA-4511, 6383)
 * SSTable metadata(Stats.db) format change (CASSANDRA-6356)
 * Push composites support in the storage engine
   (CASSANDRA-5417, CASSANDRA-6520)
 * Add snapshot space used to cfstats (CASSANDRA-6231)
 * Add cardinality estimator for key count estimation (CASSANDRA-5906)
 * CF id is changed to be non-deterministic. Data dir/key cache are created
   uniquely for CF id (CASSANDRA-5202)
 * New counters implementation (CASSANDRA-6504)
 * Replace UnsortedColumns, EmptyColumns, TreeMapBackedSortedColumns with new
   ArrayBackedSortedColumns (CASSANDRA-6630, CASSANDRA-6662, CASSANDRA-6690)
 * Add option to use row cache with a given amount of rows (CASSANDRA-5357)
 * Avoid repairing already repaired data (CASSANDRA-5351)
 * Reject counter updates with USING TTL/TIMESTAMP (CASSANDRA-6649)
 * Replace index_interval with min/max_index_interval (CASSANDRA-6379)
 * Lift limitation that order by columns must be selected for IN queries (CASSANDRA-4911)


2.0.5
 * Reduce garbage generated by bloom filter lookups (CASSANDRA-6609)
 * Add ks.cf names to tombstone logging (CASSANDRA-6597)
 * Use LOCAL_QUORUM for LWT operations at LOCAL_SERIAL (CASSANDRA-6495)
 * Wait for gossip to settle before accepting client connections (CASSANDRA-4288)
 * Delete unfinished compaction incrementally (CASSANDRA-6086)
 * Allow specifying custom secondary index options in CQL3 (CASSANDRA-6480)
 * Improve replica pinning for cache efficiency in DES (CASSANDRA-6485)
 * Fix LOCAL_SERIAL from thrift (CASSANDRA-6584)
 * Don't special case received counts in CAS timeout exceptions (CASSANDRA-6595)
 * Add support for 2.1 global counter shards (CASSANDRA-6505)
 * Fix NPE when streaming connection is not yet established (CASSANDRA-6210)
 * Avoid rare duplicate read repair triggering (CASSANDRA-6606)
 * Fix paging discardFirst (CASSANDRA-6555)
 * Fix ArrayIndexOutOfBoundsException in 2ndary index query (CASSANDRA-6470)
 * Release sstables upon rebuilding 2i (CASSANDRA-6635)
 * Add AbstractCompactionStrategy.startup() method (CASSANDRA-6637)
 * SSTableScanner may skip rows during cleanup (CASSANDRA-6638)
 * sstables from stalled repair sessions can resurrect deleted data (CASSANDRA-6503)
 * Switch stress to use ITransportFactory (CASSANDRA-6641)
 * Fix IllegalArgumentException during prepare (CASSANDRA-6592)
 * Fix possible loss of 2ndary index entries during compaction (CASSANDRA-6517)
 * Fix direct Memory on architectures that do not support unaligned long access
   (CASSANDRA-6628)
 * Let scrub optionally skip broken counter partitions (CASSANDRA-5930)
Merged from 1.2:
 * fsync compression metadata (CASSANDRA-6531)
 * Validate CF existence on execution for prepared statement (CASSANDRA-6535)
 * Add ability to throttle batchlog replay (CASSANDRA-6550)
 * Fix executing LOCAL_QUORUM with SimpleStrategy (CASSANDRA-6545)
 * Avoid StackOverflow when using large IN queries (CASSANDRA-6567)
 * Nodetool upgradesstables includes secondary indexes (CASSANDRA-6598)
 * Paginate batchlog replay (CASSANDRA-6569)
 * skip blocking on streaming during drain (CASSANDRA-6603)
 * Improve error message when schema doesn't match loaded sstable (CASSANDRA-6262)
 * Add properties to adjust FD initial value and max interval (CASSANDRA-4375)
 * Fix preparing with batch and delete from collection (CASSANDRA-6607)
 * Fix ABSC reverse iterator's remove() method (CASSANDRA-6629)
 * Handle host ID conflicts properly (CASSANDRA-6615)
 * Move handling of migration event source to solve bootstrap race. (CASSANDRA-6648)
 * Make sure compaction throughput value doesn't overflow with int math (CASSANDRA-6647)


2.0.4
 * Allow removing snapshots of no-longer-existing CFs (CASSANDRA-6418)
 * add StorageService.stopDaemon() (CASSANDRA-4268)
 * add IRE for invalid CF supplied to get_count (CASSANDRA-5701)
 * add client encryption support to sstableloader (CASSANDRA-6378)
 * Fix accept() loop for SSL sockets post-shutdown (CASSANDRA-6468)
 * Fix size-tiered compaction in LCS L0 (CASSANDRA-6496)
 * Fix assertion failure in filterColdSSTables (CASSANDRA-6483)
 * Fix row tombstones in larger-than-memory compactions (CASSANDRA-6008)
 * Fix cleanup ClassCastException (CASSANDRA-6462)
 * Reduce gossip memory use by interning VersionedValue strings (CASSANDRA-6410)
 * Allow specifying datacenters to participate in a repair (CASSANDRA-6218)
 * Fix divide-by-zero in PCI (CASSANDRA-6403)
 * Fix setting last compacted key in the wrong level for LCS (CASSANDRA-6284)
 * Add millisecond precision formats to the timestamp parser (CASSANDRA-6395)
 * Expose a total memtable size metric for a CF (CASSANDRA-6391)
 * cqlsh: handle symlinks properly (CASSANDRA-6425)
 * Fix potential infinite loop when paging query with IN (CASSANDRA-6464)
 * Fix assertion error in AbstractQueryPager.discardFirst (CASSANDRA-6447)
 * Fix streaming older SSTable yields unnecessary tombstones (CASSANDRA-6527)
Merged from 1.2:
 * Improved error message on bad properties in DDL queries (CASSANDRA-6453)
 * Randomize batchlog candidates selection (CASSANDRA-6481)
 * Fix thundering herd on endpoint cache invalidation (CASSANDRA-6345, 6485)
 * Improve batchlog write performance with vnodes (CASSANDRA-6488)
 * cqlsh: quote single quotes in strings inside collections (CASSANDRA-6172)
 * Improve gossip performance for typical messages (CASSANDRA-6409)
 * Throw IRE if a prepared statement has more markers than supported
   (CASSANDRA-5598)
 * Expose Thread metrics for the native protocol server (CASSANDRA-6234)
 * Change snapshot response message verb to INTERNAL to avoid dropping it
   (CASSANDRA-6415)
 * Warn when collection read has > 65K elements (CASSANDRA-5428)
 * Fix cache persistence when both row and key cache are enabled
   (CASSANDRA-6413)
 * (Hadoop) add describe_local_ring (CASSANDRA-6268)
 * Fix handling of concurrent directory creation failure (CASSANDRA-6459)
 * Allow executing CREATE statements multiple times (CASSANDRA-6471)
 * Don't send confusing info with timeouts (CASSANDRA-6491)
 * Don't resubmit counter mutation runnables internally (CASSANDRA-6427)
 * Don't drop local mutations without a hint (CASSANDRA-6510)
 * Don't allow null max_hint_window_in_ms (CASSANDRA-6419)
 * Validate SliceRange start and finish lengths (CASSANDRA-6521)


2.0.3
 * Fix FD leak on slice read path (CASSANDRA-6275)
 * Cancel read meter task when closing SSTR (CASSANDRA-6358)
 * free off-heap IndexSummary during bulk (CASSANDRA-6359)
 * Recover from IOException in accept() thread (CASSANDRA-6349)
 * Improve Gossip tolerance of abnormally slow tasks (CASSANDRA-6338)
 * Fix trying to hint timed out counter writes (CASSANDRA-6322)
 * Allow restoring specific columnfamilies from archived CL (CASSANDRA-4809)
 * Avoid flushing compaction_history after each operation (CASSANDRA-6287)
 * Fix repair assertion error when tombstones expire (CASSANDRA-6277)
 * Skip loading corrupt key cache (CASSANDRA-6260)
 * Fixes for compacting larger-than-memory rows (CASSANDRA-6274)
 * Compact hottest sstables first and optionally omit coldest from
   compaction entirely (CASSANDRA-6109)
 * Fix modifying column_metadata from thrift (CASSANDRA-6182)
 * cqlsh: fix LIST USERS output (CASSANDRA-6242)
 * Add IRequestSink interface (CASSANDRA-6248)
 * Update memtable size while flushing (CASSANDRA-6249)
 * Provide hooks around CQL2/CQL3 statement execution (CASSANDRA-6252)
 * Require Permission.SELECT for CAS updates (CASSANDRA-6247)
 * New CQL-aware SSTableWriter (CASSANDRA-5894)
 * Reject CAS operation when the protocol v1 is used (CASSANDRA-6270)
 * Correctly throw error when frame too large (CASSANDRA-5981)
 * Fix serialization bug in PagedRange with 2ndary indexes (CASSANDRA-6299)
 * Fix CQL3 table validation in Thrift (CASSANDRA-6140)
 * Fix bug missing results with IN clauses (CASSANDRA-6327)
 * Fix paging with reversed slices (CASSANDRA-6343)
 * Set minTimestamp correctly to be able to drop expired sstables (CASSANDRA-6337)
 * Support NaN and Infinity as float literals (CASSANDRA-6003)
 * Remove RF from nodetool ring output (CASSANDRA-6289)
 * Fix attempting to flush empty rows (CASSANDRA-6374)
 * Fix potential out of bounds exception when paging (CASSANDRA-6333)
Merged from 1.2:
 * Optimize FD phi calculation (CASSANDRA-6386)
 * Improve initial FD phi estimate when starting up (CASSANDRA-6385)
 * Don't list CQL3 table in CLI describe even if named explicitely
   (CASSANDRA-5750)
 * Invalidate row cache when dropping CF (CASSANDRA-6351)
 * add non-jamm path for cached statements (CASSANDRA-6293)
 * add windows bat files for shell commands (CASSANDRA-6145)
 * Require logging in for Thrift CQL2/3 statement preparation (CASSANDRA-6254)
 * restrict max_num_tokens to 1536 (CASSANDRA-6267)
 * Nodetool gets default JMX port from cassandra-env.sh (CASSANDRA-6273)
 * make calculatePendingRanges asynchronous (CASSANDRA-6244)
 * Remove blocking flushes in gossip thread (CASSANDRA-6297)
 * Fix potential socket leak in connectionpool creation (CASSANDRA-6308)
 * Allow LOCAL_ONE/LOCAL_QUORUM to work with SimpleStrategy (CASSANDRA-6238)
 * cqlsh: handle 'null' as session duration (CASSANDRA-6317)
 * Fix json2sstable handling of range tombstones (CASSANDRA-6316)
 * Fix missing one row in reverse query (CASSANDRA-6330)
 * Fix reading expired row value from row cache (CASSANDRA-6325)
 * Fix AssertionError when doing set element deletion (CASSANDRA-6341)
 * Make CL code for the native protocol match the one in C* 2.0
   (CASSANDRA-6347)
 * Disallow altering CQL3 table from thrift (CASSANDRA-6370)
 * Fix size computation of prepared statement (CASSANDRA-6369)


2.0.2
 * Update FailureDetector to use nanontime (CASSANDRA-4925)
 * Fix FileCacheService regressions (CASSANDRA-6149)
 * Never return WriteTimeout for CL.ANY (CASSANDRA-6132)
 * Fix race conditions in bulk loader (CASSANDRA-6129)
 * Add configurable metrics reporting (CASSANDRA-4430)
 * drop queries exceeding a configurable number of tombstones (CASSANDRA-6117)
 * Track and persist sstable read activity (CASSANDRA-5515)
 * Fixes for speculative retry (CASSANDRA-5932, CASSANDRA-6194)
 * Improve memory usage of metadata min/max column names (CASSANDRA-6077)
 * Fix thrift validation refusing row markers on CQL3 tables (CASSANDRA-6081)
 * Fix insertion of collections with CAS (CASSANDRA-6069)
 * Correctly send metadata on SELECT COUNT (CASSANDRA-6080)
 * Track clients' remote addresses in ClientState (CASSANDRA-6070)
 * Create snapshot dir if it does not exist when migrating
   leveled manifest (CASSANDRA-6093)
 * make sequential nodetool repair the default (CASSANDRA-5950)
 * Add more hooks for compaction strategy implementations (CASSANDRA-6111)
 * Fix potential NPE on composite 2ndary indexes (CASSANDRA-6098)
 * Delete can potentially be skipped in batch (CASSANDRA-6115)
 * Allow alter keyspace on system_traces (CASSANDRA-6016)
 * Disallow empty column names in cql (CASSANDRA-6136)
 * Use Java7 file-handling APIs and fix file moving on Windows (CASSANDRA-5383)
 * Save compaction history to system keyspace (CASSANDRA-5078)
 * Fix NPE if StorageService.getOperationMode() is executed before full startup (CASSANDRA-6166)
 * CQL3: support pre-epoch longs for TimestampType (CASSANDRA-6212)
 * Add reloadtriggers command to nodetool (CASSANDRA-4949)
 * cqlsh: ignore empty 'value alias' in DESCRIBE (CASSANDRA-6139)
 * Fix sstable loader (CASSANDRA-6205)
 * Reject bootstrapping if the node already exists in gossip (CASSANDRA-5571)
 * Fix NPE while loading paxos state (CASSANDRA-6211)
 * cqlsh: add SHOW SESSION <tracing-session> command (CASSANDRA-6228)
Merged from 1.2:
 * (Hadoop) Require CFRR batchSize to be at least 2 (CASSANDRA-6114)
 * Add a warning for small LCS sstable size (CASSANDRA-6191)
 * Add ability to list specific KS/CF combinations in nodetool cfstats (CASSANDRA-4191)
 * Mark CF clean if a mutation raced the drop and got it marked dirty (CASSANDRA-5946)
 * Add a LOCAL_ONE consistency level (CASSANDRA-6202)
 * Limit CQL prepared statement cache by size instead of count (CASSANDRA-6107)
 * Tracing should log write failure rather than raw exceptions (CASSANDRA-6133)
 * lock access to TM.endpointToHostIdMap (CASSANDRA-6103)
 * Allow estimated memtable size to exceed slab allocator size (CASSANDRA-6078)
 * Start MeteredFlusher earlier to prevent OOM during CL replay (CASSANDRA-6087)
 * Avoid sending Truncate command to fat clients (CASSANDRA-6088)
 * Allow where clause conditions to be in parenthesis (CASSANDRA-6037)
 * Do not open non-ssl storage port if encryption option is all (CASSANDRA-3916)
 * Move batchlog replay to its own executor (CASSANDRA-6079)
 * Add tombstone debug threshold and histogram (CASSANDRA-6042, 6057)
 * Enable tcp keepalive on incoming connections (CASSANDRA-4053)
 * Fix fat client schema pull NPE (CASSANDRA-6089)
 * Fix memtable flushing for indexed tables (CASSANDRA-6112)
 * Fix skipping columns with multiple slices (CASSANDRA-6119)
 * Expose connected thrift + native client counts (CASSANDRA-5084)
 * Optimize auth setup (CASSANDRA-6122)
 * Trace index selection (CASSANDRA-6001)
 * Update sstablesPerReadHistogram to use biased sampling (CASSANDRA-6164)
 * Log UnknownColumnfamilyException when closing socket (CASSANDRA-5725)
 * Properly error out on CREATE INDEX for counters table (CASSANDRA-6160)
 * Handle JMX notification failure for repair (CASSANDRA-6097)
 * (Hadoop) Fetch no more than 128 splits in parallel (CASSANDRA-6169)
 * stress: add username/password authentication support (CASSANDRA-6068)
 * Fix indexed queries with row cache enabled on parent table (CASSANDRA-5732)
 * Fix compaction race during columnfamily drop (CASSANDRA-5957)
 * Fix validation of empty column names for compact tables (CASSANDRA-6152)
 * Skip replaying mutations that pass CRC but fail to deserialize (CASSANDRA-6183)
 * Rework token replacement to use replace_address (CASSANDRA-5916)
 * Fix altering column types (CASSANDRA-6185)
 * cqlsh: fix CREATE/ALTER WITH completion (CASSANDRA-6196)
 * add windows bat files for shell commands (CASSANDRA-6145)
 * Fix potential stack overflow during range tombstones insertion (CASSANDRA-6181)
 * (Hadoop) Make LOCAL_ONE the default consistency level (CASSANDRA-6214)


2.0.1
 * Fix bug that could allow reading deleted data temporarily (CASSANDRA-6025)
 * Improve memory use defaults (CASSANDRA-6059)
 * Make ThriftServer more easlly extensible (CASSANDRA-6058)
 * Remove Hadoop dependency from ITransportFactory (CASSANDRA-6062)
 * add file_cache_size_in_mb setting (CASSANDRA-5661)
 * Improve error message when yaml contains invalid properties (CASSANDRA-5958)
 * Improve leveled compaction's ability to find non-overlapping L0 compactions
   to work on concurrently (CASSANDRA-5921)
 * Notify indexer of columns shadowed by range tombstones (CASSANDRA-5614)
 * Log Merkle tree stats (CASSANDRA-2698)
 * Switch from crc32 to adler32 for compressed sstable checksums (CASSANDRA-5862)
 * Improve offheap memcpy performance (CASSANDRA-5884)
 * Use a range aware scanner for cleanup (CASSANDRA-2524)
 * Cleanup doesn't need to inspect sstables that contain only local data
   (CASSANDRA-5722)
 * Add ability for CQL3 to list partition keys (CASSANDRA-4536)
 * Improve native protocol serialization (CASSANDRA-5664)
 * Upgrade Thrift to 0.9.1 (CASSANDRA-5923)
 * Require superuser status for adding triggers (CASSANDRA-5963)
 * Make standalone scrubber handle old and new style leveled manifest
   (CASSANDRA-6005)
 * Fix paxos bugs (CASSANDRA-6012, 6013, 6023)
 * Fix paged ranges with multiple replicas (CASSANDRA-6004)
 * Fix potential AssertionError during tracing (CASSANDRA-6041)
 * Fix NPE in sstablesplit (CASSANDRA-6027)
 * Migrate pre-2.0 key/value/column aliases to system.schema_columns
   (CASSANDRA-6009)
 * Paging filter empty rows too agressively (CASSANDRA-6040)
 * Support variadic parameters for IN clauses (CASSANDRA-4210)
 * cqlsh: return the result of CAS writes (CASSANDRA-5796)
 * Fix validation of IN clauses with 2ndary indexes (CASSANDRA-6050)
 * Support named bind variables in CQL (CASSANDRA-6033)
Merged from 1.2:
 * Allow cache-keys-to-save to be set at runtime (CASSANDRA-5980)
 * Avoid second-guessing out-of-space state (CASSANDRA-5605)
 * Tuning knobs for dealing with large blobs and many CFs (CASSANDRA-5982)
 * (Hadoop) Fix CQLRW for thrift tables (CASSANDRA-6002)
 * Fix possible divide-by-zero in HHOM (CASSANDRA-5990)
 * Allow local batchlog writes for CL.ANY (CASSANDRA-5967)
 * Upgrade metrics-core to version 2.2.0 (CASSANDRA-5947)
 * Fix CqlRecordWriter with composite keys (CASSANDRA-5949)
 * Add snitch, schema version, cluster, partitioner to JMX (CASSANDRA-5881)
 * Allow disabling SlabAllocator (CASSANDRA-5935)
 * Make user-defined compaction JMX blocking (CASSANDRA-4952)
 * Fix streaming does not transfer wrapped range (CASSANDRA-5948)
 * Fix loading index summary containing empty key (CASSANDRA-5965)
 * Correctly handle limits in CompositesSearcher (CASSANDRA-5975)
 * Pig: handle CQL collections (CASSANDRA-5867)
 * Pass the updated cf to the PRSI index() method (CASSANDRA-5999)
 * Allow empty CQL3 batches (as no-op) (CASSANDRA-5994)
 * Support null in CQL3 functions (CASSANDRA-5910)
 * Replace the deprecated MapMaker with CacheLoader (CASSANDRA-6007)
 * Add SSTableDeletingNotification to DataTracker (CASSANDRA-6010)
 * Fix snapshots in use get deleted during snapshot repair (CASSANDRA-6011)
 * Move hints and exception count to o.a.c.metrics (CASSANDRA-6017)
 * Fix memory leak in snapshot repair (CASSANDRA-6047)
 * Fix sstable2sjon for CQL3 tables (CASSANDRA-5852)


2.0.0
 * Fix thrift validation when inserting into CQL3 tables (CASSANDRA-5138)
 * Fix periodic memtable flushing behavior with clean memtables (CASSANDRA-5931)
 * Fix dateOf() function for pre-2.0 timestamp columns (CASSANDRA-5928)
 * Fix SSTable unintentionally loads BF when opened for batch (CASSANDRA-5938)
 * Add stream session progress to JMX (CASSANDRA-4757)
 * Fix NPE during CAS operation (CASSANDRA-5925)
Merged from 1.2:
 * Fix getBloomFilterDiskSpaceUsed for AlwaysPresentFilter (CASSANDRA-5900)
 * Don't announce schema version until we've loaded the changes locally
   (CASSANDRA-5904)
 * Fix to support off heap bloom filters size greater than 2 GB (CASSANDRA-5903)
 * Properly handle parsing huge map and set literals (CASSANDRA-5893)


2.0.0-rc2
 * enable vnodes by default (CASSANDRA-5869)
 * fix CAS contention timeout (CASSANDRA-5830)
 * fix HsHa to respect max frame size (CASSANDRA-4573)
 * Fix (some) 2i on composite components omissions (CASSANDRA-5851)
 * cqlsh: add DESCRIBE FULL SCHEMA variant (CASSANDRA-5880)
Merged from 1.2:
 * Correctly validate sparse composite cells in scrub (CASSANDRA-5855)
 * Add KeyCacheHitRate metric to CF metrics (CASSANDRA-5868)
 * cqlsh: add support for multiline comments (CASSANDRA-5798)
 * Handle CQL3 SELECT duplicate IN restrictions on clustering columns
   (CASSANDRA-5856)


2.0.0-rc1
 * improve DecimalSerializer performance (CASSANDRA-5837)
 * fix potential spurious wakeup in AsyncOneResponse (CASSANDRA-5690)
 * fix schema-related trigger issues (CASSANDRA-5774)
 * Better validation when accessing CQL3 table from thrift (CASSANDRA-5138)
 * Fix assertion error during repair (CASSANDRA-5801)
 * Fix range tombstone bug (CASSANDRA-5805)
 * DC-local CAS (CASSANDRA-5797)
 * Add a native_protocol_version column to the system.local table (CASSANRDA-5819)
 * Use index_interval from cassandra.yaml when upgraded (CASSANDRA-5822)
 * Fix buffer underflow on socket close (CASSANDRA-5792)
Merged from 1.2:
 * Fix reading DeletionTime from 1.1-format sstables (CASSANDRA-5814)
 * cqlsh: add collections support to COPY (CASSANDRA-5698)
 * retry important messages for any IOException (CASSANDRA-5804)
 * Allow empty IN relations in SELECT/UPDATE/DELETE statements (CASSANDRA-5626)
 * cqlsh: fix crashing on Windows due to libedit detection (CASSANDRA-5812)
 * fix bulk-loading compressed sstables (CASSANDRA-5820)
 * (Hadoop) fix quoting in CqlPagingRecordReader and CqlRecordWriter
   (CASSANDRA-5824)
 * update default LCS sstable size to 160MB (CASSANDRA-5727)
 * Allow compacting 2Is via nodetool (CASSANDRA-5670)
 * Hex-encode non-String keys in OPP (CASSANDRA-5793)
 * nodetool history logging (CASSANDRA-5823)
 * (Hadoop) fix support for Thrift tables in CqlPagingRecordReader
   (CASSANDRA-5752)
 * add "all time blocked" to StatusLogger output (CASSANDRA-5825)
 * Future-proof inter-major-version schema migrations (CASSANDRA-5845)
 * (Hadoop) add CqlPagingRecordReader support for ReversedType in Thrift table
   (CASSANDRA-5718)
 * Add -no-snapshot option to scrub (CASSANDRA-5891)
 * Fix to support off heap bloom filters size greater than 2 GB (CASSANDRA-5903)
 * Properly handle parsing huge map and set literals (CASSANDRA-5893)
 * Fix LCS L0 compaction may overlap in L1 (CASSANDRA-5907)
 * New sstablesplit tool to split large sstables offline (CASSANDRA-4766)
 * Fix potential deadlock in native protocol server (CASSANDRA-5926)
 * Disallow incompatible type change in CQL3 (CASSANDRA-5882)
Merged from 1.1:
 * Correctly validate sparse composite cells in scrub (CASSANDRA-5855)


2.0.0-beta2
 * Replace countPendingHints with Hints Created metric (CASSANDRA-5746)
 * Allow nodetool with no args, and with help to run without a server (CASSANDRA-5734)
 * Cleanup AbstractType/TypeSerializer classes (CASSANDRA-5744)
 * Remove unimplemented cli option schema-mwt (CASSANDRA-5754)
 * Support range tombstones in thrift (CASSANDRA-5435)
 * Normalize table-manipulating CQL3 statements' class names (CASSANDRA-5759)
 * cqlsh: add missing table options to DESCRIBE output (CASSANDRA-5749)
 * Fix assertion error during repair (CASSANDRA-5757)
 * Fix bulkloader (CASSANDRA-5542)
 * Add LZ4 compression to the native protocol (CASSANDRA-5765)
 * Fix bugs in the native protocol v2 (CASSANDRA-5770)
 * CAS on 'primary key only' table (CASSANDRA-5715)
 * Support streaming SSTables of old versions (CASSANDRA-5772)
 * Always respect protocol version in native protocol (CASSANDRA-5778)
 * Fix ConcurrentModificationException during streaming (CASSANDRA-5782)
 * Update deletion timestamp in Commit#updatesWithPaxosTime (CASSANDRA-5787)
 * Thrift cas() method crashes if input columns are not sorted (CASSANDRA-5786)
 * Order columns names correctly when querying for CAS (CASSANDRA-5788)
 * Fix streaming retry (CASSANDRA-5775)
Merged from 1.2:
 * if no seeds can be a reached a node won't start in a ring by itself (CASSANDRA-5768)
 * add cassandra.unsafesystem property (CASSANDRA-5704)
 * (Hadoop) quote identifiers in CqlPagingRecordReader (CASSANDRA-5763)
 * Add replace_node functionality for vnodes (CASSANDRA-5337)
 * Add timeout events to query traces (CASSANDRA-5520)
 * Fix serialization of the LEFT gossip value (CASSANDRA-5696)
 * Pig: support for cql3 tables (CASSANDRA-5234)
 * Fix skipping range tombstones with reverse queries (CASSANDRA-5712)
 * Expire entries out of ThriftSessionManager (CASSANDRA-5719)
 * Don't keep ancestor information in memory (CASSANDRA-5342)
 * Expose native protocol server status in nodetool info (CASSANDRA-5735)
 * Fix pathetic performance of range tombstones (CASSANDRA-5677)
 * Fix querying with an empty (impossible) range (CASSANDRA-5573)
 * cqlsh: handle CUSTOM 2i in DESCRIBE output (CASSANDRA-5760)
 * Fix minor bug in Range.intersects(Bound) (CASSANDRA-5771)
 * cqlsh: handle disabled compression in DESCRIBE output (CASSANDRA-5766)
 * Ensure all UP events are notified on the native protocol (CASSANDRA-5769)
 * Fix formatting of sstable2json with multiple -k arguments (CASSANDRA-5781)
 * Don't rely on row marker for queries in general to hide lost markers
   after TTL expires (CASSANDRA-5762)
 * Sort nodetool help output (CASSANDRA-5776)
 * Fix column expiring during 2 phases compaction (CASSANDRA-5799)
 * now() is being rejected in INSERTs when inside collections (CASSANDRA-5795)


2.0.0-beta1
 * Add support for indexing clustered columns (CASSANDRA-5125)
 * Removed on-heap row cache (CASSANDRA-5348)
 * use nanotime consistently for node-local timeouts (CASSANDRA-5581)
 * Avoid unnecessary second pass on name-based queries (CASSANDRA-5577)
 * Experimental triggers (CASSANDRA-1311)
 * JEMalloc support for off-heap allocation (CASSANDRA-3997)
 * Single-pass compaction (CASSANDRA-4180)
 * Removed token range bisection (CASSANDRA-5518)
 * Removed compatibility with pre-1.2.5 sstables and network messages
   (CASSANDRA-5511)
 * removed PBSPredictor (CASSANDRA-5455)
 * CAS support (CASSANDRA-5062, 5441, 5442, 5443, 5619, 5667)
 * Leveled compaction performs size-tiered compactions in L0
   (CASSANDRA-5371, 5439)
 * Add yaml network topology snitch for mixed ec2/other envs (CASSANDRA-5339)
 * Log when a node is down longer than the hint window (CASSANDRA-4554)
 * Optimize tombstone creation for ExpiringColumns (CASSANDRA-4917)
 * Improve LeveledScanner work estimation (CASSANDRA-5250, 5407)
 * Replace compaction lock with runWithCompactionsDisabled (CASSANDRA-3430)
 * Change Message IDs to ints (CASSANDRA-5307)
 * Move sstable level information into the Stats component, removing the
   need for a separate Manifest file (CASSANDRA-4872)
 * avoid serializing to byte[] on commitlog append (CASSANDRA-5199)
 * make index_interval configurable per columnfamily (CASSANDRA-3961, CASSANDRA-5650)
 * add default_time_to_live (CASSANDRA-3974)
 * add memtable_flush_period_in_ms (CASSANDRA-4237)
 * replace supercolumns internally by composites (CASSANDRA-3237, 5123)
 * upgrade thrift to 0.9.0 (CASSANDRA-3719)
 * drop unnecessary keyspace parameter from user-defined compaction API
   (CASSANDRA-5139)
 * more robust solution to incomplete compactions + counters (CASSANDRA-5151)
 * Change order of directory searching for c*.in.sh (CASSANDRA-3983)
 * Add tool to reset SSTable compaction level for LCS (CASSANDRA-5271)
 * Allow custom configuration loader (CASSANDRA-5045)
 * Remove memory emergency pressure valve logic (CASSANDRA-3534)
 * Reduce request latency with eager retry (CASSANDRA-4705)
 * cqlsh: Remove ASSUME command (CASSANDRA-5331)
 * Rebuild BF when loading sstables if bloom_filter_fp_chance
   has changed since compaction (CASSANDRA-5015)
 * remove row-level bloom filters (CASSANDRA-4885)
 * Change Kernel Page Cache skipping into row preheating (disabled by default)
   (CASSANDRA-4937)
 * Improve repair by deciding on a gcBefore before sending
   out TreeRequests (CASSANDRA-4932)
 * Add an official way to disable compactions (CASSANDRA-5074)
 * Reenable ALTER TABLE DROP with new semantics (CASSANDRA-3919)
 * Add binary protocol versioning (CASSANDRA-5436)
 * Swap THshaServer for TThreadedSelectorServer (CASSANDRA-5530)
 * Add alias support to SELECT statement (CASSANDRA-5075)
 * Don't create empty RowMutations in CommitLogReplayer (CASSANDRA-5541)
 * Use range tombstones when dropping cfs/columns from schema (CASSANDRA-5579)
 * cqlsh: drop CQL2/CQL3-beta support (CASSANDRA-5585)
 * Track max/min column names in sstables to be able to optimize slice
   queries (CASSANDRA-5514, CASSANDRA-5595, CASSANDRA-5600)
 * Binary protocol: allow batching already prepared statements (CASSANDRA-4693)
 * Allow preparing timestamp, ttl and limit in CQL3 queries (CASSANDRA-4450)
 * Support native link w/o JNA in Java7 (CASSANDRA-3734)
 * Use SASL authentication in binary protocol v2 (CASSANDRA-5545)
 * Replace Thrift HsHa with LMAX Disruptor based implementation (CASSANDRA-5582)
 * cqlsh: Add row count to SELECT output (CASSANDRA-5636)
 * Include a timestamp with all read commands to determine column expiration
   (CASSANDRA-5149)
 * Streaming 2.0 (CASSANDRA-5286, 5699)
 * Conditional create/drop ks/table/index statements in CQL3 (CASSANDRA-2737)
 * more pre-table creation property validation (CASSANDRA-5693)
 * Redesign repair messages (CASSANDRA-5426)
 * Fix ALTER RENAME post-5125 (CASSANDRA-5702)
 * Disallow renaming a 2ndary indexed column (CASSANDRA-5705)
 * Rename Table to Keyspace (CASSANDRA-5613)
 * Ensure changing column_index_size_in_kb on different nodes don't corrupt the
   sstable (CASSANDRA-5454)
 * Move resultset type information into prepare, not execute (CASSANDRA-5649)
 * Auto paging in binary protocol (CASSANDRA-4415, 5714)
 * Don't tie client side use of AbstractType to JDBC (CASSANDRA-4495)
 * Adds new TimestampType to replace DateType (CASSANDRA-5723, CASSANDRA-5729)
Merged from 1.2:
 * make starting native protocol server idempotent (CASSANDRA-5728)
 * Fix loading key cache when a saved entry is no longer valid (CASSANDRA-5706)
 * Fix serialization of the LEFT gossip value (CASSANDRA-5696)
 * cqlsh: Don't show 'null' in place of empty values (CASSANDRA-5675)
 * Race condition in detecting version on a mixed 1.1/1.2 cluster
   (CASSANDRA-5692)
 * Fix skipping range tombstones with reverse queries (CASSANDRA-5712)
 * Expire entries out of ThriftSessionManager (CASSANRDA-5719)
 * Don't keep ancestor information in memory (CASSANDRA-5342)
 * cqlsh: fix handling of semicolons inside BATCH queries (CASSANDRA-5697)


1.2.6
 * Fix tracing when operation completes before all responses arrive
   (CASSANDRA-5668)
 * Fix cross-DC mutation forwarding (CASSANDRA-5632)
 * Reduce SSTableLoader memory usage (CASSANDRA-5555)
 * Scale hinted_handoff_throttle_in_kb to cluster size (CASSANDRA-5272)
 * (Hadoop) Add CQL3 input/output formats (CASSANDRA-4421, 5622)
 * (Hadoop) Fix InputKeyRange in CFIF (CASSANDRA-5536)
 * Fix dealing with ridiculously large max sstable sizes in LCS (CASSANDRA-5589)
 * Ignore pre-truncate hints (CASSANDRA-4655)
 * Move System.exit on OOM into a separate thread (CASSANDRA-5273)
 * Write row markers when serializing schema (CASSANDRA-5572)
 * Check only SSTables for the requested range when streaming (CASSANDRA-5569)
 * Improve batchlog replay behavior and hint ttl handling (CASSANDRA-5314)
 * Exclude localTimestamp from validation for tombstones (CASSANDRA-5398)
 * cqlsh: add custom prompt support (CASSANDRA-5539)
 * Reuse prepared statements in hot auth queries (CASSANDRA-5594)
 * cqlsh: add vertical output option (see EXPAND) (CASSANDRA-5597)
 * Add a rate limit option to stress (CASSANDRA-5004)
 * have BulkLoader ignore snapshots directories (CASSANDRA-5587)
 * fix SnitchProperties logging context (CASSANDRA-5602)
 * Expose whether jna is enabled and memory is locked via JMX (CASSANDRA-5508)
 * cqlsh: fix COPY FROM with ReversedType (CASSANDRA-5610)
 * Allow creating CUSTOM indexes on collections (CASSANDRA-5615)
 * Evaluate now() function at execution time (CASSANDRA-5616)
 * Expose detailed read repair metrics (CASSANDRA-5618)
 * Correct blob literal + ReversedType parsing (CASSANDRA-5629)
 * Allow GPFS to prefer the internal IP like EC2MRS (CASSANDRA-5630)
 * fix help text for -tspw cassandra-cli (CASSANDRA-5643)
 * don't throw away initial causes exceptions for internode encryption issues
   (CASSANDRA-5644)
 * Fix message spelling errors for cql select statements (CASSANDRA-5647)
 * Suppress custom exceptions thru jmx (CASSANDRA-5652)
 * Update CREATE CUSTOM INDEX syntax (CASSANDRA-5639)
 * Fix PermissionDetails.equals() method (CASSANDRA-5655)
 * Never allow partition key ranges in CQL3 without token() (CASSANDRA-5666)
 * Gossiper incorrectly drops AppState for an upgrading node (CASSANDRA-5660)
 * Connection thrashing during multi-region ec2 during upgrade, due to
   messaging version (CASSANDRA-5669)
 * Avoid over reconnecting in EC2MRS (CASSANDRA-5678)
 * Fix ReadResponseSerializer.serializedSize() for digest reads (CASSANDRA-5476)
 * allow sstable2json on 2i CFs (CASSANDRA-5694)
Merged from 1.1:
 * Remove buggy thrift max message length option (CASSANDRA-5529)
 * Fix NPE in Pig's widerow mode (CASSANDRA-5488)
 * Add split size parameter to Pig and disable split combination (CASSANDRA-5544)


1.2.5
 * make BytesToken.toString only return hex bytes (CASSANDRA-5566)
 * Ensure that submitBackground enqueues at least one task (CASSANDRA-5554)
 * fix 2i updates with identical values and timestamps (CASSANDRA-5540)
 * fix compaction throttling bursty-ness (CASSANDRA-4316)
 * reduce memory consumption of IndexSummary (CASSANDRA-5506)
 * remove per-row column name bloom filters (CASSANDRA-5492)
 * Include fatal errors in trace events (CASSANDRA-5447)
 * Ensure that PerRowSecondaryIndex is notified of row-level deletes
   (CASSANDRA-5445)
 * Allow empty blob literals in CQL3 (CASSANDRA-5452)
 * Fix streaming RangeTombstones at column index boundary (CASSANDRA-5418)
 * Fix preparing statements when current keyspace is not set (CASSANDRA-5468)
 * Fix SemanticVersion.isSupportedBy minor/patch handling (CASSANDRA-5496)
 * Don't provide oldCfId for post-1.1 system cfs (CASSANDRA-5490)
 * Fix primary range ignores replication strategy (CASSANDRA-5424)
 * Fix shutdown of binary protocol server (CASSANDRA-5507)
 * Fix repair -snapshot not working (CASSANDRA-5512)
 * Set isRunning flag later in binary protocol server (CASSANDRA-5467)
 * Fix use of CQL3 functions with descending clustering order (CASSANDRA-5472)
 * Disallow renaming columns one at a time for thrift table in CQL3
   (CASSANDRA-5531)
 * cqlsh: add CLUSTERING ORDER BY support to DESCRIBE (CASSANDRA-5528)
 * Add custom secondary index support to CQL3 (CASSANDRA-5484)
 * Fix repair hanging silently on unexpected error (CASSANDRA-5229)
 * Fix Ec2Snitch regression introduced by CASSANDRA-5171 (CASSANDRA-5432)
 * Add nodetool enablebackup/disablebackup (CASSANDRA-5556)
 * cqlsh: fix DESCRIBE after case insensitive USE (CASSANDRA-5567)
Merged from 1.1
 * Add retry mechanism to OTC for non-droppable_verbs (CASSANDRA-5393)
 * Use allocator information to improve memtable memory usage estimate
   (CASSANDRA-5497)
 * Fix trying to load deleted row into row cache on startup (CASSANDRA-4463)
 * fsync leveled manifest to avoid corruption (CASSANDRA-5535)
 * Fix Bound intersection computation (CASSANDRA-5551)
 * sstablescrub now respects max memory size in cassandra.in.sh (CASSANDRA-5562)


1.2.4
 * Ensure that PerRowSecondaryIndex updates see the most recent values
   (CASSANDRA-5397)
 * avoid duplicate index entries ind PrecompactedRow and
   ParallelCompactionIterable (CASSANDRA-5395)
 * remove the index entry on oldColumn when new column is a tombstone
   (CASSANDRA-5395)
 * Change default stream throughput from 400 to 200 mbps (CASSANDRA-5036)
 * Gossiper logs DOWN for symmetry with UP (CASSANDRA-5187)
 * Fix mixing prepared statements between keyspaces (CASSANDRA-5352)
 * Fix consistency level during bootstrap - strike 3 (CASSANDRA-5354)
 * Fix transposed arguments in AlreadyExistsException (CASSANDRA-5362)
 * Improve asynchronous hint delivery (CASSANDRA-5179)
 * Fix Guava dependency version (12.0 -> 13.0.1) for Maven (CASSANDRA-5364)
 * Validate that provided CQL3 collection value are < 64K (CASSANDRA-5355)
 * Make upgradeSSTable skip current version sstables by default (CASSANDRA-5366)
 * Optimize min/max timestamp collection (CASSANDRA-5373)
 * Invalid streamId in cql binary protocol when using invalid CL
   (CASSANDRA-5164)
 * Fix validation for IN where clauses with collections (CASSANDRA-5376)
 * Copy resultSet on count query to avoid ConcurrentModificationException
   (CASSANDRA-5382)
 * Correctly typecheck in CQL3 even with ReversedType (CASSANDRA-5386)
 * Fix streaming compressed files when using encryption (CASSANDRA-5391)
 * cassandra-all 1.2.0 pom missing netty dependency (CASSANDRA-5392)
 * Fix writetime/ttl functions on null values (CASSANDRA-5341)
 * Fix NPE during cql3 select with token() (CASSANDRA-5404)
 * IndexHelper.skipBloomFilters won't skip non-SHA filters (CASSANDRA-5385)
 * cqlsh: Print maps ordered by key, sort sets (CASSANDRA-5413)
 * Add null syntax support in CQL3 for inserts (CASSANDRA-3783)
 * Allow unauthenticated set_keyspace() calls (CASSANDRA-5423)
 * Fix potential incremental backups race (CASSANDRA-5410)
 * Fix prepared BATCH statements with batch-level timestamps (CASSANDRA-5415)
 * Allow overriding superuser setup delay (CASSANDRA-5430)
 * cassandra-shuffle with JMX usernames and passwords (CASSANDRA-5431)
Merged from 1.1:
 * cli: Quote ks and cf names in schema output when needed (CASSANDRA-5052)
 * Fix bad default for min/max timestamp in SSTableMetadata (CASSANDRA-5372)
 * Fix cf name extraction from manifest in Directories.migrateFile()
   (CASSANDRA-5242)
 * Support pluggable internode authentication (CASSANDRA-5401)


1.2.3
 * add check for sstable overlap within a level on startup (CASSANDRA-5327)
 * replace ipv6 colons in jmx object names (CASSANDRA-5298, 5328)
 * Avoid allocating SSTableBoundedScanner during repair when the range does
   not intersect the sstable (CASSANDRA-5249)
 * Don't lowercase property map keys (this breaks NTS) (CASSANDRA-5292)
 * Fix composite comparator with super columns (CASSANDRA-5287)
 * Fix insufficient validation of UPDATE queries against counter cfs
   (CASSANDRA-5300)
 * Fix PropertyFileSnitch default DC/Rack behavior (CASSANDRA-5285)
 * Handle null values when executing prepared statement (CASSANDRA-5081)
 * Add netty to pom dependencies (CASSANDRA-5181)
 * Include type arguments in Thrift CQLPreparedResult (CASSANDRA-5311)
 * Fix compaction not removing columns when bf_fp_ratio is 1 (CASSANDRA-5182)
 * cli: Warn about missing CQL3 tables in schema descriptions (CASSANDRA-5309)
 * Re-enable unknown option in replication/compaction strategies option for
   backward compatibility (CASSANDRA-4795)
 * Add binary protocol support to stress (CASSANDRA-4993)
 * cqlsh: Fix COPY FROM value quoting and null handling (CASSANDRA-5305)
 * Fix repair -pr for vnodes (CASSANDRA-5329)
 * Relax CL for auth queries for non-default users (CASSANDRA-5310)
 * Fix AssertionError during repair (CASSANDRA-5245)
 * Don't announce migrations to pre-1.2 nodes (CASSANDRA-5334)
Merged from 1.1:
 * Update offline scrub for 1.0 -> 1.1 directory structure (CASSANDRA-5195)
 * add tmp flag to Descriptor hashcode (CASSANDRA-4021)
 * fix logging of "Found table data in data directories" when only system tables
   are present (CASSANDRA-5289)
 * cli: Add JMX authentication support (CASSANDRA-5080)
 * nodetool: ability to repair specific range (CASSANDRA-5280)
 * Fix possible assertion triggered in SliceFromReadCommand (CASSANDRA-5284)
 * cqlsh: Add inet type support on Windows (ipv4-only) (CASSANDRA-4801)
 * Fix race when initializing ColumnFamilyStore (CASSANDRA-5350)
 * Add UseTLAB JVM flag (CASSANDRA-5361)


1.2.2
 * fix potential for multiple concurrent compactions of the same sstables
   (CASSANDRA-5256)
 * avoid no-op caching of byte[] on commitlog append (CASSANDRA-5199)
 * fix symlinks under data dir not working (CASSANDRA-5185)
 * fix bug in compact storage metadata handling (CASSANDRA-5189)
 * Validate login for USE queries (CASSANDRA-5207)
 * cli: remove default username and password (CASSANDRA-5208)
 * configure populate_io_cache_on_flush per-CF (CASSANDRA-4694)
 * allow configuration of internode socket buffer (CASSANDRA-3378)
 * Make sstable directory picking blacklist-aware again (CASSANDRA-5193)
 * Correctly expire gossip states for edge cases (CASSANDRA-5216)
 * Improve handling of directory creation failures (CASSANDRA-5196)
 * Expose secondary indicies to the rest of nodetool (CASSANDRA-4464)
 * Binary protocol: avoid sending notification for 0.0.0.0 (CASSANDRA-5227)
 * add UseCondCardMark XX jvm settings on jdk 1.7 (CASSANDRA-4366)
 * CQL3 refactor to allow conversion function (CASSANDRA-5226)
 * Fix drop of sstables in some circumstance (CASSANDRA-5232)
 * Implement caching of authorization results (CASSANDRA-4295)
 * Add support for LZ4 compression (CASSANDRA-5038)
 * Fix missing columns in wide rows queries (CASSANDRA-5225)
 * Simplify auth setup and make system_auth ks alterable (CASSANDRA-5112)
 * Stop compactions from hanging during bootstrap (CASSANDRA-5244)
 * fix compressed streaming sending extra chunk (CASSANDRA-5105)
 * Add CQL3-based implementations of IAuthenticator and IAuthorizer
   (CASSANDRA-4898)
 * Fix timestamp-based tomstone removal logic (CASSANDRA-5248)
 * cli: Add JMX authentication support (CASSANDRA-5080)
 * Fix forceFlush behavior (CASSANDRA-5241)
 * cqlsh: Add username autocompletion (CASSANDRA-5231)
 * Fix CQL3 composite partition key error (CASSANDRA-5240)
 * Allow IN clause on last clustering key (CASSANDRA-5230)
Merged from 1.1:
 * fix start key/end token validation for wide row iteration (CASSANDRA-5168)
 * add ConfigHelper support for Thrift frame and max message sizes (CASSANDRA-5188)
 * fix nodetool repair not fail on node down (CASSANDRA-5203)
 * always collect tombstone hints (CASSANDRA-5068)
 * Fix error when sourcing file in cqlsh (CASSANDRA-5235)


1.2.1
 * stream undelivered hints on decommission (CASSANDRA-5128)
 * GossipingPropertyFileSnitch loads saved dc/rack info if needed (CASSANDRA-5133)
 * drain should flush system CFs too (CASSANDRA-4446)
 * add inter_dc_tcp_nodelay setting (CASSANDRA-5148)
 * re-allow wrapping ranges for start_token/end_token range pairitspwng (CASSANDRA-5106)
 * fix validation compaction of empty rows (CASSANDRA-5136)
 * nodetool methods to enable/disable hint storage/delivery (CASSANDRA-4750)
 * disallow bloom filter false positive chance of 0 (CASSANDRA-5013)
 * add threadpool size adjustment methods to JMXEnabledThreadPoolExecutor and
   CompactionManagerMBean (CASSANDRA-5044)
 * fix hinting for dropped local writes (CASSANDRA-4753)
 * off-heap cache doesn't need mutable column container (CASSANDRA-5057)
 * apply disk_failure_policy to bad disks on initial directory creation
   (CASSANDRA-4847)
 * Optimize name-based queries to use ArrayBackedSortedColumns (CASSANDRA-5043)
 * Fall back to old manifest if most recent is unparseable (CASSANDRA-5041)
 * pool [Compressed]RandomAccessReader objects on the partitioned read path
   (CASSANDRA-4942)
 * Add debug logging to list filenames processed by Directories.migrateFile
   method (CASSANDRA-4939)
 * Expose black-listed directories via JMX (CASSANDRA-4848)
 * Log compaction merge counts (CASSANDRA-4894)
 * Minimize byte array allocation by AbstractData{Input,Output} (CASSANDRA-5090)
 * Add SSL support for the binary protocol (CASSANDRA-5031)
 * Allow non-schema system ks modification for shuffle to work (CASSANDRA-5097)
 * cqlsh: Add default limit to SELECT statements (CASSANDRA-4972)
 * cqlsh: fix DESCRIBE for 1.1 cfs in CQL3 (CASSANDRA-5101)
 * Correctly gossip with nodes >= 1.1.7 (CASSANDRA-5102)
 * Ensure CL guarantees on digest mismatch (CASSANDRA-5113)
 * Validate correctly selects on composite partition key (CASSANDRA-5122)
 * Fix exception when adding collection (CASSANDRA-5117)
 * Handle states for non-vnode clusters correctly (CASSANDRA-5127)
 * Refuse unrecognized replication and compaction strategy options (CASSANDRA-4795)
 * Pick the correct value validator in sstable2json for cql3 tables (CASSANDRA-5134)
 * Validate login for describe_keyspace, describe_keyspaces and set_keyspace
   (CASSANDRA-5144)
 * Fix inserting empty maps (CASSANDRA-5141)
 * Don't remove tokens from System table for node we know (CASSANDRA-5121)
 * fix streaming progress report for compresed files (CASSANDRA-5130)
 * Coverage analysis for low-CL queries (CASSANDRA-4858)
 * Stop interpreting dates as valid timeUUID value (CASSANDRA-4936)
 * Adds E notation for floating point numbers (CASSANDRA-4927)
 * Detect (and warn) unintentional use of the cql2 thrift methods when cql3 was
   intended (CASSANDRA-5172)
 * cli: Quote ks and cf names in schema output when needed (CASSANDRA-5052)
 * Fix cf name extraction from manifest in Directories.migrateFile() (CASSANDRA-5242)
 * Replace mistaken usage of commons-logging with slf4j (CASSANDRA-5464)
 * Ensure Jackson dependency matches lib (CASSANDRA-5126)
 * Expose droppable tombstone ratio stats over JMX (CASSANDRA-5159)
Merged from 1.1:
 * Simplify CompressedRandomAccessReader to work around JDK FD bug (CASSANDRA-5088)
 * Improve handling a changing target throttle rate mid-compaction (CASSANDRA-5087)
 * Pig: correctly decode row keys in widerow mode (CASSANDRA-5098)
 * nodetool repair command now prints progress (CASSANDRA-4767)
 * fix user defined compaction to run against 1.1 data directory (CASSANDRA-5118)
 * Fix CQL3 BATCH authorization caching (CASSANDRA-5145)
 * fix get_count returns incorrect value with TTL (CASSANDRA-5099)
 * better handling for mid-compaction failure (CASSANDRA-5137)
 * convert default marshallers list to map for better readability (CASSANDRA-5109)
 * fix ConcurrentModificationException in getBootstrapSource (CASSANDRA-5170)
 * fix sstable maxtimestamp for row deletes and pre-1.1.1 sstables (CASSANDRA-5153)
 * Fix thread growth on node removal (CASSANDRA-5175)
 * Make Ec2Region's datacenter name configurable (CASSANDRA-5155)


1.2.0
 * Disallow counters in collections (CASSANDRA-5082)
 * cqlsh: add unit tests (CASSANDRA-3920)
 * fix default bloom_filter_fp_chance for LeveledCompactionStrategy (CASSANDRA-5093)
Merged from 1.1:
 * add validation for get_range_slices with start_key and end_token (CASSANDRA-5089)


1.2.0-rc2
 * fix nodetool ownership display with vnodes (CASSANDRA-5065)
 * cqlsh: add DESCRIBE KEYSPACES command (CASSANDRA-5060)
 * Fix potential infinite loop when reloading CFS (CASSANDRA-5064)
 * Fix SimpleAuthorizer example (CASSANDRA-5072)
 * cqlsh: force CL.ONE for tracing and system.schema* queries (CASSANDRA-5070)
 * Includes cassandra-shuffle in the debian package (CASSANDRA-5058)
Merged from 1.1:
 * fix multithreaded compaction deadlock (CASSANDRA-4492)
 * fix temporarily missing schema after upgrade from pre-1.1.5 (CASSANDRA-5061)
 * Fix ALTER TABLE overriding compression options with defaults
   (CASSANDRA-4996, 5066)
 * fix specifying and altering crc_check_chance (CASSANDRA-5053)
 * fix Murmur3Partitioner ownership% calculation (CASSANDRA-5076)
 * Don't expire columns sooner than they should in 2ndary indexes (CASSANDRA-5079)


1.2-rc1
 * rename rpc_timeout settings to request_timeout (CASSANDRA-5027)
 * add BF with 0.1 FP to LCS by default (CASSANDRA-5029)
 * Fix preparing insert queries (CASSANDRA-5016)
 * Fix preparing queries with counter increment (CASSANDRA-5022)
 * Fix preparing updates with collections (CASSANDRA-5017)
 * Don't generate UUID based on other node address (CASSANDRA-5002)
 * Fix message when trying to alter a clustering key type (CASSANDRA-5012)
 * Update IAuthenticator to match the new IAuthorizer (CASSANDRA-5003)
 * Fix inserting only a key in CQL3 (CASSANDRA-5040)
 * Fix CQL3 token() function when used with strings (CASSANDRA-5050)
Merged from 1.1:
 * reduce log spam from invalid counter shards (CASSANDRA-5026)
 * Improve schema propagation performance (CASSANDRA-5025)
 * Fix for IndexHelper.IndexFor throws OOB Exception (CASSANDRA-5030)
 * cqlsh: make it possible to describe thrift CFs (CASSANDRA-4827)
 * cqlsh: fix timestamp formatting on some platforms (CASSANDRA-5046)


1.2-beta3
 * make consistency level configurable in cqlsh (CASSANDRA-4829)
 * fix cqlsh rendering of blob fields (CASSANDRA-4970)
 * fix cqlsh DESCRIBE command (CASSANDRA-4913)
 * save truncation position in system table (CASSANDRA-4906)
 * Move CompressionMetadata off-heap (CASSANDRA-4937)
 * allow CLI to GET cql3 columnfamily data (CASSANDRA-4924)
 * Fix rare race condition in getExpireTimeForEndpoint (CASSANDRA-4402)
 * acquire references to overlapping sstables during compaction so bloom filter
   doesn't get free'd prematurely (CASSANDRA-4934)
 * Don't share slice query filter in CQL3 SelectStatement (CASSANDRA-4928)
 * Separate tracing from Log4J (CASSANDRA-4861)
 * Exclude gcable tombstones from merkle-tree computation (CASSANDRA-4905)
 * Better printing of AbstractBounds for tracing (CASSANDRA-4931)
 * Optimize mostRecentTombstone check in CC.collectAllData (CASSANDRA-4883)
 * Change stream session ID to UUID to avoid collision from same node (CASSANDRA-4813)
 * Use Stats.db when bulk loading if present (CASSANDRA-4957)
 * Skip repair on system_trace and keyspaces with RF=1 (CASSANDRA-4956)
 * (cql3) Remove arbitrary SELECT limit (CASSANDRA-4918)
 * Correctly handle prepared operation on collections (CASSANDRA-4945)
 * Fix CQL3 LIMIT (CASSANDRA-4877)
 * Fix Stress for CQL3 (CASSANDRA-4979)
 * Remove cassandra specific exceptions from JMX interface (CASSANDRA-4893)
 * (CQL3) Force using ALLOW FILTERING on potentially inefficient queries (CASSANDRA-4915)
 * (cql3) Fix adding column when the table has collections (CASSANDRA-4982)
 * (cql3) Fix allowing collections with compact storage (CASSANDRA-4990)
 * (cql3) Refuse ttl/writetime function on collections (CASSANDRA-4992)
 * Replace IAuthority with new IAuthorizer (CASSANDRA-4874)
 * clqsh: fix KEY pseudocolumn escaping when describing Thrift tables
   in CQL3 mode (CASSANDRA-4955)
 * add basic authentication support for Pig CassandraStorage (CASSANDRA-3042)
 * fix CQL2 ALTER TABLE compaction_strategy_class altering (CASSANDRA-4965)
Merged from 1.1:
 * Fall back to old describe_splits if d_s_ex is not available (CASSANDRA-4803)
 * Improve error reporting when streaming ranges fail (CASSANDRA-5009)
 * Fix cqlsh timestamp formatting of timezone info (CASSANDRA-4746)
 * Fix assertion failure with leveled compaction (CASSANDRA-4799)
 * Check for null end_token in get_range_slice (CASSANDRA-4804)
 * Remove all remnants of removed nodes (CASSANDRA-4840)
 * Add aut-reloading of the log4j file in debian package (CASSANDRA-4855)
 * Fix estimated row cache entry size (CASSANDRA-4860)
 * reset getRangeSlice filter after finishing a row for get_paged_slice
   (CASSANDRA-4919)
 * expunge row cache post-truncate (CASSANDRA-4940)
 * Allow static CF definition with compact storage (CASSANDRA-4910)
 * Fix endless loop/compaction of schema_* CFs due to broken timestamps (CASSANDRA-4880)
 * Fix 'wrong class type' assertion in CounterColumn (CASSANDRA-4976)


1.2-beta2
 * fp rate of 1.0 disables BF entirely; LCS defaults to 1.0 (CASSANDRA-4876)
 * off-heap bloom filters for row keys (CASSANDRA_4865)
 * add extension point for sstable components (CASSANDRA-4049)
 * improve tracing output (CASSANDRA-4852, 4862)
 * make TRACE verb droppable (CASSANDRA-4672)
 * fix BulkLoader recognition of CQL3 columnfamilies (CASSANDRA-4755)
 * Sort commitlog segments for replay by id instead of mtime (CASSANDRA-4793)
 * Make hint delivery asynchronous (CASSANDRA-4761)
 * Pluggable Thrift transport factories for CLI and cqlsh (CASSANDRA-4609, 4610)
 * cassandra-cli: allow Double value type to be inserted to a column (CASSANDRA-4661)
 * Add ability to use custom TServerFactory implementations (CASSANDRA-4608)
 * optimize batchlog flushing to skip successful batches (CASSANDRA-4667)
 * include metadata for system keyspace itself in schema tables (CASSANDRA-4416)
 * add check to PropertyFileSnitch to verify presence of location for
   local node (CASSANDRA-4728)
 * add PBSPredictor consistency modeler (CASSANDRA-4261)
 * remove vestiges of Thrift unframed mode (CASSANDRA-4729)
 * optimize single-row PK lookups (CASSANDRA-4710)
 * adjust blockFor calculation to account for pending ranges due to node
   movement (CASSANDRA-833)
 * Change CQL version to 3.0.0 and stop accepting 3.0.0-beta1 (CASSANDRA-4649)
 * (CQL3) Make prepared statement global instead of per connection
   (CASSANDRA-4449)
 * Fix scrubbing of CQL3 created tables (CASSANDRA-4685)
 * (CQL3) Fix validation when using counter and regular columns in the same
   table (CASSANDRA-4706)
 * Fix bug starting Cassandra with simple authentication (CASSANDRA-4648)
 * Add support for batchlog in CQL3 (CASSANDRA-4545, 4738)
 * Add support for multiple column family outputs in CFOF (CASSANDRA-4208)
 * Support repairing only the local DC nodes (CASSANDRA-4747)
 * Use rpc_address for binary protocol and change default port (CASSANDRA-4751)
 * Fix use of collections in prepared statements (CASSANDRA-4739)
 * Store more information into peers table (CASSANDRA-4351, 4814)
 * Configurable bucket size for size tiered compaction (CASSANDRA-4704)
 * Run leveled compaction in parallel (CASSANDRA-4310)
 * Fix potential NPE during CFS reload (CASSANDRA-4786)
 * Composite indexes may miss results (CASSANDRA-4796)
 * Move consistency level to the protocol level (CASSANDRA-4734, 4824)
 * Fix Subcolumn slice ends not respected (CASSANDRA-4826)
 * Fix Assertion error in cql3 select (CASSANDRA-4783)
 * Fix list prepend logic (CQL3) (CASSANDRA-4835)
 * Add booleans as literals in CQL3 (CASSANDRA-4776)
 * Allow renaming PK columns in CQL3 (CASSANDRA-4822)
 * Fix binary protocol NEW_NODE event (CASSANDRA-4679)
 * Fix potential infinite loop in tombstone compaction (CASSANDRA-4781)
 * Remove system tables accounting from schema (CASSANDRA-4850)
 * (cql3) Force provided columns in clustering key order in
   'CLUSTERING ORDER BY' (CASSANDRA-4881)
 * Fix composite index bug (CASSANDRA-4884)
 * Fix short read protection for CQL3 (CASSANDRA-4882)
 * Add tracing support to the binary protocol (CASSANDRA-4699)
 * (cql3) Don't allow prepared marker inside collections (CASSANDRA-4890)
 * Re-allow order by on non-selected columns (CASSANDRA-4645)
 * Bug when composite index is created in a table having collections (CASSANDRA-4909)
 * log index scan subject in CompositesSearcher (CASSANDRA-4904)
Merged from 1.1:
 * add get[Row|Key]CacheEntries to CacheServiceMBean (CASSANDRA-4859)
 * fix get_paged_slice to wrap to next row correctly (CASSANDRA-4816)
 * fix indexing empty column values (CASSANDRA-4832)
 * allow JdbcDate to compose null Date objects (CASSANDRA-4830)
 * fix possible stackoverflow when compacting 1000s of sstables
   (CASSANDRA-4765)
 * fix wrong leveled compaction progress calculation (CASSANDRA-4807)
 * add a close() method to CRAR to prevent leaking file descriptors (CASSANDRA-4820)
 * fix potential infinite loop in get_count (CASSANDRA-4833)
 * fix compositeType.{get/from}String methods (CASSANDRA-4842)
 * (CQL) fix CREATE COLUMNFAMILY permissions check (CASSANDRA-4864)
 * Fix DynamicCompositeType same type comparison (CASSANDRA-4711)
 * Fix duplicate SSTable reference when stream session failed (CASSANDRA-3306)
 * Allow static CF definition with compact storage (CASSANDRA-4910)
 * Fix endless loop/compaction of schema_* CFs due to broken timestamps (CASSANDRA-4880)
 * Fix 'wrong class type' assertion in CounterColumn (CASSANDRA-4976)


1.2-beta1
 * add atomic_batch_mutate (CASSANDRA-4542, -4635)
 * increase default max_hint_window_in_ms to 3h (CASSANDRA-4632)
 * include message initiation time to replicas so they can more
   accurately drop timed-out requests (CASSANDRA-2858)
 * fix clientutil.jar dependencies (CASSANDRA-4566)
 * optimize WriteResponse (CASSANDRA-4548)
 * new metrics (CASSANDRA-4009)
 * redesign KEYS indexes to avoid read-before-write (CASSANDRA-2897)
 * debug tracing (CASSANDRA-1123)
 * parallelize row cache loading (CASSANDRA-4282)
 * Make compaction, flush JBOD-aware (CASSANDRA-4292)
 * run local range scans on the read stage (CASSANDRA-3687)
 * clean up ioexceptions (CASSANDRA-2116)
 * add disk_failure_policy (CASSANDRA-2118)
 * Introduce new json format with row level deletion (CASSANDRA-4054)
 * remove redundant "name" column from schema_keyspaces (CASSANDRA-4433)
 * improve "nodetool ring" handling of multi-dc clusters (CASSANDRA-3047)
 * update NTS calculateNaturalEndpoints to be O(N log N) (CASSANDRA-3881)
 * split up rpc timeout by operation type (CASSANDRA-2819)
 * rewrite key cache save/load to use only sequential i/o (CASSANDRA-3762)
 * update MS protocol with a version handshake + broadcast address id
   (CASSANDRA-4311)
 * multithreaded hint replay (CASSANDRA-4189)
 * add inter-node message compression (CASSANDRA-3127)
 * remove COPP (CASSANDRA-2479)
 * Track tombstone expiration and compact when tombstone content is
   higher than a configurable threshold, default 20% (CASSANDRA-3442, 4234)
 * update MurmurHash to version 3 (CASSANDRA-2975)
 * (CLI) track elapsed time for `delete' operation (CASSANDRA-4060)
 * (CLI) jline version is bumped to 1.0 to properly  support
   'delete' key function (CASSANDRA-4132)
 * Save IndexSummary into new SSTable 'Summary' component (CASSANDRA-2392, 4289)
 * Add support for range tombstones (CASSANDRA-3708)
 * Improve MessagingService efficiency (CASSANDRA-3617)
 * Avoid ID conflicts from concurrent schema changes (CASSANDRA-3794)
 * Set thrift HSHA server thread limit to unlimited by default (CASSANDRA-4277)
 * Avoids double serialization of CF id in RowMutation messages
   (CASSANDRA-4293)
 * stream compressed sstables directly with java nio (CASSANDRA-4297)
 * Support multiple ranges in SliceQueryFilter (CASSANDRA-3885)
 * Add column metadata to system column families (CASSANDRA-4018)
 * (cql3) Always use composite types by default (CASSANDRA-4329)
 * (cql3) Add support for set, map and list (CASSANDRA-3647)
 * Validate date type correctly (CASSANDRA-4441)
 * (cql3) Allow definitions with only a PK (CASSANDRA-4361)
 * (cql3) Add support for row key composites (CASSANDRA-4179)
 * improve DynamicEndpointSnitch by using reservoir sampling (CASSANDRA-4038)
 * (cql3) Add support for 2ndary indexes (CASSANDRA-3680)
 * (cql3) fix defining more than one PK to be invalid (CASSANDRA-4477)
 * remove schema agreement checking from all external APIs (Thrift, CQL and CQL3) (CASSANDRA-4487)
 * add Murmur3Partitioner and make it default for new installations (CASSANDRA-3772, 4621)
 * (cql3) update pseudo-map syntax to use map syntax (CASSANDRA-4497)
 * Finer grained exceptions hierarchy and provides error code with exceptions (CASSANDRA-3979)
 * Adds events push to binary protocol (CASSANDRA-4480)
 * Rewrite nodetool help (CASSANDRA-2293)
 * Make CQL3 the default for CQL (CASSANDRA-4640)
 * update stress tool to be able to use CQL3 (CASSANDRA-4406)
 * Accept all thrift update on CQL3 cf but don't expose their metadata (CASSANDRA-4377)
 * Replace Throttle with Guava's RateLimiter for HintedHandOff (CASSANDRA-4541)
 * fix counter add/get using CQL2 and CQL3 in stress tool (CASSANDRA-4633)
 * Add sstable count per level to cfstats (CASSANDRA-4537)
 * (cql3) Add ALTER KEYSPACE statement (CASSANDRA-4611)
 * (cql3) Allow defining default consistency levels (CASSANDRA-4448)
 * (cql3) Fix queries using LIMIT missing results (CASSANDRA-4579)
 * fix cross-version gossip messaging (CASSANDRA-4576)
 * added inet data type (CASSANDRA-4627)


1.1.6
 * Wait for writes on synchronous read digest mismatch (CASSANDRA-4792)
 * fix commitlog replay for nanotime-infected sstables (CASSANDRA-4782)
 * preflight check ttl for maximum of 20 years (CASSANDRA-4771)
 * (Pig) fix widerow input with single column rows (CASSANDRA-4789)
 * Fix HH to compact with correct gcBefore, which avoids wiping out
   undelivered hints (CASSANDRA-4772)
 * LCS will merge up to 32 L0 sstables as intended (CASSANDRA-4778)
 * NTS will default unconfigured DC replicas to zero (CASSANDRA-4675)
 * use default consistency level in counter validation if none is
   explicitly provide (CASSANDRA-4700)
 * Improve IAuthority interface by introducing fine-grained
   access permissions and grant/revoke commands (CASSANDRA-4490, 4644)
 * fix assumption error in CLI when updating/describing keyspace
   (CASSANDRA-4322)
 * Adds offline sstablescrub to debian packaging (CASSANDRA-4642)
 * Automatic fixing of overlapping leveled sstables (CASSANDRA-4644)
 * fix error when using ORDER BY with extended selections (CASSANDRA-4689)
 * (CQL3) Fix validation for IN queries for non-PK cols (CASSANDRA-4709)
 * fix re-created keyspace disappering after 1.1.5 upgrade
   (CASSANDRA-4698, 4752)
 * (CLI) display elapsed time in 2 fraction digits (CASSANDRA-3460)
 * add authentication support to sstableloader (CASSANDRA-4712)
 * Fix CQL3 'is reversed' logic (CASSANDRA-4716, 4759)
 * (CQL3) Don't return ReversedType in result set metadata (CASSANDRA-4717)
 * Backport adding AlterKeyspace statement (CASSANDRA-4611)
 * (CQL3) Correcty accept upper-case data types (CASSANDRA-4770)
 * Add binary protocol events for schema changes (CASSANDRA-4684)
Merged from 1.0:
 * Switch from NBHM to CHM in MessagingService's callback map, which
   prevents OOM in long-running instances (CASSANDRA-4708)


1.1.5
 * add SecondaryIndex.reload API (CASSANDRA-4581)
 * use millis + atomicint for commitlog segment creation instead of
   nanotime, which has issues under some hypervisors (CASSANDRA-4601)
 * fix FD leak in slice queries (CASSANDRA-4571)
 * avoid recursion in leveled compaction (CASSANDRA-4587)
 * increase stack size under Java7 to 180K
 * Log(info) schema changes (CASSANDRA-4547)
 * Change nodetool setcachecapcity to manipulate global caches (CASSANDRA-4563)
 * (cql3) fix setting compaction strategy (CASSANDRA-4597)
 * fix broken system.schema_* timestamps on system startup (CASSANDRA-4561)
 * fix wrong skip of cache saving (CASSANDRA-4533)
 * Avoid NPE when lost+found is in data dir (CASSANDRA-4572)
 * Respect five-minute flush moratorium after initial CL replay (CASSANDRA-4474)
 * Adds ntp as recommended in debian packaging (CASSANDRA-4606)
 * Configurable transport in CF Record{Reader|Writer} (CASSANDRA-4558)
 * (cql3) fix potential NPE with both equal and unequal restriction (CASSANDRA-4532)
 * (cql3) improves ORDER BY validation (CASSANDRA-4624)
 * Fix potential deadlock during counter writes (CASSANDRA-4578)
 * Fix cql error with ORDER BY when using IN (CASSANDRA-4612)
Merged from 1.0:
 * increase Xss to 160k to accomodate latest 1.6 JVMs (CASSANDRA-4602)
 * fix toString of hint destination tokens (CASSANDRA-4568)
 * Fix multiple values for CurrentLocal NodeID (CASSANDRA-4626)


1.1.4
 * fix offline scrub to catch >= out of order rows (CASSANDRA-4411)
 * fix cassandra-env.sh on RHEL and other non-dash-based systems
   (CASSANDRA-4494)
Merged from 1.0:
 * (Hadoop) fix setting key length for old-style mapred api (CASSANDRA-4534)
 * (Hadoop) fix iterating through a resultset consisting entirely
   of tombstoned rows (CASSANDRA-4466)


1.1.3
 * (cqlsh) add COPY TO (CASSANDRA-4434)
 * munmap commitlog segments before rename (CASSANDRA-4337)
 * (JMX) rename getRangeKeySample to sampleKeyRange to avoid returning
   multi-MB results as an attribute (CASSANDRA-4452)
 * flush based on data size, not throughput; overwritten columns no
   longer artificially inflate liveRatio (CASSANDRA-4399)
 * update default commitlog segment size to 32MB and total commitlog
   size to 32/1024 MB for 32/64 bit JVMs, respectively (CASSANDRA-4422)
 * avoid using global partitioner to estimate ranges in index sstables
   (CASSANDRA-4403)
 * restore pre-CASSANDRA-3862 approach to removing expired tombstones
   from row cache during compaction (CASSANDRA-4364)
 * (stress) support for CQL prepared statements (CASSANDRA-3633)
 * Correctly catch exception when Snappy cannot be loaded (CASSANDRA-4400)
 * (cql3) Support ORDER BY when IN condition is given in WHERE clause (CASSANDRA-4327)
 * (cql3) delete "component_index" column on DROP TABLE call (CASSANDRA-4420)
 * change nanoTime() to currentTimeInMillis() in schema related code (CASSANDRA-4432)
 * add a token generation tool (CASSANDRA-3709)
 * Fix LCS bug with sstable containing only 1 row (CASSANDRA-4411)
 * fix "Can't Modify Index Name" problem on CF update (CASSANDRA-4439)
 * Fix assertion error in getOverlappingSSTables during repair (CASSANDRA-4456)
 * fix nodetool's setcompactionthreshold command (CASSANDRA-4455)
 * Ensure compacted files are never used, to avoid counter overcount (CASSANDRA-4436)
Merged from 1.0:
 * Push the validation of secondary index values to the SecondaryIndexManager (CASSANDRA-4240)
 * allow dropping columns shadowed by not-yet-expired supercolumn or row
   tombstones in PrecompactedRow (CASSANDRA-4396)


1.1.2
 * Fix cleanup not deleting index entries (CASSANDRA-4379)
 * Use correct partitioner when saving + loading caches (CASSANDRA-4331)
 * Check schema before trying to export sstable (CASSANDRA-2760)
 * Raise a meaningful exception instead of NPE when PFS encounters
   an unconfigured node + no default (CASSANDRA-4349)
 * fix bug in sstable blacklisting with LCS (CASSANDRA-4343)
 * LCS no longer promotes tiny sstables out of L0 (CASSANDRA-4341)
 * skip tombstones during hint replay (CASSANDRA-4320)
 * fix NPE in compactionstats (CASSANDRA-4318)
 * enforce 1m min keycache for auto (CASSANDRA-4306)
 * Have DeletedColumn.isMFD always return true (CASSANDRA-4307)
 * (cql3) exeption message for ORDER BY constraints said primary filter can be
    an IN clause, which is misleading (CASSANDRA-4319)
 * (cql3) Reject (not yet supported) creation of 2ndardy indexes on tables with
   composite primary keys (CASSANDRA-4328)
 * Set JVM stack size to 160k for java 7 (CASSANDRA-4275)
 * cqlsh: add COPY command to load data from CSV flat files (CASSANDRA-4012)
 * CFMetaData.fromThrift to throw ConfigurationException upon error (CASSANDRA-4353)
 * Use CF comparator to sort indexed columns in SecondaryIndexManager
   (CASSANDRA-4365)
 * add strategy_options to the KSMetaData.toString() output (CASSANDRA-4248)
 * (cql3) fix range queries containing unqueried results (CASSANDRA-4372)
 * (cql3) allow updating column_alias types (CASSANDRA-4041)
 * (cql3) Fix deletion bug (CASSANDRA-4193)
 * Fix computation of overlapping sstable for leveled compaction (CASSANDRA-4321)
 * Improve scrub and allow to run it offline (CASSANDRA-4321)
 * Fix assertionError in StorageService.bulkLoad (CASSANDRA-4368)
 * (cqlsh) add option to authenticate to a keyspace at startup (CASSANDRA-4108)
 * (cqlsh) fix ASSUME functionality (CASSANDRA-4352)
 * Fix ColumnFamilyRecordReader to not return progress > 100% (CASSANDRA-3942)
Merged from 1.0:
 * Set gc_grace on index CF to 0 (CASSANDRA-4314)


1.1.1
 * add populate_io_cache_on_flush option (CASSANDRA-2635)
 * allow larger cache capacities than 2GB (CASSANDRA-4150)
 * add getsstables command to nodetool (CASSANDRA-4199)
 * apply parent CF compaction settings to secondary index CFs (CASSANDRA-4280)
 * preserve commitlog size cap when recycling segments at startup
   (CASSANDRA-4201)
 * (Hadoop) fix split generation regression (CASSANDRA-4259)
 * ignore min/max compactions settings in LCS, while preserving
   behavior that min=max=0 disables autocompaction (CASSANDRA-4233)
 * log number of rows read from saved cache (CASSANDRA-4249)
 * calculate exact size required for cleanup operations (CASSANDRA-1404)
 * avoid blocking additional writes during flush when the commitlog
   gets behind temporarily (CASSANDRA-1991)
 * enable caching on index CFs based on data CF cache setting (CASSANDRA-4197)
 * warn on invalid replication strategy creation options (CASSANDRA-4046)
 * remove [Freeable]Memory finalizers (CASSANDRA-4222)
 * include tombstone size in ColumnFamily.size, which can prevent OOM
   during sudden mass delete operations by yielding a nonzero liveRatio
   (CASSANDRA-3741)
 * Open 1 sstableScanner per level for leveled compaction (CASSANDRA-4142)
 * Optimize reads when row deletion timestamps allow us to restrict
   the set of sstables we check (CASSANDRA-4116)
 * add support for commitlog archiving and point-in-time recovery
   (CASSANDRA-3690)
 * avoid generating redundant compaction tasks during streaming
   (CASSANDRA-4174)
 * add -cf option to nodetool snapshot, and takeColumnFamilySnapshot to
   StorageService mbean (CASSANDRA-556)
 * optimize cleanup to drop entire sstables where possible (CASSANDRA-4079)
 * optimize truncate when autosnapshot is disabled (CASSANDRA-4153)
 * update caches to use byte[] keys to reduce memory overhead (CASSANDRA-3966)
 * add column limit to cli (CASSANDRA-3012, 4098)
 * clean up and optimize DataOutputBuffer, used by CQL compression and
   CompositeType (CASSANDRA-4072)
 * optimize commitlog checksumming (CASSANDRA-3610)
 * identify and blacklist corrupted SSTables from future compactions
   (CASSANDRA-2261)
 * Move CfDef and KsDef validation out of thrift (CASSANDRA-4037)
 * Expose API to repair a user provided range (CASSANDRA-3912)
 * Add way to force the cassandra-cli to refresh its schema (CASSANDRA-4052)
 * Avoid having replicate on write tasks stacking up at CL.ONE (CASSANDRA-2889)
 * (cql3) Backwards compatibility for composite comparators in non-cql3-aware
   clients (CASSANDRA-4093)
 * (cql3) Fix order by for reversed queries (CASSANDRA-4160)
 * (cql3) Add ReversedType support (CASSANDRA-4004)
 * (cql3) Add timeuuid type (CASSANDRA-4194)
 * (cql3) Minor fixes (CASSANDRA-4185)
 * (cql3) Fix prepared statement in BATCH (CASSANDRA-4202)
 * (cql3) Reduce the list of reserved keywords (CASSANDRA-4186)
 * (cql3) Move max/min compaction thresholds to compaction strategy options
   (CASSANDRA-4187)
 * Fix exception during move when localhost is the only source (CASSANDRA-4200)
 * (cql3) Allow paging through non-ordered partitioner results (CASSANDRA-3771)
 * (cql3) Fix drop index (CASSANDRA-4192)
 * (cql3) Don't return range ghosts anymore (CASSANDRA-3982)
 * fix re-creating Keyspaces/ColumnFamilies with the same name as dropped
   ones (CASSANDRA-4219)
 * fix SecondaryIndex LeveledManifest save upon snapshot (CASSANDRA-4230)
 * fix missing arrayOffset in FBUtilities.hash (CASSANDRA-4250)
 * (cql3) Add name of parameters in CqlResultSet (CASSANDRA-4242)
 * (cql3) Correctly validate order by queries (CASSANDRA-4246)
 * rename stress to cassandra-stress for saner packaging (CASSANDRA-4256)
 * Fix exception on colum metadata with non-string comparator (CASSANDRA-4269)
 * Check for unknown/invalid compression options (CASSANDRA-4266)
 * (cql3) Adds simple access to column timestamp and ttl (CASSANDRA-4217)
 * (cql3) Fix range queries with secondary indexes (CASSANDRA-4257)
 * Better error messages from improper input in cli (CASSANDRA-3865)
 * Try to stop all compaction upon Keyspace or ColumnFamily drop (CASSANDRA-4221)
 * (cql3) Allow keyspace properties to contain hyphens (CASSANDRA-4278)
 * (cql3) Correctly validate keyspace access in create table (CASSANDRA-4296)
 * Avoid deadlock in migration stage (CASSANDRA-3882)
 * Take supercolumn names and deletion info into account in memtable throughput
   (CASSANDRA-4264)
 * Add back backward compatibility for old style replication factor (CASSANDRA-4294)
 * Preserve compatibility with pre-1.1 index queries (CASSANDRA-4262)
Merged from 1.0:
 * Fix super columns bug where cache is not updated (CASSANDRA-4190)
 * fix maxTimestamp to include row tombstones (CASSANDRA-4116)
 * (CLI) properly handle quotes in create/update keyspace commands (CASSANDRA-4129)
 * Avoids possible deadlock during bootstrap (CASSANDRA-4159)
 * fix stress tool that hangs forever on timeout or error (CASSANDRA-4128)
 * stress tool to return appropriate exit code on failure (CASSANDRA-4188)
 * fix compaction NPE when out of disk space and assertions disabled
   (CASSANDRA-3985)
 * synchronize LCS getEstimatedTasks to avoid CME (CASSANDRA-4255)
 * ensure unique streaming session id's (CASSANDRA-4223)
 * kick off background compaction when min/max thresholds change
   (CASSANDRA-4279)
 * improve ability of STCS.getBuckets to deal with 100s of 1000s of
   sstables, such as when convertinb back from LCS (CASSANDRA-4287)
 * Oversize integer in CQL throws NumberFormatException (CASSANDRA-4291)
 * fix 1.0.x node join to mixed version cluster, other nodes >= 1.1 (CASSANDRA-4195)
 * Fix LCS splitting sstable base on uncompressed size (CASSANDRA-4419)
 * Push the validation of secondary index values to the SecondaryIndexManager (CASSANDRA-4240)
 * Don't purge columns during upgradesstables (CASSANDRA-4462)
 * Make cqlsh work with piping (CASSANDRA-4113)
 * Validate arguments for nodetool decommission (CASSANDRA-4061)
 * Report thrift status in nodetool info (CASSANDRA-4010)


1.1.0-final
 * average a reduced liveRatio estimate with the previous one (CASSANDRA-4065)
 * Allow KS and CF names up to 48 characters (CASSANDRA-4157)
 * fix stress build (CASSANDRA-4140)
 * add time remaining estimate to nodetool compactionstats (CASSANDRA-4167)
 * (cql) fix NPE in cql3 ALTER TABLE (CASSANDRA-4163)
 * (cql) Add support for CL.TWO and CL.THREE in CQL (CASSANDRA-4156)
 * (cql) Fix type in CQL3 ALTER TABLE preventing update (CASSANDRA-4170)
 * (cql) Throw invalid exception from CQL3 on obsolete options (CASSANDRA-4171)
 * (cqlsh) fix recognizing uppercase SELECT keyword (CASSANDRA-4161)
 * Pig: wide row support (CASSANDRA-3909)
Merged from 1.0:
 * avoid streaming empty files with bulk loader if sstablewriter errors out
   (CASSANDRA-3946)


1.1-rc1
 * Include stress tool in binary builds (CASSANDRA-4103)
 * (Hadoop) fix wide row iteration when last row read was deleted
   (CASSANDRA-4154)
 * fix read_repair_chance to really default to 0.1 in the cli (CASSANDRA-4114)
 * Adds caching and bloomFilterFpChange to CQL options (CASSANDRA-4042)
 * Adds posibility to autoconfigure size of the KeyCache (CASSANDRA-4087)
 * fix KEYS index from skipping results (CASSANDRA-3996)
 * Remove sliced_buffer_size_in_kb dead option (CASSANDRA-4076)
 * make loadNewSStable preserve sstable version (CASSANDRA-4077)
 * Respect 1.0 cache settings as much as possible when upgrading
   (CASSANDRA-4088)
 * relax path length requirement for sstable files when upgrading on
   non-Windows platforms (CASSANDRA-4110)
 * fix terminination of the stress.java when errors were encountered
   (CASSANDRA-4128)
 * Move CfDef and KsDef validation out of thrift (CASSANDRA-4037)
 * Fix get_paged_slice (CASSANDRA-4136)
 * CQL3: Support slice with exclusive start and stop (CASSANDRA-3785)
Merged from 1.0:
 * support PropertyFileSnitch in bulk loader (CASSANDRA-4145)
 * add auto_snapshot option allowing disabling snapshot before drop/truncate
   (CASSANDRA-3710)
 * allow short snitch names (CASSANDRA-4130)


1.1-beta2
 * rename loaded sstables to avoid conflicts with local snapshots
   (CASSANDRA-3967)
 * start hint replay as soon as FD notifies that the target is back up
   (CASSANDRA-3958)
 * avoid unproductive deserializing of cached rows during compaction
   (CASSANDRA-3921)
 * fix concurrency issues with CQL keyspace creation (CASSANDRA-3903)
 * Show Effective Owership via Nodetool ring <keyspace> (CASSANDRA-3412)
 * Update ORDER BY syntax for CQL3 (CASSANDRA-3925)
 * Fix BulkRecordWriter to not throw NPE if reducer gets no map data from Hadoop (CASSANDRA-3944)
 * Fix bug with counters in super columns (CASSANDRA-3821)
 * Remove deprecated merge_shard_chance (CASSANDRA-3940)
 * add a convenient way to reset a node's schema (CASSANDRA-2963)
 * fix for intermittent SchemaDisagreementException (CASSANDRA-3884)
 * CLI `list <CF>` to limit number of columns and their order (CASSANDRA-3012)
 * ignore deprecated KsDef/CfDef/ColumnDef fields in native schema (CASSANDRA-3963)
 * CLI to report when unsupported column_metadata pair was given (CASSANDRA-3959)
 * reincarnate removed and deprecated KsDef/CfDef attributes (CASSANDRA-3953)
 * Fix race between writes and read for cache (CASSANDRA-3862)
 * perform static initialization of StorageProxy on start-up (CASSANDRA-3797)
 * support trickling fsync() on writes (CASSANDRA-3950)
 * expose counters for unavailable/timeout exceptions given to thrift clients (CASSANDRA-3671)
 * avoid quadratic startup time in LeveledManifest (CASSANDRA-3952)
 * Add type information to new schema_ columnfamilies and remove thrift
   serialization for schema (CASSANDRA-3792)
 * add missing column validator options to the CLI help (CASSANDRA-3926)
 * skip reading saved key cache if CF's caching strategy is NONE or ROWS_ONLY (CASSANDRA-3954)
 * Unify migration code (CASSANDRA-4017)
Merged from 1.0:
 * cqlsh: guess correct version of Python for Arch Linux (CASSANDRA-4090)
 * (CLI) properly handle quotes in create/update keyspace commands (CASSANDRA-4129)
 * Avoids possible deadlock during bootstrap (CASSANDRA-4159)
 * fix stress tool that hangs forever on timeout or error (CASSANDRA-4128)
 * Fix super columns bug where cache is not updated (CASSANDRA-4190)
 * stress tool to return appropriate exit code on failure (CASSANDRA-4188)


1.0.9
 * improve index sampling performance (CASSANDRA-4023)
 * always compact away deleted hints immediately after handoff (CASSANDRA-3955)
 * delete hints from dropped ColumnFamilies on handoff instead of
   erroring out (CASSANDRA-3975)
 * add CompositeType ref to the CLI doc for create/update column family (CASSANDRA-3980)
 * Pig: support Counter ColumnFamilies (CASSANDRA-3973)
 * Pig: Composite column support (CASSANDRA-3684)
 * Avoid NPE during repair when a keyspace has no CFs (CASSANDRA-3988)
 * Fix division-by-zero error on get_slice (CASSANDRA-4000)
 * don't change manifest level for cleanup, scrub, and upgradesstables
   operations under LeveledCompactionStrategy (CASSANDRA-3989, 4112)
 * fix race leading to super columns assertion failure (CASSANDRA-3957)
 * fix NPE on invalid CQL delete command (CASSANDRA-3755)
 * allow custom types in CLI's assume command (CASSANDRA-4081)
 * fix totalBytes count for parallel compactions (CASSANDRA-3758)
 * fix intermittent NPE in get_slice (CASSANDRA-4095)
 * remove unnecessary asserts in native code interfaces (CASSANDRA-4096)
 * Validate blank keys in CQL to avoid assertion errors (CASSANDRA-3612)
 * cqlsh: fix bad decoding of some column names (CASSANDRA-4003)
 * cqlsh: fix incorrect padding with unicode chars (CASSANDRA-4033)
 * Fix EC2 snitch incorrectly reporting region (CASSANDRA-4026)
 * Shut down thrift during decommission (CASSANDRA-4086)
 * Expose nodetool cfhistograms for 2ndary indexes (CASSANDRA-4063)
Merged from 0.8:
 * Fix ConcurrentModificationException in gossiper (CASSANDRA-4019)


1.1-beta1
 * (cqlsh)
   + add SOURCE and CAPTURE commands, and --file option (CASSANDRA-3479)
   + add ALTER COLUMNFAMILY WITH (CASSANDRA-3523)
   + bundle Python dependencies with Cassandra (CASSANDRA-3507)
   + added to Debian package (CASSANDRA-3458)
   + display byte data instead of erroring out on decode failure
     (CASSANDRA-3874)
 * add nodetool rebuild_index (CASSANDRA-3583)
 * add nodetool rangekeysample (CASSANDRA-2917)
 * Fix streaming too much data during move operations (CASSANDRA-3639)
 * Nodetool and CLI connect to localhost by default (CASSANDRA-3568)
 * Reduce memory used by primary index sample (CASSANDRA-3743)
 * (Hadoop) separate input/output configurations (CASSANDRA-3197, 3765)
 * avoid returning internal Cassandra classes over JMX (CASSANDRA-2805)
 * add row-level isolation via SnapTree (CASSANDRA-2893)
 * Optimize key count estimation when opening sstable on startup
   (CASSANDRA-2988)
 * multi-dc replication optimization supporting CL > ONE (CASSANDRA-3577)
 * add command to stop compactions (CASSANDRA-1740, 3566, 3582)
 * multithreaded streaming (CASSANDRA-3494)
 * removed in-tree redhat spec (CASSANDRA-3567)
 * "defragment" rows for name-based queries under STCS, again (CASSANDRA-2503)
 * Recycle commitlog segments for improved performance
   (CASSANDRA-3411, 3543, 3557, 3615)
 * update size-tiered compaction to prioritize small tiers (CASSANDRA-2407)
 * add message expiration logic to OutboundTcpConnection (CASSANDRA-3005)
 * off-heap cache to use sun.misc.Unsafe instead of JNA (CASSANDRA-3271)
 * EACH_QUORUM is only supported for writes (CASSANDRA-3272)
 * replace compactionlock use in schema migration by checking CFS.isValid
   (CASSANDRA-3116)
 * recognize that "SELECT first ... *" isn't really "SELECT *" (CASSANDRA-3445)
 * Use faster bytes comparison (CASSANDRA-3434)
 * Bulk loader is no longer a fat client, (HADOOP) bulk load output format
   (CASSANDRA-3045)
 * (Hadoop) add support for KeyRange.filter
 * remove assumption that keys and token are in bijection
   (CASSANDRA-1034, 3574, 3604)
 * always remove endpoints from delevery queue in HH (CASSANDRA-3546)
 * fix race between cf flush and its 2ndary indexes flush (CASSANDRA-3547)
 * fix potential race in AES when a repair fails (CASSANDRA-3548)
 * Remove columns shadowed by a deleted container even when we cannot purge
   (CASSANDRA-3538)
 * Improve memtable slice iteration performance (CASSANDRA-3545)
 * more efficient allocation of small bloom filters (CASSANDRA-3618)
 * Use separate writer thread in SSTableSimpleUnsortedWriter (CASSANDRA-3619)
 * fsync the directory after new sstable or commitlog segment are created (CASSANDRA-3250)
 * fix minor issues reported by FindBugs (CASSANDRA-3658)
 * global key/row caches (CASSANDRA-3143, 3849)
 * optimize memtable iteration during range scan (CASSANDRA-3638)
 * introduce 'crc_check_chance' in CompressionParameters to support
   a checksum percentage checking chance similarly to read-repair (CASSANDRA-3611)
 * a way to deactivate global key/row cache on per-CF basis (CASSANDRA-3667)
 * fix LeveledCompactionStrategy broken because of generation pre-allocation
   in LeveledManifest (CASSANDRA-3691)
 * finer-grained control over data directories (CASSANDRA-2749)
 * Fix ClassCastException during hinted handoff (CASSANDRA-3694)
 * Upgrade Thrift to 0.7 (CASSANDRA-3213)
 * Make stress.java insert operation to use microseconds (CASSANDRA-3725)
 * Allows (internally) doing a range query with a limit of columns instead of
   rows (CASSANDRA-3742)
 * Allow rangeSlice queries to be start/end inclusive/exclusive (CASSANDRA-3749)
 * Fix BulkLoader to support new SSTable layout and add stream
   throttling to prevent an NPE when there is no yaml config (CASSANDRA-3752)
 * Allow concurrent schema migrations (CASSANDRA-1391, 3832)
 * Add SnapshotCommand to trigger snapshot on remote node (CASSANDRA-3721)
 * Make CFMetaData conversions to/from thrift/native schema inverses
   (CASSANDRA_3559)
 * Add initial code for CQL 3.0-beta (CASSANDRA-2474, 3781, 3753)
 * Add wide row support for ColumnFamilyInputFormat (CASSANDRA-3264)
 * Allow extending CompositeType comparator (CASSANDRA-3657)
 * Avoids over-paging during get_count (CASSANDRA-3798)
 * Add new command to rebuild a node without (repair) merkle tree calculations
   (CASSANDRA-3483, 3922)
 * respect not only row cache capacity but caching mode when
   trying to read data (CASSANDRA-3812)
 * fix system tests (CASSANDRA-3827)
 * CQL support for altering row key type in ALTER TABLE (CASSANDRA-3781)
 * turn compression on by default (CASSANDRA-3871)
 * make hexToBytes refuse invalid input (CASSANDRA-2851)
 * Make secondary indexes CF inherit compression and compaction from their
   parent CF (CASSANDRA-3877)
 * Finish cleanup up tombstone purge code (CASSANDRA-3872)
 * Avoid NPE on aboarted stream-out sessions (CASSANDRA-3904)
 * BulkRecordWriter throws NPE for counter columns (CASSANDRA-3906)
 * Support compression using BulkWriter (CASSANDRA-3907)


1.0.8
 * fix race between cleanup and flush on secondary index CFSes (CASSANDRA-3712)
 * avoid including non-queried nodes in rangeslice read repair
   (CASSANDRA-3843)
 * Only snapshot CF being compacted for snapshot_before_compaction
   (CASSANDRA-3803)
 * Log active compactions in StatusLogger (CASSANDRA-3703)
 * Compute more accurate compaction score per level (CASSANDRA-3790)
 * Return InvalidRequest when using a keyspace that doesn't exist
   (CASSANDRA-3764)
 * disallow user modification of System keyspace (CASSANDRA-3738)
 * allow using sstable2json on secondary index data (CASSANDRA-3738)
 * (cqlsh) add DESCRIBE COLUMNFAMILIES (CASSANDRA-3586)
 * (cqlsh) format blobs correctly and use colors to improve output
   readability (CASSANDRA-3726)
 * synchronize BiMap of bootstrapping tokens (CASSANDRA-3417)
 * show index options in CLI (CASSANDRA-3809)
 * add optional socket timeout for streaming (CASSANDRA-3838)
 * fix truncate not to leave behind non-CFS backed secondary indexes
   (CASSANDRA-3844)
 * make CLI `show schema` to use output stream directly instead
   of StringBuilder (CASSANDRA-3842)
 * remove the wait on hint future during write (CASSANDRA-3870)
 * (cqlsh) ignore missing CfDef opts (CASSANDRA-3933)
 * (cqlsh) look for cqlshlib relative to realpath (CASSANDRA-3767)
 * Fix short read protection (CASSANDRA-3934)
 * Make sure infered and actual schema match (CASSANDRA-3371)
 * Fix NPE during HH delivery (CASSANDRA-3677)
 * Don't put boostrapping node in 'hibernate' status (CASSANDRA-3737)
 * Fix double quotes in windows bat files (CASSANDRA-3744)
 * Fix bad validator lookup (CASSANDRA-3789)
 * Fix soft reset in EC2MultiRegionSnitch (CASSANDRA-3835)
 * Don't leave zombie connections with THSHA thrift server (CASSANDRA-3867)
 * (cqlsh) fix deserialization of data (CASSANDRA-3874)
 * Fix removetoken force causing an inconsistent state (CASSANDRA-3876)
 * Fix ahndling of some types with Pig (CASSANDRA-3886)
 * Don't allow to drop the system keyspace (CASSANDRA-3759)
 * Make Pig deletes disabled by default and configurable (CASSANDRA-3628)
Merged from 0.8:
 * (Pig) fix CassandraStorage to use correct comparator in Super ColumnFamily
   case (CASSANDRA-3251)
 * fix thread safety issues in commitlog replay, primarily affecting
   systems with many (100s) of CF definitions (CASSANDRA-3751)
 * Fix relevant tombstone ignored with super columns (CASSANDRA-3875)


1.0.7
 * fix regression in HH page size calculation (CASSANDRA-3624)
 * retry failed stream on IOException (CASSANDRA-3686)
 * allow configuring bloom_filter_fp_chance (CASSANDRA-3497)
 * attempt hint delivery every ten minutes, or when failure detector
   notifies us that a node is back up, whichever comes first.  hint
   handoff throttle delay default changed to 1ms, from 50 (CASSANDRA-3554)
 * add nodetool setstreamthroughput (CASSANDRA-3571)
 * fix assertion when dropping a columnfamily with no sstables (CASSANDRA-3614)
 * more efficient allocation of small bloom filters (CASSANDRA-3618)
 * CLibrary.createHardLinkWithExec() to check for errors (CASSANDRA-3101)
 * Avoid creating empty and non cleaned writer during compaction (CASSANDRA-3616)
 * stop thrift service in shutdown hook so we can quiesce MessagingService
   (CASSANDRA-3335)
 * (CQL) compaction_strategy_options and compression_parameters for
   CREATE COLUMNFAMILY statement (CASSANDRA-3374)
 * Reset min/max compaction threshold when creating size tiered compaction
   strategy (CASSANDRA-3666)
 * Don't ignore IOException during compaction (CASSANDRA-3655)
 * Fix assertion error for CF with gc_grace=0 (CASSANDRA-3579)
 * Shutdown ParallelCompaction reducer executor after use (CASSANDRA-3711)
 * Avoid < 0 value for pending tasks in leveled compaction (CASSANDRA-3693)
 * (Hadoop) Support TimeUUID in Pig CassandraStorage (CASSANDRA-3327)
 * Check schema is ready before continuing boostrapping (CASSANDRA-3629)
 * Catch overflows during parsing of chunk_length_kb (CASSANDRA-3644)
 * Improve stream protocol mismatch errors (CASSANDRA-3652)
 * Avoid multiple thread doing HH to the same target (CASSANDRA-3681)
 * Add JMX property for rp_timeout_in_ms (CASSANDRA-2940)
 * Allow DynamicCompositeType to compare component of different types
   (CASSANDRA-3625)
 * Flush non-cfs backed secondary indexes (CASSANDRA-3659)
 * Secondary Indexes should report memory consumption (CASSANDRA-3155)
 * fix for SelectStatement start/end key are not set correctly
   when a key alias is involved (CASSANDRA-3700)
 * fix CLI `show schema` command insert of an extra comma in
   column_metadata (CASSANDRA-3714)
Merged from 0.8:
 * avoid logging (harmless) exception when GC takes < 1ms (CASSANDRA-3656)
 * prevent new nodes from thinking down nodes are up forever (CASSANDRA-3626)
 * use correct list of replicas for LOCAL_QUORUM reads when read repair
   is disabled (CASSANDRA-3696)
 * block on flush before compacting hints (may prevent OOM) (CASSANDRA-3733)


1.0.6
 * (CQL) fix cqlsh support for replicate_on_write (CASSANDRA-3596)
 * fix adding to leveled manifest after streaming (CASSANDRA-3536)
 * filter out unavailable cipher suites when using encryption (CASSANDRA-3178)
 * (HADOOP) add old-style api support for CFIF and CFRR (CASSANDRA-2799)
 * Support TimeUUIDType column names in Stress.java tool (CASSANDRA-3541)
 * (CQL) INSERT/UPDATE/DELETE/TRUNCATE commands should allow CF names to
   be qualified by keyspace (CASSANDRA-3419)
 * always remove endpoints from delevery queue in HH (CASSANDRA-3546)
 * fix race between cf flush and its 2ndary indexes flush (CASSANDRA-3547)
 * fix potential race in AES when a repair fails (CASSANDRA-3548)
 * fix default value validation usage in CLI SET command (CASSANDRA-3553)
 * Optimize componentsFor method for compaction and startup time
   (CASSANDRA-3532)
 * (CQL) Proper ColumnFamily metadata validation on CREATE COLUMNFAMILY
   (CASSANDRA-3565)
 * fix compression "chunk_length_kb" option to set correct kb value for
   thrift/avro (CASSANDRA-3558)
 * fix missing response during range slice repair (CASSANDRA-3551)
 * 'describe ring' moved from CLI to nodetool and available through JMX (CASSANDRA-3220)
 * add back partitioner to sstable metadata (CASSANDRA-3540)
 * fix NPE in get_count for counters (CASSANDRA-3601)
Merged from 0.8:
 * remove invalid assertion that table was opened before dropping it
   (CASSANDRA-3580)
 * range and index scans now only send requests to enough replicas to
   satisfy requested CL + RR (CASSANDRA-3598)
 * use cannonical host for local node in nodetool info (CASSANDRA-3556)
 * remove nonlocal DC write optimization since it only worked with
   CL.ONE or CL.LOCAL_QUORUM (CASSANDRA-3577, 3585)
 * detect misuses of CounterColumnType (CASSANDRA-3422)
 * turn off string interning in json2sstable, take 2 (CASSANDRA-2189)
 * validate compression parameters on add/update of the ColumnFamily
   (CASSANDRA-3573)
 * Check for 0.0.0.0 is incorrect in CFIF (CASSANDRA-3584)
 * Increase vm.max_map_count in debian packaging (CASSANDRA-3563)
 * gossiper will never add itself to saved endpoints (CASSANDRA-3485)


1.0.5
 * revert CASSANDRA-3407 (see CASSANDRA-3540)
 * fix assertion error while forwarding writes to local nodes (CASSANDRA-3539)


1.0.4
 * fix self-hinting of timed out read repair updates and make hinted handoff
   less prone to OOMing a coordinator (CASSANDRA-3440)
 * expose bloom filter sizes via JMX (CASSANDRA-3495)
 * enforce RP tokens 0..2**127 (CASSANDRA-3501)
 * canonicalize paths exposed through JMX (CASSANDRA-3504)
 * fix "liveSize" stat when sstables are removed (CASSANDRA-3496)
 * add bloom filter FP rates to nodetool cfstats (CASSANDRA-3347)
 * record partitioner in sstable metadata component (CASSANDRA-3407)
 * add new upgradesstables nodetool command (CASSANDRA-3406)
 * skip --debug requirement to see common exceptions in CLI (CASSANDRA-3508)
 * fix incorrect query results due to invalid max timestamp (CASSANDRA-3510)
 * make sstableloader recognize compressed sstables (CASSANDRA-3521)
 * avoids race in OutboundTcpConnection in multi-DC setups (CASSANDRA-3530)
 * use SETLOCAL in cassandra.bat (CASSANDRA-3506)
 * fix ConcurrentModificationException in Table.all() (CASSANDRA-3529)
Merged from 0.8:
 * fix concurrence issue in the FailureDetector (CASSANDRA-3519)
 * fix array out of bounds error in counter shard removal (CASSANDRA-3514)
 * avoid dropping tombstones when they might still be needed to shadow
   data in a different sstable (CASSANDRA-2786)


1.0.3
 * revert name-based query defragmentation aka CASSANDRA-2503 (CASSANDRA-3491)
 * fix invalidate-related test failures (CASSANDRA-3437)
 * add next-gen cqlsh to bin/ (CASSANDRA-3188, 3131, 3493)
 * (CQL) fix handling of rows with no columns (CASSANDRA-3424, 3473)
 * fix querying supercolumns by name returning only a subset of
   subcolumns or old subcolumn versions (CASSANDRA-3446)
 * automatically compute sha1 sum for uncompressed data files (CASSANDRA-3456)
 * fix reading metadata/statistics component for version < h (CASSANDRA-3474)
 * add sstable forward-compatibility (CASSANDRA-3478)
 * report compression ratio in CFSMBean (CASSANDRA-3393)
 * fix incorrect size exception during streaming of counters (CASSANDRA-3481)
 * (CQL) fix for counter decrement syntax (CASSANDRA-3418)
 * Fix race introduced by CASSANDRA-2503 (CASSANDRA-3482)
 * Fix incomplete deletion of delivered hints (CASSANDRA-3466)
 * Avoid rescheduling compactions when no compaction was executed
   (CASSANDRA-3484)
 * fix handling of the chunk_length_kb compression options (CASSANDRA-3492)
Merged from 0.8:
 * fix updating CF row_cache_provider (CASSANDRA-3414)
 * CFMetaData.convertToThrift method to set RowCacheProvider (CASSANDRA-3405)
 * acquire compactionlock during truncate (CASSANDRA-3399)
 * fix displaying cfdef entries for super columnfamilies (CASSANDRA-3415)
 * Make counter shard merging thread safe (CASSANDRA-3178)
 * Revert CASSANDRA-2855
 * Fix bug preventing the use of efficient cross-DC writes (CASSANDRA-3472)
 * `describe ring` command for CLI (CASSANDRA-3220)
 * (Hadoop) skip empty rows when entire row is requested, redux (CASSANDRA-2855)


1.0.2
 * "defragment" rows for name-based queries under STCS (CASSANDRA-2503)
 * Add timing information to cassandra-cli GET/SET/LIST queries (CASSANDRA-3326)
 * Only create one CompressionMetadata object per sstable (CASSANDRA-3427)
 * cleanup usage of StorageService.setMode() (CASSANDRA-3388)
 * Avoid large array allocation for compressed chunk offsets (CASSANDRA-3432)
 * fix DecimalType bytebuffer marshalling (CASSANDRA-3421)
 * fix bug that caused first column in per row indexes to be ignored
   (CASSANDRA-3441)
 * add JMX call to clean (failed) repair sessions (CASSANDRA-3316)
 * fix sstableloader reference acquisition bug (CASSANDRA-3438)
 * fix estimated row size regression (CASSANDRA-3451)
 * make sure we don't return more columns than asked (CASSANDRA-3303, 3395)
Merged from 0.8:
 * acquire compactionlock during truncate (CASSANDRA-3399)
 * fix displaying cfdef entries for super columnfamilies (CASSANDRA-3415)


1.0.1
 * acquire references during index build to prevent delete problems
   on Windows (CASSANDRA-3314)
 * describe_ring should include datacenter/topology information (CASSANDRA-2882)
 * Thrift sockets are not properly buffered (CASSANDRA-3261)
 * performance improvement for bytebufferutil compare function (CASSANDRA-3286)
 * add system.versions ColumnFamily (CASSANDRA-3140)
 * reduce network copies (CASSANDRA-3333, 3373)
 * limit nodetool to 32MB of heap (CASSANDRA-3124)
 * (CQL) update parser to accept "timestamp" instead of "date" (CASSANDRA-3149)
 * Fix CLI `show schema` to include "compression_options" (CASSANDRA-3368)
 * Snapshot to include manifest under LeveledCompactionStrategy (CASSANDRA-3359)
 * (CQL) SELECT query should allow CF name to be qualified by keyspace (CASSANDRA-3130)
 * (CQL) Fix internal application error specifying 'using consistency ...'
   in lower case (CASSANDRA-3366)
 * fix Deflate compression when compression actually makes the data bigger
   (CASSANDRA-3370)
 * optimize UUIDGen to avoid lock contention on InetAddress.getLocalHost
   (CASSANDRA-3387)
 * tolerate index being dropped mid-mutation (CASSANDRA-3334, 3313)
 * CompactionManager is now responsible for checking for new candidates
   post-task execution, enabling more consistent leveled compaction
   (CASSANDRA-3391)
 * Cache HSHA threads (CASSANDRA-3372)
 * use CF/KS names as snapshot prefix for drop + truncate operations
   (CASSANDRA-2997)
 * Break bloom filters up to avoid heap fragmentation (CASSANDRA-2466)
 * fix cassandra hanging on jsvc stop (CASSANDRA-3302)
 * Avoid leveled compaction getting blocked on errors (CASSANDRA-3408)
 * Make reloading the compaction strategy safe (CASSANDRA-3409)
 * ignore 0.8 hints even if compaction begins before we try to purge
   them (CASSANDRA-3385)
 * remove procrun (bin\daemon) from Cassandra source tree and
   artifacts (CASSANDRA-3331)
 * make cassandra compile under JDK7 (CASSANDRA-3275)
 * remove dependency of clientutil.jar to FBUtilities (CASSANDRA-3299)
 * avoid truncation errors by using long math on long values (CASSANDRA-3364)
 * avoid clock drift on some Windows machine (CASSANDRA-3375)
 * display cache provider in cli 'describe keyspace' command (CASSANDRA-3384)
 * fix incomplete topology information in describe_ring (CASSANDRA-3403)
 * expire dead gossip states based on time (CASSANDRA-2961)
 * improve CompactionTask extensibility (CASSANDRA-3330)
 * Allow one leveled compaction task to kick off another (CASSANDRA-3363)
 * allow encryption only between datacenters (CASSANDRA-2802)
Merged from 0.8:
 * fix truncate allowing data to be replayed post-restart (CASSANDRA-3297)
 * make iwriter final in IndexWriter to avoid NPE (CASSANDRA-2863)
 * (CQL) update grammar to require key clause in DELETE statement
   (CASSANDRA-3349)
 * (CQL) allow numeric keyspace names in USE statement (CASSANDRA-3350)
 * (Hadoop) skip empty rows when slicing the entire row (CASSANDRA-2855)
 * Fix handling of tombstone by SSTableExport/Import (CASSANDRA-3357)
 * fix ColumnIndexer to use long offsets (CASSANDRA-3358)
 * Improved CLI exceptions (CASSANDRA-3312)
 * Fix handling of tombstone by SSTableExport/Import (CASSANDRA-3357)
 * Only count compaction as active (for throttling) when they have
   successfully acquired the compaction lock (CASSANDRA-3344)
 * Display CLI version string on startup (CASSANDRA-3196)
 * (Hadoop) make CFIF try rpc_address or fallback to listen_address
   (CASSANDRA-3214)
 * (Hadoop) accept comma delimited lists of initial thrift connections
   (CASSANDRA-3185)
 * ColumnFamily min_compaction_threshold should be >= 2 (CASSANDRA-3342)
 * (Pig) add 0.8+ types and key validation type in schema (CASSANDRA-3280)
 * Fix completely removing column metadata using CLI (CASSANDRA-3126)
 * CLI `describe cluster;` output should be on separate lines for separate versions
   (CASSANDRA-3170)
 * fix changing durable_writes keyspace option during CF creation
   (CASSANDRA-3292)
 * avoid locking on update when no indexes are involved (CASSANDRA-3386)
 * fix assertionError during repair with ordered partitioners (CASSANDRA-3369)
 * correctly serialize key_validation_class for avro (CASSANDRA-3391)
 * don't expire counter tombstone after streaming (CASSANDRA-3394)
 * prevent nodes that failed to join from hanging around forever
   (CASSANDRA-3351)
 * remove incorrect optimization from slice read path (CASSANDRA-3390)
 * Fix race in AntiEntropyService (CASSANDRA-3400)


1.0.0-final
 * close scrubbed sstable fd before deleting it (CASSANDRA-3318)
 * fix bug preventing obsolete commitlog segments from being removed
   (CASSANDRA-3269)
 * tolerate whitespace in seed CDL (CASSANDRA-3263)
 * Change default heap thresholds to max(min(1/2 ram, 1G), min(1/4 ram, 8GB))
   (CASSANDRA-3295)
 * Fix broken CompressedRandomAccessReaderTest (CASSANDRA-3298)
 * (CQL) fix type information returned for wildcard queries (CASSANDRA-3311)
 * add estimated tasks to LeveledCompactionStrategy (CASSANDRA-3322)
 * avoid including compaction cache-warming in keycache stats (CASSANDRA-3325)
 * run compaction and hinted handoff threads at MIN_PRIORITY (CASSANDRA-3308)
 * default hsha thrift server to cpu core count in rpc pool (CASSANDRA-3329)
 * add bin\daemon to binary tarball for Windows service (CASSANDRA-3331)
 * Fix places where uncompressed size of sstables was use in place of the
   compressed one (CASSANDRA-3338)
 * Fix hsha thrift server (CASSANDRA-3346)
 * Make sure repair only stream needed sstables (CASSANDRA-3345)


1.0.0-rc2
 * Log a meaningful warning when a node receives a message for a repair session
   that doesn't exist anymore (CASSANDRA-3256)
 * test for NUMA policy support as well as numactl presence (CASSANDRA-3245)
 * Fix FD leak when internode encryption is enabled (CASSANDRA-3257)
 * Remove incorrect assertion in mergeIterator (CASSANDRA-3260)
 * FBUtilities.hexToBytes(String) to throw NumberFormatException when string
   contains non-hex characters (CASSANDRA-3231)
 * Keep SimpleSnitch proximity ordering unchanged from what the Strategy
   generates, as intended (CASSANDRA-3262)
 * remove Scrub from compactionstats when finished (CASSANDRA-3255)
 * fix counter entry in jdbc TypesMap (CASSANDRA-3268)
 * fix full queue scenario for ParallelCompactionIterator (CASSANDRA-3270)
 * fix bootstrap process (CASSANDRA-3285)
 * don't try delivering hints if when there isn't any (CASSANDRA-3176)
 * CLI documentation change for ColumnFamily `compression_options` (CASSANDRA-3282)
 * ignore any CF ids sent by client for adding CF/KS (CASSANDRA-3288)
 * remove obsolete hints on first startup (CASSANDRA-3291)
 * use correct ISortedColumns for time-optimized reads (CASSANDRA-3289)
 * Evict gossip state immediately when a token is taken over by a new IP
   (CASSANDRA-3259)


1.0.0-rc1
 * Update CQL to generate microsecond timestamps by default (CASSANDRA-3227)
 * Fix counting CFMetadata towards Memtable liveRatio (CASSANDRA-3023)
 * Kill server on wrapped OOME such as from FileChannel.map (CASSANDRA-3201)
 * remove unnecessary copy when adding to row cache (CASSANDRA-3223)
 * Log message when a full repair operation completes (CASSANDRA-3207)
 * Fix streamOutSession keeping sstables references forever if the remote end
   dies (CASSANDRA-3216)
 * Remove dynamic_snitch boolean from example configuration (defaulting to
   true) and set default badness threshold to 0.1 (CASSANDRA-3229)
 * Base choice of random or "balanced" token on bootstrap on whether
   schema definitions were found (CASSANDRA-3219)
 * Fixes for LeveledCompactionStrategy score computation, prioritization,
   scheduling, and performance (CASSANDRA-3224, 3234)
 * parallelize sstable open at server startup (CASSANDRA-2988)
 * fix handling of exceptions writing to OutboundTcpConnection (CASSANDRA-3235)
 * Allow using quotes in "USE <keyspace>;" CLI command (CASSANDRA-3208)
 * Don't allow any cache loading exceptions to halt startup (CASSANDRA-3218)
 * Fix sstableloader --ignores option (CASSANDRA-3247)
 * File descriptor limit increased in packaging (CASSANDRA-3206)
 * Fix deadlock in commit log during flush (CASSANDRA-3253)


1.0.0-beta1
 * removed binarymemtable (CASSANDRA-2692)
 * add commitlog_total_space_in_mb to prevent fragmented logs (CASSANDRA-2427)
 * removed commitlog_rotation_threshold_in_mb configuration (CASSANDRA-2771)
 * make AbstractBounds.normalize de-overlapp overlapping ranges (CASSANDRA-2641)
 * replace CollatingIterator, ReducingIterator with MergeIterator
   (CASSANDRA-2062)
 * Fixed the ability to set compaction strategy in cli using create column
   family command (CASSANDRA-2778)
 * clean up tmp files after failed compaction (CASSANDRA-2468)
 * restrict repair streaming to specific columnfamilies (CASSANDRA-2280)
 * don't bother persisting columns shadowed by a row tombstone (CASSANDRA-2589)
 * reset CF and SC deletion times after gc_grace (CASSANDRA-2317)
 * optimize away seek when compacting wide rows (CASSANDRA-2879)
 * single-pass streaming (CASSANDRA-2677, 2906, 2916, 3003)
 * use reference counting for deleting sstables instead of relying on GC
   (CASSANDRA-2521, 3179)
 * store hints as serialized mutations instead of pointers to data row
   (CASSANDRA-2045)
 * store hints in the coordinator node instead of in the closest replica
   (CASSANDRA-2914)
 * add row_cache_keys_to_save CF option (CASSANDRA-1966)
 * check column family validity in nodetool repair (CASSANDRA-2933)
 * use lazy initialization instead of class initialization in NodeId
   (CASSANDRA-2953)
 * add paging to get_count (CASSANDRA-2894)
 * fix "short reads" in [multi]get (CASSANDRA-2643, 3157, 3192)
 * add optional compression for sstables (CASSANDRA-47, 2994, 3001, 3128)
 * add scheduler JMX metrics (CASSANDRA-2962)
 * add block level checksum for compressed data (CASSANDRA-1717)
 * make column family backed column map pluggable and introduce unsynchronized
   ArrayList backed one to speedup reads (CASSANDRA-2843, 3165, 3205)
 * refactoring of the secondary index api (CASSANDRA-2982)
 * make CL > ONE reads wait for digest reconciliation before returning
   (CASSANDRA-2494)
 * fix missing logging for some exceptions (CASSANDRA-2061)
 * refactor and optimize ColumnFamilyStore.files(...) and Descriptor.fromFilename(String)
   and few other places responsible for work with SSTable files (CASSANDRA-3040)
 * Stop reading from sstables once we know we have the most recent columns,
   for query-by-name requests (CASSANDRA-2498)
 * Add query-by-column mode to stress.java (CASSANDRA-3064)
 * Add "install" command to cassandra.bat (CASSANDRA-292)
 * clean up KSMetadata, CFMetadata from unnecessary
   Thrift<->Avro conversion methods (CASSANDRA-3032)
 * Add timeouts to client request schedulers (CASSANDRA-3079, 3096)
 * Cli to use hashes rather than array of hashes for strategy options (CASSANDRA-3081)
 * LeveledCompactionStrategy (CASSANDRA-1608, 3085, 3110, 3087, 3145, 3154, 3182)
 * Improvements of the CLI `describe` command (CASSANDRA-2630)
 * reduce window where dropped CF sstables may not be deleted (CASSANDRA-2942)
 * Expose gossip/FD info to JMX (CASSANDRA-2806)
 * Fix streaming over SSL when compressed SSTable involved (CASSANDRA-3051)
 * Add support for pluggable secondary index implementations (CASSANDRA-3078)
 * remove compaction_thread_priority setting (CASSANDRA-3104)
 * generate hints for replicas that timeout, not just replicas that are known
   to be down before starting (CASSANDRA-2034)
 * Add throttling for internode streaming (CASSANDRA-3080)
 * make the repair of a range repair all replica (CASSANDRA-2610, 3194)
 * expose the ability to repair the first range (as returned by the
   partitioner) of a node (CASSANDRA-2606)
 * Streams Compression (CASSANDRA-3015)
 * add ability to use multiple threads during a single compaction
   (CASSANDRA-2901)
 * make AbstractBounds.normalize support overlapping ranges (CASSANDRA-2641)
 * fix of the CQL count() behavior (CASSANDRA-3068)
 * use TreeMap backed column families for the SSTable simple writers
   (CASSANDRA-3148)
 * fix inconsistency of the CLI syntax when {} should be used instead of [{}]
   (CASSANDRA-3119)
 * rename CQL type names to match expected SQL behavior (CASSANDRA-3149, 3031)
 * Arena-based allocation for memtables (CASSANDRA-2252, 3162, 3163, 3168)
 * Default RR chance to 0.1 (CASSANDRA-3169)
 * Add RowLevel support to secondary index API (CASSANDRA-3147)
 * Make SerializingCacheProvider the default if JNA is available (CASSANDRA-3183)
 * Fix backwards compatibilty for CQL memtable properties (CASSANDRA-3190)
 * Add five-minute delay before starting compactions on a restarted server
   (CASSANDRA-3181)
 * Reduce copies done for intra-host messages (CASSANDRA-1788, 3144)
 * support of compaction strategy option for stress.java (CASSANDRA-3204)
 * make memtable throughput and column count thresholds no-ops (CASSANDRA-2449)
 * Return schema information along with the resultSet in CQL (CASSANDRA-2734)
 * Add new DecimalType (CASSANDRA-2883)
 * Fix assertion error in RowRepairResolver (CASSANDRA-3156)
 * Reduce unnecessary high buffer sizes (CASSANDRA-3171)
 * Pluggable compaction strategy (CASSANDRA-1610)
 * Add new broadcast_address config option (CASSANDRA-2491)


0.8.7
 * Kill server on wrapped OOME such as from FileChannel.map (CASSANDRA-3201)
 * Allow using quotes in "USE <keyspace>;" CLI command (CASSANDRA-3208)
 * Log message when a full repair operation completes (CASSANDRA-3207)
 * Don't allow any cache loading exceptions to halt startup (CASSANDRA-3218)
 * Fix sstableloader --ignores option (CASSANDRA-3247)
 * File descriptor limit increased in packaging (CASSANDRA-3206)
 * Log a meaningfull warning when a node receive a message for a repair session
   that doesn't exist anymore (CASSANDRA-3256)
 * Fix FD leak when internode encryption is enabled (CASSANDRA-3257)
 * FBUtilities.hexToBytes(String) to throw NumberFormatException when string
   contains non-hex characters (CASSANDRA-3231)
 * Keep SimpleSnitch proximity ordering unchanged from what the Strategy
   generates, as intended (CASSANDRA-3262)
 * remove Scrub from compactionstats when finished (CASSANDRA-3255)
 * Fix tool .bat files when CASSANDRA_HOME contains spaces (CASSANDRA-3258)
 * Force flush of status table when removing/updating token (CASSANDRA-3243)
 * Evict gossip state immediately when a token is taken over by a new IP (CASSANDRA-3259)
 * Fix bug where the failure detector can take too long to mark a host
   down (CASSANDRA-3273)
 * (Hadoop) allow wrapping ranges in queries (CASSANDRA-3137)
 * (Hadoop) check all interfaces for a match with split location
   before falling back to random replica (CASSANDRA-3211)
 * (Hadoop) Make Pig storage handle implements LoadMetadata (CASSANDRA-2777)
 * (Hadoop) Fix exception during PIG 'dump' (CASSANDRA-2810)
 * Fix stress COUNTER_GET option (CASSANDRA-3301)
 * Fix missing fields in CLI `show schema` output (CASSANDRA-3304)
 * Nodetool no longer leaks threads and closes JMX connections (CASSANDRA-3309)
 * fix truncate allowing data to be replayed post-restart (CASSANDRA-3297)
 * Move SimpleAuthority and SimpleAuthenticator to examples (CASSANDRA-2922)
 * Fix handling of tombstone by SSTableExport/Import (CASSANDRA-3357)
 * Fix transposition in cfHistograms (CASSANDRA-3222)
 * Allow using number as DC name when creating keyspace in CQL (CASSANDRA-3239)
 * Force flush of system table after updating/removing a token (CASSANDRA-3243)


0.8.6
 * revert CASSANDRA-2388
 * change TokenRange.endpoints back to listen/broadcast address to match
   pre-1777 behavior, and add TokenRange.rpc_endpoints instead (CASSANDRA-3187)
 * avoid trying to watch cassandra-topology.properties when loaded from jar
   (CASSANDRA-3138)
 * prevent users from creating keyspaces with LocalStrategy replication
   (CASSANDRA-3139)
 * fix CLI `show schema;` to output correct keyspace definition statement
   (CASSANDRA-3129)
 * CustomTThreadPoolServer to log TTransportException at DEBUG level
   (CASSANDRA-3142)
 * allow topology sort to work with non-unique rack names between
   datacenters (CASSANDRA-3152)
 * Improve caching of same-version Messages on digest and repair paths
   (CASSANDRA-3158)
 * Randomize choice of first replica for counter increment (CASSANDRA-2890)
 * Fix using read_repair_chance instead of merge_shard_change (CASSANDRA-3202)
 * Avoid streaming data to nodes that already have it, on move as well as
   decommission (CASSANDRA-3041)
 * Fix divide by zero error in GCInspector (CASSANDRA-3164)
 * allow quoting of the ColumnFamily name in CLI `create column family`
   statement (CASSANDRA-3195)
 * Fix rolling upgrade from 0.7 to 0.8 problem (CASSANDRA-3166)
 * Accomodate missing encryption_options in IncomingTcpConnection.stream
   (CASSANDRA-3212)


0.8.5
 * fix NPE when encryption_options is unspecified (CASSANDRA-3007)
 * include column name in validation failure exceptions (CASSANDRA-2849)
 * make sure truncate clears out the commitlog so replay won't re-
   populate with truncated data (CASSANDRA-2950)
 * fix NPE when debug logging is enabled and dropped CF is present
   in a commitlog segment (CASSANDRA-3021)
 * fix cassandra.bat when CASSANDRA_HOME contains spaces (CASSANDRA-2952)
 * fix to SSTableSimpleUnsortedWriter bufferSize calculation (CASSANDRA-3027)
 * make cleanup and normal compaction able to skip empty rows
   (rows containing nothing but expired tombstones) (CASSANDRA-3039)
 * work around native memory leak in com.sun.management.GarbageCollectorMXBean
   (CASSANDRA-2868)
 * validate that column names in column_metadata are not equal to key_alias
   on create/update of the ColumnFamily and CQL 'ALTER' statement (CASSANDRA-3036)
 * return an InvalidRequestException if an indexed column is assigned
   a value larger than 64KB (CASSANDRA-3057)
 * fix of numeric-only and string column names handling in CLI "drop index"
   (CASSANDRA-3054)
 * prune index scan resultset back to original request for lazy
   resultset expansion case (CASSANDRA-2964)
 * (Hadoop) fail jobs when Cassandra node has failed but TaskTracker
   has not (CASSANDRA-2388)
 * fix dynamic snitch ignoring nodes when read_repair_chance is zero
   (CASSANDRA-2662)
 * avoid retaining references to dropped CFS objects in
   CompactionManager.estimatedCompactions (CASSANDRA-2708)
 * expose rpc timeouts per host in MessagingServiceMBean (CASSANDRA-2941)
 * avoid including cwd in classpath for deb and rpm packages (CASSANDRA-2881)
 * remove gossip state when a new IP takes over a token (CASSANDRA-3071)
 * allow sstable2json to work on index sstable files (CASSANDRA-3059)
 * always hint counters (CASSANDRA-3099)
 * fix log4j initialization in EmbeddedCassandraService (CASSANDRA-2857)
 * remove gossip state when a new IP takes over a token (CASSANDRA-3071)
 * work around native memory leak in com.sun.management.GarbageCollectorMXBean
    (CASSANDRA-2868)
 * fix UnavailableException with writes at CL.EACH_QUORM (CASSANDRA-3084)
 * fix parsing of the Keyspace and ColumnFamily names in numeric
   and string representations in CLI (CASSANDRA-3075)
 * fix corner cases in Range.differenceToFetch (CASSANDRA-3084)
 * fix ip address String representation in the ring cache (CASSANDRA-3044)
 * fix ring cache compatibility when mixing pre-0.8.4 nodes with post-
   in the same cluster (CASSANDRA-3023)
 * make repair report failure when a node participating dies (instead of
   hanging forever) (CASSANDRA-2433)
 * fix handling of the empty byte buffer by ReversedType (CASSANDRA-3111)
 * Add validation that Keyspace names are case-insensitively unique (CASSANDRA-3066)
 * catch invalid key_validation_class before instantiating UpdateColumnFamily (CASSANDRA-3102)
 * make Range and Bounds objects client-safe (CASSANDRA-3108)
 * optionally skip log4j configuration (CASSANDRA-3061)
 * bundle sstableloader with the debian package (CASSANDRA-3113)
 * don't try to build secondary indexes when there is none (CASSANDRA-3123)
 * improve SSTableSimpleUnsortedWriter speed for large rows (CASSANDRA-3122)
 * handle keyspace arguments correctly in nodetool snapshot (CASSANDRA-3038)
 * Fix SSTableImportTest on windows (CASSANDRA-3043)
 * expose compactionThroughputMbPerSec through JMX (CASSANDRA-3117)
 * log keyspace and CF of large rows being compacted


0.8.4
 * change TokenRing.endpoints to be a list of rpc addresses instead of
   listen/broadcast addresses (CASSANDRA-1777)
 * include files-to-be-streamed in StreamInSession.getSources (CASSANDRA-2972)
 * use JAVA env var in cassandra-env.sh (CASSANDRA-2785, 2992)
 * avoid doing read for no-op replicate-on-write at CL=1 (CASSANDRA-2892)
 * refuse counter write for CL.ANY (CASSANDRA-2990)
 * switch back to only logging recent dropped messages (CASSANDRA-3004)
 * always deserialize RowMutation for counters (CASSANDRA-3006)
 * ignore saved replication_factor strategy_option for NTS (CASSANDRA-3011)
 * make sure pre-truncate CL segments are discarded (CASSANDRA-2950)


0.8.3
 * add ability to drop local reads/writes that are going to timeout
   (CASSANDRA-2943)
 * revamp token removal process, keep gossip states for 3 days (CASSANDRA-2496)
 * don't accept extra args for 0-arg nodetool commands (CASSANDRA-2740)
 * log unavailableexception details at debug level (CASSANDRA-2856)
 * expose data_dir though jmx (CASSANDRA-2770)
 * don't include tmp files as sstable when create cfs (CASSANDRA-2929)
 * log Java classpath on startup (CASSANDRA-2895)
 * keep gossipped version in sync with actual on migration coordinator
   (CASSANDRA-2946)
 * use lazy initialization instead of class initialization in NodeId
   (CASSANDRA-2953)
 * check column family validity in nodetool repair (CASSANDRA-2933)
 * speedup bytes to hex conversions dramatically (CASSANDRA-2850)
 * Flush memtables on shutdown when durable writes are disabled
   (CASSANDRA-2958)
 * improved POSIX compatibility of start scripts (CASsANDRA-2965)
 * add counter support to Hadoop InputFormat (CASSANDRA-2981)
 * fix bug where dirty commitlog segments were removed (and avoid keeping
   segments with no post-flush activity permanently dirty) (CASSANDRA-2829)
 * fix throwing exception with batch mutation of counter super columns
   (CASSANDRA-2949)
 * ignore system tables during repair (CASSANDRA-2979)
 * throw exception when NTS is given replication_factor as an option
   (CASSANDRA-2960)
 * fix assertion error during compaction of counter CFs (CASSANDRA-2968)
 * avoid trying to create index names, when no index exists (CASSANDRA-2867)
 * don't sample the system table when choosing a bootstrap token
   (CASSANDRA-2825)
 * gossiper notifies of local state changes (CASSANDRA-2948)
 * add asynchronous and half-sync/half-async (hsha) thrift servers
   (CASSANDRA-1405)
 * fix potential use of free'd native memory in SerializingCache
   (CASSANDRA-2951)
 * prune index scan resultset back to original request for lazy
   resultset expansion case (CASSANDRA-2964)
 * (Hadoop) fail jobs when Cassandra node has failed but TaskTracker
    has not (CASSANDRA-2388)


0.8.2
 * CQL:
   - include only one row per unique key for IN queries (CASSANDRA-2717)
   - respect client timestamp on full row deletions (CASSANDRA-2912)
 * improve thread-safety in StreamOutSession (CASSANDRA-2792)
 * allow deleting a row and updating indexed columns in it in the
   same mutation (CASSANDRA-2773)
 * Expose number of threads blocked on submitting memtable to flush
   in JMX (CASSANDRA-2817)
 * add ability to return "endpoints" to nodetool (CASSANDRA-2776)
 * Add support for multiple (comma-delimited) coordinator addresses
   to ColumnFamilyInputFormat (CASSANDRA-2807)
 * fix potential NPE while scheduling read repair for range slice
   (CASSANDRA-2823)
 * Fix race in SystemTable.getCurrentLocalNodeId (CASSANDRA-2824)
 * Correctly set default for replicate_on_write (CASSANDRA-2835)
 * improve nodetool compactionstats formatting (CASSANDRA-2844)
 * fix index-building status display (CASSANDRA-2853)
 * fix CLI perpetuating obsolete KsDef.replication_factor (CASSANDRA-2846)
 * improve cli treatment of multiline comments (CASSANDRA-2852)
 * handle row tombstones correctly in EchoedRow (CASSANDRA-2786)
 * add MessagingService.get[Recently]DroppedMessages and
   StorageService.getExceptionCount (CASSANDRA-2804)
 * fix possibility of spurious UnavailableException for LOCAL_QUORUM
   reads with dynamic snitch + read repair disabled (CASSANDRA-2870)
 * add ant-optional as dependence for the debian package (CASSANDRA-2164)
 * add option to specify limit for get_slice in the CLI (CASSANDRA-2646)
 * decrease HH page size (CASSANDRA-2832)
 * reset cli keyspace after dropping the current one (CASSANDRA-2763)
 * add KeyRange option to Hadoop inputformat (CASSANDRA-1125)
 * fix protocol versioning (CASSANDRA-2818, 2860)
 * support spaces in path to log4j configuration (CASSANDRA-2383)
 * avoid including inferred types in CF update (CASSANDRA-2809)
 * fix JMX bulkload call (CASSANDRA-2908)
 * fix updating KS with durable_writes=false (CASSANDRA-2907)
 * add simplified facade to SSTableWriter for bulk loading use
   (CASSANDRA-2911)
 * fix re-using index CF sstable names after drop/recreate (CASSANDRA-2872)
 * prepend CF to default index names (CASSANDRA-2903)
 * fix hint replay (CASSANDRA-2928)
 * Properly synchronize repair's merkle tree computation (CASSANDRA-2816)


0.8.1
 * CQL:
   - support for insert, delete in BATCH (CASSANDRA-2537)
   - support for IN to SELECT, UPDATE (CASSANDRA-2553)
   - timestamp support for INSERT, UPDATE, and BATCH (CASSANDRA-2555)
   - TTL support (CASSANDRA-2476)
   - counter support (CASSANDRA-2473)
   - ALTER COLUMNFAMILY (CASSANDRA-1709)
   - DROP INDEX (CASSANDRA-2617)
   - add SCHEMA/TABLE as aliases for KS/CF (CASSANDRA-2743)
   - server handles wait-for-schema-agreement (CASSANDRA-2756)
   - key alias support (CASSANDRA-2480)
 * add support for comparator parameters and a generic ReverseType
   (CASSANDRA-2355)
 * add CompositeType and DynamicCompositeType (CASSANDRA-2231)
 * optimize batches containing multiple updates to the same row
   (CASSANDRA-2583)
 * adjust hinted handoff page size to avoid OOM with large columns
   (CASSANDRA-2652)
 * mark BRAF buffer invalid post-flush so we don't re-flush partial
   buffers again, especially on CL writes (CASSANDRA-2660)
 * add DROP INDEX support to CLI (CASSANDRA-2616)
 * don't perform HH to client-mode [storageproxy] nodes (CASSANDRA-2668)
 * Improve forceDeserialize/getCompactedRow encapsulation (CASSANDRA-2659)
 * Don't write CounterUpdateColumn to disk in tests (CASSANDRA-2650)
 * Add sstable bulk loading utility (CASSANDRA-1278)
 * avoid replaying hints to dropped columnfamilies (CASSANDRA-2685)
 * add placeholders for missing rows in range query pseudo-RR (CASSANDRA-2680)
 * remove no-op HHOM.renameHints (CASSANDRA-2693)
 * clone super columns to avoid modifying them during flush (CASSANDRA-2675)
 * allow writes to bypass the commitlog for certain keyspaces (CASSANDRA-2683)
 * avoid NPE when bypassing commitlog during memtable flush (CASSANDRA-2781)
 * Added support for making bootstrap retry if nodes flap (CASSANDRA-2644)
 * Added statusthrift to nodetool to report if thrift server is running (CASSANDRA-2722)
 * Fixed rows being cached if they do not exist (CASSANDRA-2723)
 * Support passing tableName and cfName to RowCacheProviders (CASSANDRA-2702)
 * close scrub file handles (CASSANDRA-2669)
 * throttle migration replay (CASSANDRA-2714)
 * optimize column serializer creation (CASSANDRA-2716)
 * Added support for making bootstrap retry if nodes flap (CASSANDRA-2644)
 * Added statusthrift to nodetool to report if thrift server is running
   (CASSANDRA-2722)
 * Fixed rows being cached if they do not exist (CASSANDRA-2723)
 * fix truncate/compaction race (CASSANDRA-2673)
 * workaround large resultsets causing large allocation retention
   by nio sockets (CASSANDRA-2654)
 * fix nodetool ring use with Ec2Snitch (CASSANDRA-2733)
 * fix removing columns and subcolumns that are supressed by a row or
   supercolumn tombstone during replica resolution (CASSANDRA-2590)
 * support sstable2json against snapshot sstables (CASSANDRA-2386)
 * remove active-pull schema requests (CASSANDRA-2715)
 * avoid marking entire list of sstables as actively being compacted
   in multithreaded compaction (CASSANDRA-2765)
 * seek back after deserializing a row to update cache with (CASSANDRA-2752)
 * avoid skipping rows in scrub for counter column family (CASSANDRA-2759)
 * fix ConcurrentModificationException in repair when dealing with 0.7 node
   (CASSANDRA-2767)
 * use threadsafe collections for StreamInSession (CASSANDRA-2766)
 * avoid infinite loop when creating merkle tree (CASSANDRA-2758)
 * avoids unmarking compacting sstable prematurely in cleanup (CASSANDRA-2769)
 * fix NPE when the commit log is bypassed (CASSANDRA-2718)
 * don't throw an exception in SS.isRPCServerRunning (CASSANDRA-2721)
 * make stress.jar executable (CASSANDRA-2744)
 * add daemon mode to java stress (CASSANDRA-2267)
 * expose the DC and rack of a node through JMX and nodetool ring (CASSANDRA-2531)
 * fix cache mbean getSize (CASSANDRA-2781)
 * Add Date, Float, Double, and Boolean types (CASSANDRA-2530)
 * Add startup flag to renew counter node id (CASSANDRA-2788)
 * add jamm agent to cassandra.bat (CASSANDRA-2787)
 * fix repair hanging if a neighbor has nothing to send (CASSANDRA-2797)
 * purge tombstone even if row is in only one sstable (CASSANDRA-2801)
 * Fix wrong purge of deleted cf during compaction (CASSANDRA-2786)
 * fix race that could result in Hadoop writer failing to throw an
   exception encountered after close() (CASSANDRA-2755)
 * fix scan wrongly throwing assertion error (CASSANDRA-2653)
 * Always use even distribution for merkle tree with RandomPartitionner
   (CASSANDRA-2841)
 * fix describeOwnership for OPP (CASSANDRA-2800)
 * ensure that string tokens do not contain commas (CASSANDRA-2762)


0.8.0-final
 * fix CQL grammar warning and cqlsh regression from CASSANDRA-2622
 * add ant generate-cql-html target (CASSANDRA-2526)
 * update CQL consistency levels (CASSANDRA-2566)
 * debian packaging fixes (CASSANDRA-2481, 2647)
 * fix UUIDType, IntegerType for direct buffers (CASSANDRA-2682, 2684)
 * switch to native Thrift for Hadoop map/reduce (CASSANDRA-2667)
 * fix StackOverflowError when building from eclipse (CASSANDRA-2687)
 * only provide replication_factor to strategy_options "help" for
   SimpleStrategy, OldNetworkTopologyStrategy (CASSANDRA-2678, 2713)
 * fix exception adding validators to non-string columns (CASSANDRA-2696)
 * avoid instantiating DatabaseDescriptor in JDBC (CASSANDRA-2694)
 * fix potential stack overflow during compaction (CASSANDRA-2626)
 * clone super columns to avoid modifying them during flush (CASSANDRA-2675)
 * reset underlying iterator in EchoedRow constructor (CASSANDRA-2653)


0.8.0-rc1
 * faster flushes and compaction from fixing excessively pessimistic
   rebuffering in BRAF (CASSANDRA-2581)
 * fix returning null column values in the python cql driver (CASSANDRA-2593)
 * fix merkle tree splitting exiting early (CASSANDRA-2605)
 * snapshot_before_compaction directory name fix (CASSANDRA-2598)
 * Disable compaction throttling during bootstrap (CASSANDRA-2612)
 * fix CQL treatment of > and < operators in range slices (CASSANDRA-2592)
 * fix potential double-application of counter updates on commitlog replay
   by moving replay position from header to sstable metadata (CASSANDRA-2419)
 * JDBC CQL driver exposes getColumn for access to timestamp
 * JDBC ResultSetMetadata properties added to AbstractType
 * r/m clustertool (CASSANDRA-2607)
 * add support for presenting row key as a column in CQL result sets
   (CASSANDRA-2622)
 * Don't allow {LOCAL|EACH}_QUORUM unless strategy is NTS (CASSANDRA-2627)
 * validate keyspace strategy_options during CQL create (CASSANDRA-2624)
 * fix empty Result with secondary index when limit=1 (CASSANDRA-2628)
 * Fix regression where bootstrapping a node with no schema fails
   (CASSANDRA-2625)
 * Allow removing LocationInfo sstables (CASSANDRA-2632)
 * avoid attempting to replay mutations from dropped keyspaces (CASSANDRA-2631)
 * avoid using cached position of a key when GT is requested (CASSANDRA-2633)
 * fix counting bloom filter true positives (CASSANDRA-2637)
 * initialize local ep state prior to gossip startup if needed (CASSANDRA-2638)
 * fix counter increment lost after restart (CASSANDRA-2642)
 * add quote-escaping via backslash to CLI (CASSANDRA-2623)
 * fix pig example script (CASSANDRA-2487)
 * fix dynamic snitch race in adding latencies (CASSANDRA-2618)
 * Start/stop cassandra after more important services such as mdadm in
   debian packaging (CASSANDRA-2481)


0.8.0-beta2
 * fix NPE compacting index CFs (CASSANDRA-2528)
 * Remove checking all column families on startup for compaction candidates
   (CASSANDRA-2444)
 * validate CQL create keyspace options (CASSANDRA-2525)
 * fix nodetool setcompactionthroughput (CASSANDRA-2550)
 * move	gossip heartbeat back to its own thread (CASSANDRA-2554)
 * validate cql TRUNCATE columnfamily before truncating (CASSANDRA-2570)
 * fix batch_mutate for mixed standard-counter mutations (CASSANDRA-2457)
 * disallow making schema changes to system keyspace (CASSANDRA-2563)
 * fix sending mutation messages multiple times (CASSANDRA-2557)
 * fix incorrect use of NBHM.size in ReadCallback that could cause
   reads to time out even when responses were received (CASSANDRA-2552)
 * trigger read repair correctly for LOCAL_QUORUM reads (CASSANDRA-2556)
 * Allow configuring the number of compaction thread (CASSANDRA-2558)
 * forceUserDefinedCompaction will attempt to compact what it is given
   even if the pessimistic estimate is that there is not enough disk space;
   automatic compactions will only compact 2 or more sstables (CASSANDRA-2575)
 * refuse to apply migrations with older timestamps than the current
   schema (CASSANDRA-2536)
 * remove unframed Thrift transport option
 * include indexes in snapshots (CASSANDRA-2596)
 * improve ignoring of obsolete mutations in index maintenance (CASSANDRA-2401)
 * recognize attempt to drop just the index while leaving the column
   definition alone (CASSANDRA-2619)


0.8.0-beta1
 * remove Avro RPC support (CASSANDRA-926)
 * support for columns that act as incr/decr counters
   (CASSANDRA-1072, 1937, 1944, 1936, 2101, 2093, 2288, 2105, 2384, 2236, 2342,
   2454)
 * CQL (CASSANDRA-1703, 1704, 1705, 1706, 1707, 1708, 1710, 1711, 1940,
   2124, 2302, 2277, 2493)
 * avoid double RowMutation serialization on write path (CASSANDRA-1800)
 * make NetworkTopologyStrategy the default (CASSANDRA-1960)
 * configurable internode encryption (CASSANDRA-1567, 2152)
 * human readable column names in sstable2json output (CASSANDRA-1933)
 * change default JMX port to 7199 (CASSANDRA-2027)
 * backwards compatible internal messaging (CASSANDRA-1015)
 * atomic switch of memtables and sstables (CASSANDRA-2284)
 * add pluggable SeedProvider (CASSANDRA-1669)
 * Fix clustertool to not throw exception when calling get_endpoints (CASSANDRA-2437)
 * upgrade to thrift 0.6 (CASSANDRA-2412)
 * repair works on a token range instead of full ring (CASSANDRA-2324)
 * purge tombstones from row cache (CASSANDRA-2305)
 * push replication_factor into strategy_options (CASSANDRA-1263)
 * give snapshots the same name on each node (CASSANDRA-1791)
 * remove "nodetool loadbalance" (CASSANDRA-2448)
 * multithreaded compaction (CASSANDRA-2191)
 * compaction throttling (CASSANDRA-2156)
 * add key type information and alias (CASSANDRA-2311, 2396)
 * cli no longer divides read_repair_chance by 100 (CASSANDRA-2458)
 * made CompactionInfo.getTaskType return an enum (CASSANDRA-2482)
 * add a server-wide cap on measured memtable memory usage and aggressively
   flush to keep under that threshold (CASSANDRA-2006)
 * add unified UUIDType (CASSANDRA-2233)
 * add off-heap row cache support (CASSANDRA-1969)


0.7.5
 * improvements/fixes to PIG driver (CASSANDRA-1618, CASSANDRA-2387,
   CASSANDRA-2465, CASSANDRA-2484)
 * validate index names (CASSANDRA-1761)
 * reduce contention on Table.flusherLock (CASSANDRA-1954)
 * try harder to detect failures during streaming, cleaning up temporary
   files more reliably (CASSANDRA-2088)
 * shut down server for OOM on a Thrift thread (CASSANDRA-2269)
 * fix tombstone handling in repair and sstable2json (CASSANDRA-2279)
 * preserve version when streaming data from old sstables (CASSANDRA-2283)
 * don't start repair if a neighboring node is marked as dead (CASSANDRA-2290)
 * purge tombstones from row cache (CASSANDRA-2305)
 * Avoid seeking when sstable2json exports the entire file (CASSANDRA-2318)
 * clear Built flag in system table when dropping an index (CASSANDRA-2320)
 * don't allow arbitrary argument for stress.java (CASSANDRA-2323)
 * validate values for index predicates in get_indexed_slice (CASSANDRA-2328)
 * queue secondary indexes for flush before the parent (CASSANDRA-2330)
 * allow job configuration to set the CL used in Hadoop jobs (CASSANDRA-2331)
 * add memtable_flush_queue_size defaulting to 4 (CASSANDRA-2333)
 * Allow overriding of initial_token, storage_port and rpc_port from system
   properties (CASSANDRA-2343)
 * fix comparator used for non-indexed secondary expressions in index scan
   (CASSANDRA-2347)
 * ensure size calculation and write phase of large-row compaction use
   the same threshold for TTL expiration (CASSANDRA-2349)
 * fix race when iterating CFs during add/drop (CASSANDRA-2350)
 * add ConsistencyLevel command to CLI (CASSANDRA-2354)
 * allow negative numbers in the cli (CASSANDRA-2358)
 * hard code serialVersionUID for tokens class (CASSANDRA-2361)
 * fix potential infinite loop in ByteBufferUtil.inputStream (CASSANDRA-2365)
 * fix encoding bugs in HintedHandoffManager, SystemTable when default
   charset is not UTF8 (CASSANDRA-2367)
 * avoids having removed node reappearing in Gossip (CASSANDRA-2371)
 * fix incorrect truncation of long to int when reading columns via block
   index (CASSANDRA-2376)
 * fix NPE during stream session (CASSANDRA-2377)
 * fix race condition that could leave orphaned data files when dropping CF or
   KS (CASSANDRA-2381)
 * fsync statistics component on write (CASSANDRA-2382)
 * fix duplicate results from CFS.scan (CASSANDRA-2406)
 * add IntegerType to CLI help (CASSANDRA-2414)
 * avoid caching token-only decoratedkeys (CASSANDRA-2416)
 * convert mmap assertion to if/throw so scrub can catch it (CASSANDRA-2417)
 * don't overwrite gc log (CASSANDR-2418)
 * invalidate row cache for streamed row to avoid inconsitencies
   (CASSANDRA-2420)
 * avoid copies in range/index scans (CASSANDRA-2425)
 * make sure we don't wipe data during cleanup if the node has not join
   the ring (CASSANDRA-2428)
 * Try harder to close files after compaction (CASSANDRA-2431)
 * re-set bootstrapped flag after move finishes (CASSANDRA-2435)
 * display validation_class in CLI 'describe keyspace' (CASSANDRA-2442)
 * make cleanup compactions cleanup the row cache (CASSANDRA-2451)
 * add column fields validation to scrub (CASSANDRA-2460)
 * use 64KB flush buffer instead of in_memory_compaction_limit (CASSANDRA-2463)
 * fix backslash substitutions in CLI (CASSANDRA-2492)
 * disable cache saving for system CFS (CASSANDRA-2502)
 * fixes for verifying destination availability under hinted conditions
   so UE can be thrown intead of timing out (CASSANDRA-2514)
 * fix update of validation class in column metadata (CASSANDRA-2512)
 * support LOCAL_QUORUM, EACH_QUORUM CLs outside of NTS (CASSANDRA-2516)
 * preserve version when streaming data from old sstables (CASSANDRA-2283)
 * fix backslash substitutions in CLI (CASSANDRA-2492)
 * count a row deletion as one operation towards memtable threshold
   (CASSANDRA-2519)
 * support LOCAL_QUORUM, EACH_QUORUM CLs outside of NTS (CASSANDRA-2516)


0.7.4
 * add nodetool join command (CASSANDRA-2160)
 * fix secondary indexes on pre-existing or streamed data (CASSANDRA-2244)
 * initialize endpoint in gossiper earlier (CASSANDRA-2228)
 * add ability to write to Cassandra from Pig (CASSANDRA-1828)
 * add rpc_[min|max]_threads (CASSANDRA-2176)
 * add CL.TWO, CL.THREE (CASSANDRA-2013)
 * avoid exporting an un-requested row in sstable2json, when exporting
   a key that does not exist (CASSANDRA-2168)
 * add incremental_backups option (CASSANDRA-1872)
 * add configurable row limit to Pig loadfunc (CASSANDRA-2276)
 * validate column values in batches as well as single-Column inserts
   (CASSANDRA-2259)
 * move sample schema from cassandra.yaml to schema-sample.txt,
   a cli scripts (CASSANDRA-2007)
 * avoid writing empty rows when scrubbing tombstoned rows (CASSANDRA-2296)
 * fix assertion error in range and index scans for CL < ALL
   (CASSANDRA-2282)
 * fix commitlog replay when flush position refers to data that didn't
   get synced before server died (CASSANDRA-2285)
 * fix fd leak in sstable2json with non-mmap'd i/o (CASSANDRA-2304)
 * reduce memory use during streaming of multiple sstables (CASSANDRA-2301)
 * purge tombstoned rows from cache after GCGraceSeconds (CASSANDRA-2305)
 * allow zero replicas in a NTS datacenter (CASSANDRA-1924)
 * make range queries respect snitch for local replicas (CASSANDRA-2286)
 * fix HH delivery when column index is larger than 2GB (CASSANDRA-2297)
 * make 2ary indexes use parent CF flush thresholds during initial build
   (CASSANDRA-2294)
 * update memtable_throughput to be a long (CASSANDRA-2158)


0.7.3
 * Keep endpoint state until aVeryLongTime (CASSANDRA-2115)
 * lower-latency read repair (CASSANDRA-2069)
 * add hinted_handoff_throttle_delay_in_ms option (CASSANDRA-2161)
 * fixes for cache save/load (CASSANDRA-2172, -2174)
 * Handle whole-row deletions in CFOutputFormat (CASSANDRA-2014)
 * Make memtable_flush_writers flush in parallel (CASSANDRA-2178)
 * Add compaction_preheat_key_cache option (CASSANDRA-2175)
 * refactor stress.py to have only one copy of the format string
   used for creating row keys (CASSANDRA-2108)
 * validate index names for \w+ (CASSANDRA-2196)
 * Fix Cassandra cli to respect timeout if schema does not settle
   (CASSANDRA-2187)
 * fix for compaction and cleanup writing old-format data into new-version
   sstable (CASSANDRA-2211, -2216)
 * add nodetool scrub (CASSANDRA-2217, -2240)
 * fix sstable2json large-row pagination (CASSANDRA-2188)
 * fix EOFing on requests for the last bytes in a file (CASSANDRA-2213)
 * fix BufferedRandomAccessFile bugs (CASSANDRA-2218, -2241)
 * check for memtable flush_after_mins exceeded every 10s (CASSANDRA-2183)
 * fix cache saving on Windows (CASSANDRA-2207)
 * add validateSchemaAgreement call + synchronization to schema
   modification operations (CASSANDRA-2222)
 * fix for reversed slice queries on large rows (CASSANDRA-2212)
 * fat clients were writing local data (CASSANDRA-2223)
 * set DEFAULT_MEMTABLE_LIFETIME_IN_MINS to 24h
 * improve detection and cleanup of partially-written sstables
   (CASSANDRA-2206)
 * fix supercolumn de/serialization when subcolumn comparator is different
   from supercolumn's (CASSANDRA-2104)
 * fix starting up on Windows when CASSANDRA_HOME contains whitespace
   (CASSANDRA-2237)
 * add [get|set][row|key]cacheSavePeriod to JMX (CASSANDRA-2100)
 * fix Hadoop ColumnFamilyOutputFormat dropping of mutations
   when batch fills up (CASSANDRA-2255)
 * move file deletions off of scheduledtasks executor (CASSANDRA-2253)


0.7.2
 * copy DecoratedKey.key when inserting into caches to avoid retaining
   a reference to the underlying buffer (CASSANDRA-2102)
 * format subcolumn names with subcomparator (CASSANDRA-2136)
 * fix column bloom filter deserialization (CASSANDRA-2165)


0.7.1
 * refactor MessageDigest creation code. (CASSANDRA-2107)
 * buffer network stack to avoid inefficient small TCP messages while avoiding
   the nagle/delayed ack problem (CASSANDRA-1896)
 * check log4j configuration for changes every 10s (CASSANDRA-1525, 1907)
 * more-efficient cross-DC replication (CASSANDRA-1530, -2051, -2138)
 * avoid polluting page cache with commitlog or sstable writes
   and seq scan operations (CASSANDRA-1470)
 * add RMI authentication options to nodetool (CASSANDRA-1921)
 * make snitches configurable at runtime (CASSANDRA-1374)
 * retry hadoop split requests on connection failure (CASSANDRA-1927)
 * implement describeOwnership for BOP, COPP (CASSANDRA-1928)
 * make read repair behave as expected for ConsistencyLevel > ONE
   (CASSANDRA-982, 2038)
 * distributed test harness (CASSANDRA-1859, 1964)
 * reduce flush lock contention (CASSANDRA-1930)
 * optimize supercolumn deserialization (CASSANDRA-1891)
 * fix CFMetaData.apply to only compare objects of the same class
   (CASSANDRA-1962)
 * allow specifying specific SSTables to compact from JMX (CASSANDRA-1963)
 * fix race condition in MessagingService.targets (CASSANDRA-1959, 2094, 2081)
 * refuse to open sstables from a future version (CASSANDRA-1935)
 * zero-copy reads (CASSANDRA-1714)
 * fix copy bounds for word Text in wordcount demo (CASSANDRA-1993)
 * fixes for contrib/javautils (CASSANDRA-1979)
 * check more frequently for memtable expiration (CASSANDRA-2000)
 * fix writing SSTable column count statistics (CASSANDRA-1976)
 * fix streaming of multiple CFs during bootstrap (CASSANDRA-1992)
 * explicitly set JVM GC new generation size with -Xmn (CASSANDRA-1968)
 * add short options for CLI flags (CASSANDRA-1565)
 * make keyspace argument to "describe keyspace" in CLI optional
   when authenticated to keyspace already (CASSANDRA-2029)
 * added option to specify -Dcassandra.join_ring=false on startup
   to allow "warm spare" nodes or performing JMX maintenance before
   joining the ring (CASSANDRA-526)
 * log migrations at INFO (CASSANDRA-2028)
 * add CLI verbose option in file mode (CASSANDRA-2030)
 * add single-line "--" comments to CLI (CASSANDRA-2032)
 * message serialization tests (CASSANDRA-1923)
 * switch from ivy to maven-ant-tasks (CASSANDRA-2017)
 * CLI attempts to block for new schema to propagate (CASSANDRA-2044)
 * fix potential overflow in nodetool cfstats (CASSANDRA-2057)
 * add JVM shutdownhook to sync commitlog (CASSANDRA-1919)
 * allow nodes to be up without being part of  normal traffic (CASSANDRA-1951)
 * fix CLI "show keyspaces" with null options on NTS (CASSANDRA-2049)
 * fix possible ByteBuffer race conditions (CASSANDRA-2066)
 * reduce garbage generated by MessagingService to prevent load spikes
   (CASSANDRA-2058)
 * fix math in RandomPartitioner.describeOwnership (CASSANDRA-2071)
 * fix deletion of sstable non-data components (CASSANDRA-2059)
 * avoid blocking gossip while deleting handoff hints (CASSANDRA-2073)
 * ignore messages from newer versions, keep track of nodes in gossip
   regardless of version (CASSANDRA-1970)
 * cache writing moved to CompactionManager to reduce i/o contention and
   updated to use non-cache-polluting writes (CASSANDRA-2053)
 * page through large rows when exporting to JSON (CASSANDRA-2041)
 * add flush_largest_memtables_at and reduce_cache_sizes_at options
   (CASSANDRA-2142)
 * add cli 'describe cluster' command (CASSANDRA-2127)
 * add cli support for setting username/password at 'connect' command
   (CASSANDRA-2111)
 * add -D option to Stress.java to allow reading hosts from a file
   (CASSANDRA-2149)
 * bound hints CF throughput between 32M and 256M (CASSANDRA-2148)
 * continue starting when invalid saved cache entries are encountered
   (CASSANDRA-2076)
 * add max_hint_window_in_ms option (CASSANDRA-1459)


0.7.0-final
 * fix offsets to ByteBuffer.get (CASSANDRA-1939)


0.7.0-rc4
 * fix cli crash after backgrounding (CASSANDRA-1875)
 * count timeouts in storageproxy latencies, and include latency
   histograms in StorageProxyMBean (CASSANDRA-1893)
 * fix CLI get recognition of supercolumns (CASSANDRA-1899)
 * enable keepalive on intra-cluster sockets (CASSANDRA-1766)
 * count timeouts towards dynamicsnitch latencies (CASSANDRA-1905)
 * Expose index-building status in JMX + cli schema description
   (CASSANDRA-1871)
 * allow [LOCAL|EACH]_QUORUM to be used with non-NetworkTopology
   replication Strategies
 * increased amount of index locks for faster commitlog replay
 * collect secondary index tombstones immediately (CASSANDRA-1914)
 * revert commitlog changes from #1780 (CASSANDRA-1917)
 * change RandomPartitioner min token to -1 to avoid collision w/
   tokens on actual nodes (CASSANDRA-1901)
 * examine the right nibble when validating TimeUUID (CASSANDRA-1910)
 * include secondary indexes in cleanup (CASSANDRA-1916)
 * CFS.scrubDataDirectories should also cleanup invalid secondary indexes
   (CASSANDRA-1904)
 * ability to disable/enable gossip on nodes to force them down
   (CASSANDRA-1108)


0.7.0-rc3
 * expose getNaturalEndpoints in StorageServiceMBean taking byte[]
   key; RMI cannot serialize ByteBuffer (CASSANDRA-1833)
 * infer org.apache.cassandra.locator for replication strategy classes
   when not otherwise specified
 * validation that generates less garbage (CASSANDRA-1814)
 * add TTL support to CLI (CASSANDRA-1838)
 * cli defaults to bytestype for subcomparator when creating
   column families (CASSANDRA-1835)
 * unregister index MBeans when index is dropped (CASSANDRA-1843)
 * make ByteBufferUtil.clone thread-safe (CASSANDRA-1847)
 * change exception for read requests during bootstrap from
   InvalidRequest to Unavailable (CASSANDRA-1862)
 * respect row-level tombstones post-flush in range scans
   (CASSANDRA-1837)
 * ReadResponseResolver check digests against each other (CASSANDRA-1830)
 * return InvalidRequest when remove of subcolumn without supercolumn
   is requested (CASSANDRA-1866)
 * flush before repair (CASSANDRA-1748)
 * SSTableExport validates key order (CASSANDRA-1884)
 * large row support for SSTableExport (CASSANDRA-1867)
 * Re-cache hot keys post-compaction without hitting disk (CASSANDRA-1878)
 * manage read repair in coordinator instead of data source, to
   provide latency information to dynamic snitch (CASSANDRA-1873)


0.7.0-rc2
 * fix live-column-count of slice ranges including tombstoned supercolumn
   with live subcolumn (CASSANDRA-1591)
 * rename o.a.c.internal.AntientropyStage -> AntiEntropyStage,
   o.a.c.request.Request_responseStage -> RequestResponseStage,
   o.a.c.internal.Internal_responseStage -> InternalResponseStage
 * add AbstractType.fromString (CASSANDRA-1767)
 * require index_type to be present when specifying index_name
   on ColumnDef (CASSANDRA-1759)
 * fix add/remove index bugs in CFMetadata (CASSANDRA-1768)
 * rebuild Strategy during system_update_keyspace (CASSANDRA-1762)
 * cli updates prompt to ... in continuation lines (CASSANDRA-1770)
 * support multiple Mutations per key in hadoop ColumnFamilyOutputFormat
   (CASSANDRA-1774)
 * improvements to Debian init script (CASSANDRA-1772)
 * use local classloader to check for version.properties (CASSANDRA-1778)
 * Validate that column names in column_metadata are valid for the
   defined comparator, and decode properly in cli (CASSANDRA-1773)
 * use cross-platform newlines in cli (CASSANDRA-1786)
 * add ExpiringColumn support to sstable import/export (CASSANDRA-1754)
 * add flush for each append to periodic commitlog mode; added
   periodic_without_flush option to disable this (CASSANDRA-1780)
 * close file handle used for post-flush truncate (CASSANDRA-1790)
 * various code cleanup (CASSANDRA-1793, -1794, -1795)
 * fix range queries against wrapped range (CASSANDRA-1781)
 * fix consistencylevel calculations for NetworkTopologyStrategy
   (CASSANDRA-1804)
 * cli support index type enum names (CASSANDRA-1810)
 * improved validation of column_metadata (CASSANDRA-1813)
 * reads at ConsistencyLevel > 1 throw UnavailableException
   immediately if insufficient live nodes exist (CASSANDRA-1803)
 * copy bytebuffers for local writes to avoid retaining the entire
   Thrift frame (CASSANDRA-1801)
 * fix NPE adding index to column w/o prior metadata (CASSANDRA-1764)
 * reduce fat client timeout (CASSANDRA-1730)
 * fix botched merge of CASSANDRA-1316


0.7.0-rc1
 * fix compaction and flush races with schema updates (CASSANDRA-1715)
 * add clustertool, config-converter, sstablekeys, and schematool
   Windows .bat files (CASSANDRA-1723)
 * reject range queries received during bootstrap (CASSANDRA-1739)
 * fix wrapping-range queries on non-minimum token (CASSANDRA-1700)
 * add nodetool cfhistogram (CASSANDRA-1698)
 * limit repaired ranges to what the nodes have in common (CASSANDRA-1674)
 * index scan treats missing columns as not matching secondary
   expressions (CASSANDRA-1745)
 * Fix misuse of DataOutputBuffer.getData in AntiEntropyService
   (CASSANDRA-1729)
 * detect and warn when obsolete version of JNA is present (CASSANDRA-1760)
 * reduce fat client timeout (CASSANDRA-1730)
 * cleanup smallest CFs first to increase free temp space for larger ones
   (CASSANDRA-1811)
 * Update windows .bat files to work outside of main Cassandra
   directory (CASSANDRA-1713)
 * fix read repair regression from 0.6.7 (CASSANDRA-1727)
 * more-efficient read repair (CASSANDRA-1719)
 * fix hinted handoff replay (CASSANDRA-1656)
 * log type of dropped messages (CASSANDRA-1677)
 * upgrade to SLF4J 1.6.1
 * fix ByteBuffer bug in ExpiringColumn.updateDigest (CASSANDRA-1679)
 * fix IntegerType.getString (CASSANDRA-1681)
 * make -Djava.net.preferIPv4Stack=true the default (CASSANDRA-628)
 * add INTERNAL_RESPONSE verb to differentiate from responses related
   to client requests (CASSANDRA-1685)
 * log tpstats when dropping messages (CASSANDRA-1660)
 * include unreachable nodes in describeSchemaVersions (CASSANDRA-1678)
 * Avoid dropping messages off the client request path (CASSANDRA-1676)
 * fix jna errno reporting (CASSANDRA-1694)
 * add friendlier error for UnknownHostException on startup (CASSANDRA-1697)
 * include jna dependency in RPM package (CASSANDRA-1690)
 * add --skip-keys option to stress.py (CASSANDRA-1696)
 * improve cli handling of non-string keys and column names
   (CASSANDRA-1701, -1693)
 * r/m extra subcomparator line in cli keyspaces output (CASSANDRA-1712)
 * add read repair chance to cli "show keyspaces"
 * upgrade to ConcurrentLinkedHashMap 1.1 (CASSANDRA-975)
 * fix index scan routing (CASSANDRA-1722)
 * fix tombstoning of supercolumns in range queries (CASSANDRA-1734)
 * clear endpoint cache after updating keyspace metadata (CASSANDRA-1741)
 * fix wrapping-range queries on non-minimum token (CASSANDRA-1700)
 * truncate includes secondary indexes (CASSANDRA-1747)
 * retain reference to PendingFile sstables (CASSANDRA-1749)
 * fix sstableimport regression (CASSANDRA-1753)
 * fix for bootstrap when no non-system tables are defined (CASSANDRA-1732)
 * handle replica unavailability in index scan (CASSANDRA-1755)
 * fix service initialization order deadlock (CASSANDRA-1756)
 * multi-line cli commands (CASSANDRA-1742)
 * fix race between snapshot and compaction (CASSANDRA-1736)
 * add listEndpointsPendingHints, deleteHintsForEndpoint JMX methods
   (CASSANDRA-1551)


0.7.0-beta3
 * add strategy options to describe_keyspace output (CASSANDRA-1560)
 * log warning when using randomly generated token (CASSANDRA-1552)
 * re-organize JMX into .db, .net, .internal, .request (CASSANDRA-1217)
 * allow nodes to change IPs between restarts (CASSANDRA-1518)
 * remember ring state between restarts by default (CASSANDRA-1518)
 * flush index built flag so we can read it before log replay (CASSANDRA-1541)
 * lock row cache updates to prevent race condition (CASSANDRA-1293)
 * remove assertion causing rare (and harmless) error messages in
   commitlog (CASSANDRA-1330)
 * fix moving nodes with no keyspaces defined (CASSANDRA-1574)
 * fix unbootstrap when no data is present in a transfer range (CASSANDRA-1573)
 * take advantage of AVRO-495 to simplify our avro IDL (CASSANDRA-1436)
 * extend authorization hierarchy to column family (CASSANDRA-1554)
 * deletion support in secondary indexes (CASSANDRA-1571)
 * meaningful error message for invalid replication strategy class
   (CASSANDRA-1566)
 * allow keyspace creation with RF > N (CASSANDRA-1428)
 * improve cli error handling (CASSANDRA-1580)
 * add cache save/load ability (CASSANDRA-1417, 1606, 1647)
 * add StorageService.getDrainProgress (CASSANDRA-1588)
 * Disallow bootstrap to an in-use token (CASSANDRA-1561)
 * Allow dynamic secondary index creation and destruction (CASSANDRA-1532)
 * log auto-guessed memtable thresholds (CASSANDRA-1595)
 * add ColumnDef support to cli (CASSANDRA-1583)
 * reduce index sample time by 75% (CASSANDRA-1572)
 * add cli support for column, strategy metadata (CASSANDRA-1578, 1612)
 * add cli support for schema modification (CASSANDRA-1584)
 * delete temp files on failed compactions (CASSANDRA-1596)
 * avoid blocking for dead nodes during removetoken (CASSANDRA-1605)
 * remove ConsistencyLevel.ZERO (CASSANDRA-1607)
 * expose in-progress compaction type in jmx (CASSANDRA-1586)
 * removed IClock & related classes from internals (CASSANDRA-1502)
 * fix removing tokens from SystemTable on decommission and removetoken
   (CASSANDRA-1609)
 * include CF metadata in cli 'show keyspaces' (CASSANDRA-1613)
 * switch from Properties to HashMap in PropertyFileSnitch to
   avoid synchronization bottleneck (CASSANDRA-1481)
 * PropertyFileSnitch configuration file renamed to
   cassandra-topology.properties
 * add cli support for get_range_slices (CASSANDRA-1088, CASSANDRA-1619)
 * Make memtable flush thresholds per-CF instead of global
   (CASSANDRA-1007, 1637)
 * add cli support for binary data without CfDef hints (CASSANDRA-1603)
 * fix building SSTable statistics post-stream (CASSANDRA-1620)
 * fix potential infinite loop in 2ary index queries (CASSANDRA-1623)
 * allow creating NTS keyspaces with no replicas configured (CASSANDRA-1626)
 * add jmx histogram of sstables accessed per read (CASSANDRA-1624)
 * remove system_rename_column_family and system_rename_keyspace from the
   client API until races can be fixed (CASSANDRA-1630, CASSANDRA-1585)
 * add cli sanity tests (CASSANDRA-1582)
 * update GC settings in cassandra.bat (CASSANDRA-1636)
 * cli support for index queries (CASSANDRA-1635)
 * cli support for updating schema memtable settings (CASSANDRA-1634)
 * cli --file option (CASSANDRA-1616)
 * reduce automatically chosen memtable sizes by 50% (CASSANDRA-1641)
 * move endpoint cache from snitch to strategy (CASSANDRA-1643)
 * fix commitlog recovery deleting the newly-created segment as well as
   the old ones (CASSANDRA-1644)
 * upgrade to Thrift 0.5 (CASSANDRA-1367)
 * renamed CL.DCQUORUM to LOCAL_QUORUM and DCQUORUMSYNC to EACH_QUORUM
 * cli truncate support (CASSANDRA-1653)
 * update GC settings in cassandra.bat (CASSANDRA-1636)
 * avoid logging when a node's ip/token is gossipped back to it (CASSANDRA-1666)


0.7-beta2
 * always use UTF-8 for hint keys (CASSANDRA-1439)
 * remove cassandra.yaml dependency from Hadoop and Pig (CASSADRA-1322)
 * expose CfDef metadata in describe_keyspaces (CASSANDRA-1363)
 * restore use of mmap_index_only option (CASSANDRA-1241)
 * dropping a keyspace with no column families generated an error
   (CASSANDRA-1378)
 * rename RackAwareStrategy to OldNetworkTopologyStrategy, RackUnawareStrategy
   to SimpleStrategy, DatacenterShardStrategy to NetworkTopologyStrategy,
   AbstractRackAwareSnitch to AbstractNetworkTopologySnitch (CASSANDRA-1392)
 * merge StorageProxy.mutate, mutateBlocking (CASSANDRA-1396)
 * faster UUIDType, LongType comparisons (CASSANDRA-1386, 1393)
 * fix setting read_repair_chance from CLI addColumnFamily (CASSANDRA-1399)
 * fix updates to indexed columns (CASSANDRA-1373)
 * fix race condition leaving to FileNotFoundException (CASSANDRA-1382)
 * fix sharded lock hash on index write path (CASSANDRA-1402)
 * add support for GT/E, LT/E in subordinate index clauses (CASSANDRA-1401)
 * cfId counter got out of sync when CFs were added (CASSANDRA-1403)
 * less chatty schema updates (CASSANDRA-1389)
 * rename column family mbeans. 'type' will now include either
   'IndexColumnFamilies' or 'ColumnFamilies' depending on the CFS type.
   (CASSANDRA-1385)
 * disallow invalid keyspace and column family names. This includes name that
   matches a '^\w+' regex. (CASSANDRA-1377)
 * use JNA, if present, to take snapshots (CASSANDRA-1371)
 * truncate hints if starting 0.7 for the first time (CASSANDRA-1414)
 * fix FD leak in single-row slicepredicate queries (CASSANDRA-1416)
 * allow index expressions against columns that are not part of the
   SlicePredicate (CASSANDRA-1410)
 * config-converter properly handles snitches and framed support
   (CASSANDRA-1420)
 * remove keyspace argument from multiget_count (CASSANDRA-1422)
 * allow specifying cassandra.yaml location as (local or remote) URL
   (CASSANDRA-1126)
 * fix using DynamicEndpointSnitch with NetworkTopologyStrategy
   (CASSANDRA-1429)
 * Add CfDef.default_validation_class (CASSANDRA-891)
 * fix EstimatedHistogram.max (CASSANDRA-1413)
 * quorum read optimization (CASSANDRA-1622)
 * handle zero-length (or missing) rows during HH paging (CASSANDRA-1432)
 * include secondary indexes during schema migrations (CASSANDRA-1406)
 * fix commitlog header race during schema change (CASSANDRA-1435)
 * fix ColumnFamilyStoreMBeanIterator to use new type name (CASSANDRA-1433)
 * correct filename generated by xml->yaml converter (CASSANDRA-1419)
 * add CMSInitiatingOccupancyFraction=75 and UseCMSInitiatingOccupancyOnly
   to default JVM options
 * decrease jvm heap for cassandra-cli (CASSANDRA-1446)
 * ability to modify keyspaces and column family definitions on a live cluster
   (CASSANDRA-1285)
 * support for Hadoop Streaming [non-jvm map/reduce via stdin/out]
   (CASSANDRA-1368)
 * Move persistent sstable stats from the system table to an sstable component
   (CASSANDRA-1430)
 * remove failed bootstrap attempt from pending ranges when gossip times
   it out after 1h (CASSANDRA-1463)
 * eager-create tcp connections to other cluster members (CASSANDRA-1465)
 * enumerate stages and derive stage from message type instead of
   transmitting separately (CASSANDRA-1465)
 * apply reversed flag during collation from different data sources
   (CASSANDRA-1450)
 * make failure to remove commitlog segment non-fatal (CASSANDRA-1348)
 * correct ordering of drain operations so CL.recover is no longer
   necessary (CASSANDRA-1408)
 * removed keyspace from describe_splits method (CASSANDRA-1425)
 * rename check_schema_agreement to describe_schema_versions
   (CASSANDRA-1478)
 * fix QUORUM calculation for RF > 3 (CASSANDRA-1487)
 * remove tombstones during non-major compactions when bloom filter
   verifies that row does not exist in other sstables (CASSANDRA-1074)
 * nodes that coordinated a loadbalance in the past could not be seen by
   newly added nodes (CASSANDRA-1467)
 * exposed endpoint states (gossip details) via jmx (CASSANDRA-1467)
 * ensure that compacted sstables are not included when new readers are
   instantiated (CASSANDRA-1477)
 * by default, calculate heap size and memtable thresholds at runtime (CASSANDRA-1469)
 * fix races dealing with adding/dropping keyspaces and column families in
   rapid succession (CASSANDRA-1477)
 * clean up of Streaming system (CASSANDRA-1503, 1504, 1506)
 * add options to configure Thrift socket keepalive and buffer sizes (CASSANDRA-1426)
 * make contrib CassandraServiceDataCleaner recursive (CASSANDRA-1509)
 * min, max compaction threshold are configurable and persistent
   per-ColumnFamily (CASSANDRA-1468)
 * fix replaying the last mutation in a commitlog unnecessarily
   (CASSANDRA-1512)
 * invoke getDefaultUncaughtExceptionHandler from DTPE with the original
   exception rather than the ExecutionException wrapper (CASSANDRA-1226)
 * remove Clock from the Thrift (and Avro) API (CASSANDRA-1501)
 * Close intra-node sockets when connection is broken (CASSANDRA-1528)
 * RPM packaging spec file (CASSANDRA-786)
 * weighted request scheduler (CASSANDRA-1485)
 * treat expired columns as deleted (CASSANDRA-1539)
 * make IndexInterval configurable (CASSANDRA-1488)
 * add describe_snitch to Thrift API (CASSANDRA-1490)
 * MD5 authenticator compares plain text submitted password with MD5'd
   saved property, instead of vice versa (CASSANDRA-1447)
 * JMX MessagingService pending and completed counts (CASSANDRA-1533)
 * fix race condition processing repair responses (CASSANDRA-1511)
 * make repair blocking (CASSANDRA-1511)
 * create EndpointSnitchInfo and MBean to expose rack and DC (CASSANDRA-1491)
 * added option to contrib/word_count to output results back to Cassandra
   (CASSANDRA-1342)
 * rewrite Hadoop ColumnFamilyRecordWriter to pool connections, retry to
   multiple Cassandra nodes, and smooth impact on the Cassandra cluster
   by using smaller batch sizes (CASSANDRA-1434)
 * fix setting gc_grace_seconds via CLI (CASSANDRA-1549)
 * support TTL'd index values (CASSANDRA-1536)
 * make removetoken work like decommission (CASSANDRA-1216)
 * make cli comparator-aware and improve quote rules (CASSANDRA-1523,-1524)
 * make nodetool compact and cleanup blocking (CASSANDRA-1449)
 * add memtable, cache information to GCInspector logs (CASSANDRA-1558)
 * enable/disable HintedHandoff via JMX (CASSANDRA-1550)
 * Ignore stray files in the commit log directory (CASSANDRA-1547)
 * Disallow bootstrap to an in-use token (CASSANDRA-1561)


0.7-beta1
 * sstable versioning (CASSANDRA-389)
 * switched to slf4j logging (CASSANDRA-625)
 * add (optional) expiration time for column (CASSANDRA-699)
 * access levels for authentication/authorization (CASSANDRA-900)
 * add ReadRepairChance to CF definition (CASSANDRA-930)
 * fix heisenbug in system tests, especially common on OS X (CASSANDRA-944)
 * convert to byte[] keys internally and all public APIs (CASSANDRA-767)
 * ability to alter schema definitions on a live cluster (CASSANDRA-44)
 * renamed configuration file to cassandra.xml, and log4j.properties to
   log4j-server.properties, which must now be loaded from
   the classpath (which is how our scripts in bin/ have always done it)
   (CASSANDRA-971)
 * change get_count to require a SlicePredicate. create multi_get_count
   (CASSANDRA-744)
 * re-organized endpointsnitch implementations and added SimpleSnitch
   (CASSANDRA-994)
 * Added preload_row_cache option (CASSANDRA-946)
 * add CRC to commitlog header (CASSANDRA-999)
 * removed deprecated batch_insert and get_range_slice methods (CASSANDRA-1065)
 * add truncate thrift method (CASSANDRA-531)
 * http mini-interface using mx4j (CASSANDRA-1068)
 * optimize away copy of sliced row on memtable read path (CASSANDRA-1046)
 * replace constant-size 2GB mmaped segments and special casing for index
   entries spanning segment boundaries, with SegmentedFile that computes
   segments that always contain entire entries/rows (CASSANDRA-1117)
 * avoid reading large rows into memory during compaction (CASSANDRA-16)
 * added hadoop OutputFormat (CASSANDRA-1101)
 * efficient Streaming (no more anticompaction) (CASSANDRA-579)
 * split commitlog header into separate file and add size checksum to
   mutations (CASSANDRA-1179)
 * avoid allocating a new byte[] for each mutation on replay (CASSANDRA-1219)
 * revise HH schema to be per-endpoint (CASSANDRA-1142)
 * add joining/leaving status to nodetool ring (CASSANDRA-1115)
 * allow multiple repair sessions per node (CASSANDRA-1190)
 * optimize away MessagingService for local range queries (CASSANDRA-1261)
 * make framed transport the default so malformed requests can't OOM the
   server (CASSANDRA-475)
 * significantly faster reads from row cache (CASSANDRA-1267)
 * take advantage of row cache during range queries (CASSANDRA-1302)
 * make GCGraceSeconds a per-ColumnFamily value (CASSANDRA-1276)
 * keep persistent row size and column count statistics (CASSANDRA-1155)
 * add IntegerType (CASSANDRA-1282)
 * page within a single row during hinted handoff (CASSANDRA-1327)
 * push DatacenterShardStrategy configuration into keyspace definition,
   eliminating datacenter.properties. (CASSANDRA-1066)
 * optimize forward slices starting with '' and single-index-block name
   queries by skipping the column index (CASSANDRA-1338)
 * streaming refactor (CASSANDRA-1189)
 * faster comparison for UUID types (CASSANDRA-1043)
 * secondary index support (CASSANDRA-749 and subtasks)
 * make compaction buckets deterministic (CASSANDRA-1265)


0.6.6
 * Allow using DynamicEndpointSnitch with RackAwareStrategy (CASSANDRA-1429)
 * remove the remaining vestiges of the unfinished DatacenterShardStrategy
   (replaced by NetworkTopologyStrategy in 0.7)


0.6.5
 * fix key ordering in range query results with RandomPartitioner
   and ConsistencyLevel > ONE (CASSANDRA-1145)
 * fix for range query starting with the wrong token range (CASSANDRA-1042)
 * page within a single row during hinted handoff (CASSANDRA-1327)
 * fix compilation on non-sun JDKs (CASSANDRA-1061)
 * remove String.trim() call on row keys in batch mutations (CASSANDRA-1235)
 * Log summary of dropped messages instead of spamming log (CASSANDRA-1284)
 * add dynamic endpoint snitch (CASSANDRA-981)
 * fix streaming for keyspaces with hyphens in their name (CASSANDRA-1377)
 * fix errors in hard-coded bloom filter optKPerBucket by computing it
   algorithmically (CASSANDRA-1220
 * remove message deserialization stage, and uncap read/write stages
   so slow reads/writes don't block gossip processing (CASSANDRA-1358)
 * add jmx port configuration to Debian package (CASSANDRA-1202)
 * use mlockall via JNA, if present, to prevent Linux from swapping
   out parts of the JVM (CASSANDRA-1214)


0.6.4
 * avoid queuing multiple hint deliveries for the same endpoint
   (CASSANDRA-1229)
 * better performance for and stricter checking of UTF8 column names
   (CASSANDRA-1232)
 * extend option to lower compaction priority to hinted handoff
   as well (CASSANDRA-1260)
 * log errors in gossip instead of re-throwing (CASSANDRA-1289)
 * avoid aborting commitlog replay prematurely if a flushed-but-
   not-removed commitlog segment is encountered (CASSANDRA-1297)
 * fix duplicate rows being read during mapreduce (CASSANDRA-1142)
 * failure detection wasn't closing command sockets (CASSANDRA-1221)
 * cassandra-cli.bat works on windows (CASSANDRA-1236)
 * pre-emptively drop requests that cannot be processed within RPCTimeout
   (CASSANDRA-685)
 * add ack to Binary write verb and update CassandraBulkLoader
   to wait for acks for each row (CASSANDRA-1093)
 * added describe_partitioner Thrift method (CASSANDRA-1047)
 * Hadoop jobs no longer require the Cassandra storage-conf.xml
   (CASSANDRA-1280, CASSANDRA-1047)
 * log thread pool stats when GC is excessive (CASSANDRA-1275)
 * remove gossip message size limit (CASSANDRA-1138)
 * parallelize local and remote reads during multiget, and respect snitch
   when determining whether to do local read for CL.ONE (CASSANDRA-1317)
 * fix read repair to use requested consistency level on digest mismatch,
   rather than assuming QUORUM (CASSANDRA-1316)
 * process digest mismatch re-reads in parallel (CASSANDRA-1323)
 * switch hints CF comparator to BytesType (CASSANDRA-1274)


0.6.3
 * retry to make streaming connections up to 8 times. (CASSANDRA-1019)
 * reject describe_ring() calls on invalid keyspaces (CASSANDRA-1111)
 * fix cache size calculation for size of 100% (CASSANDRA-1129)
 * fix cache capacity only being recalculated once (CASSANDRA-1129)
 * remove hourly scan of all hints on the off chance that the gossiper
   missed a status change; instead, expose deliverHintsToEndpoint to JMX
   so it can be done manually, if necessary (CASSANDRA-1141)
 * don't reject reads at CL.ALL (CASSANDRA-1152)
 * reject deletions to supercolumns in CFs containing only standard
   columns (CASSANDRA-1139)
 * avoid preserving login information after client disconnects
   (CASSANDRA-1057)
 * prefer sun jdk to openjdk in debian init script (CASSANDRA-1174)
 * detect partioner config changes between restarts and fail fast
   (CASSANDRA-1146)
 * use generation time to resolve node token reassignment disagreements
   (CASSANDRA-1118)
 * restructure the startup ordering of Gossiper and MessageService to avoid
   timing anomalies (CASSANDRA-1160)
 * detect incomplete commit log hearders (CASSANDRA-1119)
 * force anti-entropy service to stream files on the stream stage to avoid
   sending streams out of order (CASSANDRA-1169)
 * remove inactive stream managers after AES streams files (CASSANDRA-1169)
 * allow removing entire row through batch_mutate Deletion (CASSANDRA-1027)
 * add JMX metrics for row-level bloom filter false positives (CASSANDRA-1212)
 * added a redhat init script to contrib (CASSANDRA-1201)
 * use midpoint when bootstrapping a new machine into range with not
   much data yet instead of random token (CASSANDRA-1112)
 * kill server on OOM in executor stage as well as Thrift (CASSANDRA-1226)
 * remove opportunistic repairs, when two machines with overlapping replica
   responsibilities happen to finish major compactions of the same CF near
   the same time.  repairs are now fully manual (CASSANDRA-1190)
 * add ability to lower compaction priority (default is no change from 0.6.2)
   (CASSANDRA-1181)


0.6.2
 * fix contrib/word_count build. (CASSANDRA-992)
 * split CommitLogExecutorService into BatchCommitLogExecutorService and
   PeriodicCommitLogExecutorService (CASSANDRA-1014)
 * add latency histograms to CFSMBean (CASSANDRA-1024)
 * make resolving timestamp ties deterministic by using value bytes
   as a tiebreaker (CASSANDRA-1039)
 * Add option to turn off Hinted Handoff (CASSANDRA-894)
 * fix windows startup (CASSANDRA-948)
 * make concurrent_reads, concurrent_writes configurable at runtime via JMX
   (CASSANDRA-1060)
 * disable GCInspector on non-Sun JVMs (CASSANDRA-1061)
 * fix tombstone handling in sstable rows with no other data (CASSANDRA-1063)
 * fix size of row in spanned index entries (CASSANDRA-1056)
 * install json2sstable, sstable2json, and sstablekeys to Debian package
 * StreamingService.StreamDestinations wouldn't empty itself after streaming
   finished (CASSANDRA-1076)
 * added Collections.shuffle(splits) before returning the splits in
   ColumnFamilyInputFormat (CASSANDRA-1096)
 * do not recalculate cache capacity post-compaction if it's been manually
   modified (CASSANDRA-1079)
 * better defaults for flush sorter + writer executor queue sizes
   (CASSANDRA-1100)
 * windows scripts for SSTableImport/Export (CASSANDRA-1051)
 * windows script for nodetool (CASSANDRA-1113)
 * expose PhiConvictThreshold (CASSANDRA-1053)
 * make repair of RF==1 a no-op (CASSANDRA-1090)
 * improve default JVM GC options (CASSANDRA-1014)
 * fix SlicePredicate serialization inside Hadoop jobs (CASSANDRA-1049)
 * close Thrift sockets in Hadoop ColumnFamilyRecordReader (CASSANDRA-1081)


0.6.1
 * fix NPE in sstable2json when no excluded keys are given (CASSANDRA-934)
 * keep the replica set constant throughout the read repair process
   (CASSANDRA-937)
 * allow querying getAllRanges with empty token list (CASSANDRA-933)
 * fix command line arguments inversion in clustertool (CASSANDRA-942)
 * fix race condition that could trigger a false-positive assertion
   during post-flush discard of old commitlog segments (CASSANDRA-936)
 * fix neighbor calculation for anti-entropy repair (CASSANDRA-924)
 * perform repair even for small entropy differences (CASSANDRA-924)
 * Use hostnames in CFInputFormat to allow Hadoop's naive string-based
   locality comparisons to work (CASSANDRA-955)
 * cache read-only BufferedRandomAccessFile length to avoid
   3 system calls per invocation (CASSANDRA-950)
 * nodes with IPv6 (and no IPv4) addresses could not join cluster
   (CASSANDRA-969)
 * Retrieve the correct number of undeleted columns, if any, from
   a supercolumn in a row that had been deleted previously (CASSANDRA-920)
 * fix index scans that cross the 2GB mmap boundaries for both mmap
   and standard i/o modes (CASSANDRA-866)
 * expose drain via nodetool (CASSANDRA-978)


0.6.0-RC1
 * JMX drain to flush memtables and run through commit log (CASSANDRA-880)
 * Bootstrapping can skip ranges under the right conditions (CASSANDRA-902)
 * fix merging row versions in range_slice for CL > ONE (CASSANDRA-884)
 * default write ConsistencyLeven chaned from ZERO to ONE
 * fix for index entries spanning mmap buffer boundaries (CASSANDRA-857)
 * use lexical comparison if time part of TimeUUIDs are the same
   (CASSANDRA-907)
 * bound read, mutation, and response stages to fix possible OOM
   during log replay (CASSANDRA-885)
 * Use microseconds-since-epoch (UTC) in cli, instead of milliseconds
 * Treat batch_mutate Deletion with null supercolumn as "apply this predicate
   to top level supercolumns" (CASSANDRA-834)
 * Streaming destination nodes do not update their JMX status (CASSANDRA-916)
 * Fix internal RPC timeout calculation (CASSANDRA-911)
 * Added Pig loadfunc to contrib/pig (CASSANDRA-910)


0.6.0-beta3
 * fix compaction bucketing bug (CASSANDRA-814)
 * update windows batch file (CASSANDRA-824)
 * deprecate KeysCachedFraction configuration directive in favor
   of KeysCached; move to unified-per-CF key cache (CASSANDRA-801)
 * add invalidateRowCache to ColumnFamilyStoreMBean (CASSANDRA-761)
 * send Handoff hints to natural locations to reduce load on
   remaining nodes in a failure scenario (CASSANDRA-822)
 * Add RowWarningThresholdInMB configuration option to warn before very
   large rows get big enough to threaten node stability, and -x option to
   be able to remove them with sstable2json if the warning is unheeded
   until it's too late (CASSANDRA-843)
 * Add logging of GC activity (CASSANDRA-813)
 * fix ConcurrentModificationException in commitlog discard (CASSANDRA-853)
 * Fix hardcoded row count in Hadoop RecordReader (CASSANDRA-837)
 * Add a jmx status to the streaming service and change several DEBUG
   messages to INFO (CASSANDRA-845)
 * fix classpath in cassandra-cli.bat for Windows (CASSANDRA-858)
 * allow re-specifying host, port to cassandra-cli if invalid ones
   are first tried (CASSANDRA-867)
 * fix race condition handling rpc timeout in the coordinator
   (CASSANDRA-864)
 * Remove CalloutLocation and StagingFileDirectory from storage-conf files
   since those settings are no longer used (CASSANDRA-878)
 * Parse a long from RowWarningThresholdInMB instead of an int (CASSANDRA-882)
 * Remove obsolete ControlPort code from DatabaseDescriptor (CASSANDRA-886)
 * move skipBytes side effect out of assert (CASSANDRA-899)
 * add "double getLoad" to StorageServiceMBean (CASSANDRA-898)
 * track row stats per CF at compaction time (CASSANDRA-870)
 * disallow CommitLogDirectory matching a DataFileDirectory (CASSANDRA-888)
 * default key cache size is 200k entries, changed from 10% (CASSANDRA-863)
 * add -Dcassandra-foreground=yes to cassandra.bat
 * exit if cluster name is changed unexpectedly (CASSANDRA-769)


0.6.0-beta1/beta2
 * add batch_mutate thrift command, deprecating batch_insert (CASSANDRA-336)
 * remove get_key_range Thrift API, deprecated in 0.5 (CASSANDRA-710)
 * add optional login() Thrift call for authentication (CASSANDRA-547)
 * support fat clients using gossiper and StorageProxy to perform
   replication in-process [jvm-only] (CASSANDRA-535)
 * support mmapped I/O for reads, on by default on 64bit JVMs
   (CASSANDRA-408, CASSANDRA-669)
 * improve insert concurrency, particularly during Hinted Handoff
   (CASSANDRA-658)
 * faster network code (CASSANDRA-675)
 * stress.py moved to contrib (CASSANDRA-635)
 * row caching [must be explicitly enabled per-CF in config] (CASSANDRA-678)
 * present a useful measure of compaction progress in JMX (CASSANDRA-599)
 * add bin/sstablekeys (CASSNADRA-679)
 * add ConsistencyLevel.ANY (CASSANDRA-687)
 * make removetoken remove nodes from gossip entirely (CASSANDRA-644)
 * add ability to set cache sizes at runtime (CASSANDRA-708)
 * report latency and cache hit rate statistics with lifetime totals
   instead of average over the last minute (CASSANDRA-702)
 * support get_range_slice for RandomPartitioner (CASSANDRA-745)
 * per-keyspace replication factory and replication strategy (CASSANDRA-620)
 * track latency in microseconds (CASSANDRA-733)
 * add describe_ Thrift methods, deprecating get_string_property and
   get_string_list_property
 * jmx interface for tracking operation mode and streams in general.
   (CASSANDRA-709)
 * keep memtables in sorted order to improve range query performance
   (CASSANDRA-799)
 * use while loop instead of recursion when trimming sstables compaction list
   to avoid blowing stack in pathological cases (CASSANDRA-804)
 * basic Hadoop map/reduce support (CASSANDRA-342)


0.5.1
 * ensure all files for an sstable are streamed to the same directory.
   (CASSANDRA-716)
 * more accurate load estimate for bootstrapping (CASSANDRA-762)
 * tolerate dead or unavailable bootstrap target on write (CASSANDRA-731)
 * allow larger numbers of keys (> 140M) in a sstable bloom filter
   (CASSANDRA-790)
 * include jvm argument improvements from CASSANDRA-504 in debian package
 * change streaming chunk size to 32MB to accomodate Windows XP limitations
   (was 64MB) (CASSANDRA-795)
 * fix get_range_slice returning results in the wrong order (CASSANDRA-781)


0.5.0 final
 * avoid attempting to delete temporary bootstrap files twice (CASSANDRA-681)
 * fix bogus NaN in nodeprobe cfstats output (CASSANDRA-646)
 * provide a policy for dealing with single thread executors w/ a full queue
   (CASSANDRA-694)
 * optimize inner read in MessagingService, vastly improving multiple-node
   performance (CASSANDRA-675)
 * wait for table flush before streaming data back to a bootstrapping node.
   (CASSANDRA-696)
 * keep track of bootstrapping sources by table so that bootstrapping doesn't
   give the indication of finishing early (CASSANDRA-673)


0.5.0 RC3
 * commit the correct version of the patch for CASSANDRA-663


0.5.0 RC2 (unreleased)
 * fix bugs in converting get_range_slice results to Thrift
   (CASSANDRA-647, CASSANDRA-649)
 * expose java.util.concurrent.TimeoutException in StorageProxy methods
   (CASSANDRA-600)
 * TcpConnectionManager was holding on to disconnected connections,
   giving the false indication they were being used. (CASSANDRA-651)
 * Remove duplicated write. (CASSANDRA-662)
 * Abort bootstrap if IP is already in the token ring (CASSANDRA-663)
 * increase default commitlog sync period, and wait for last sync to
   finish before submitting another (CASSANDRA-668)


0.5.0 RC1
 * Fix potential NPE in get_range_slice (CASSANDRA-623)
 * add CRC32 to commitlog entries (CASSANDRA-605)
 * fix data streaming on windows (CASSANDRA-630)
 * GC compacted sstables after cleanup and compaction (CASSANDRA-621)
 * Speed up anti-entropy validation (CASSANDRA-629)
 * Fix anti-entropy assertion error (CASSANDRA-639)
 * Fix pending range conflicts when bootstapping or moving
   multiple nodes at once (CASSANDRA-603)
 * Handle obsolete gossip related to node movement in the case where
   one or more nodes is down when the movement occurs (CASSANDRA-572)
 * Include dead nodes in gossip to avoid a variety of problems
   and fix HH to removed nodes (CASSANDRA-634)
 * return an InvalidRequestException for mal-formed SlicePredicates
   (CASSANDRA-643)
 * fix bug determining closest neighbor for use in multiple datacenters
   (CASSANDRA-648)
 * Vast improvements in anticompaction speed (CASSANDRA-607)
 * Speed up log replay and writes by avoiding redundant serializations
   (CASSANDRA-652)


0.5.0 beta 2
 * Bootstrap improvements (several tickets)
 * add nodeprobe repair anti-entropy feature (CASSANDRA-193, CASSANDRA-520)
 * fix possibility of partition when many nodes restart at once
   in clusters with multiple seeds (CASSANDRA-150)
 * fix NPE in get_range_slice when no data is found (CASSANDRA-578)
 * fix potential NPE in hinted handoff (CASSANDRA-585)
 * fix cleanup of local "system" keyspace (CASSANDRA-576)
 * improve computation of cluster load balance (CASSANDRA-554)
 * added super column read/write, column count, and column/row delete to
   cassandra-cli (CASSANDRA-567, CASSANDRA-594)
 * fix returning live subcolumns of deleted supercolumns (CASSANDRA-583)
 * respect JAVA_HOME in bin/ scripts (several tickets)
 * add StorageService.initClient for fat clients on the JVM (CASSANDRA-535)
   (see contrib/client_only for an example of use)
 * make consistency_level functional in get_range_slice (CASSANDRA-568)
 * optimize key deserialization for RandomPartitioner (CASSANDRA-581)
 * avoid GCing tombstones except on major compaction (CASSANDRA-604)
 * increase failure conviction threshold, resulting in less nodes
   incorrectly (and temporarily) marked as down (CASSANDRA-610)
 * respect memtable thresholds during log replay (CASSANDRA-609)
 * support ConsistencyLevel.ALL on read (CASSANDRA-584)
 * add nodeprobe removetoken command (CASSANDRA-564)


0.5.0 beta
 * Allow multiple simultaneous flushes, improving flush throughput
   on multicore systems (CASSANDRA-401)
 * Split up locks to improve write and read throughput on multicore systems
   (CASSANDRA-444, CASSANDRA-414)
 * More efficient use of memory during compaction (CASSANDRA-436)
 * autobootstrap option: when enabled, all non-seed nodes will attempt
   to bootstrap when started, until bootstrap successfully
   completes. -b option is removed.  (CASSANDRA-438)
 * Unless a token is manually specified in the configuration xml,
   a bootstraping node will use a token that gives it half the
   keys from the most-heavily-loaded node in the cluster,
   instead of generating a random token.
   (CASSANDRA-385, CASSANDRA-517)
 * Miscellaneous bootstrap fixes (several tickets)
 * Ability to change a node's token even after it has data on it
   (CASSANDRA-541)
 * Ability to decommission a live node from the ring (CASSANDRA-435)
 * Semi-automatic loadbalancing via nodeprobe (CASSANDRA-192)
 * Add ability to set compaction thresholds at runtime via
   JMX / nodeprobe.  (CASSANDRA-465)
 * Add "comment" field to ColumnFamily definition. (CASSANDRA-481)
 * Additional JMX metrics (CASSANDRA-482)
 * JSON based export and import tools (several tickets)
 * Hinted Handoff fixes (several tickets)
 * Add key cache to improve read performance (CASSANDRA-423)
 * Simplified construction of custom ReplicationStrategy classes
   (CASSANDRA-497)
 * Graphical application (Swing) for ring integrity verification and
   visualization was added to contrib (CASSANDRA-252)
 * Add DCQUORUM, DCQUORUMSYNC consistency levels and corresponding
   ReplicationStrategy / EndpointSnitch classes.  Experimental.
   (CASSANDRA-492)
 * Web client interface added to contrib (CASSANDRA-457)
 * More-efficient flush for Random, CollatedOPP partitioners
   for normal writes (CASSANDRA-446) and bulk load (CASSANDRA-420)
 * Add MemtableFlushAfterMinutes, a global replacement for the old
   per-CF FlushPeriodInMinutes setting (CASSANDRA-463)
 * optimizations to slice reading (CASSANDRA-350) and supercolumn
   queries (CASSANDRA-510)
 * force binding to given listenaddress for nodes with multiple
   interfaces (CASSANDRA-546)
 * stress.py benchmarking tool improvements (several tickets)
 * optimized replica placement code (CASSANDRA-525)
 * faster log replay on restart (CASSANDRA-539, CASSANDRA-540)
 * optimized local-node writes (CASSANDRA-558)
 * added get_range_slice, deprecating get_key_range (CASSANDRA-344)
 * expose TimedOutException to thrift (CASSANDRA-563)


0.4.2
 * Add validation disallowing null keys (CASSANDRA-486)
 * Fix race conditions in TCPConnectionManager (CASSANDRA-487)
 * Fix using non-utf8-aware comparison as a sanity check.
   (CASSANDRA-493)
 * Improve default garbage collector options (CASSANDRA-504)
 * Add "nodeprobe flush" (CASSANDRA-505)
 * remove NotFoundException from get_slice throws list (CASSANDRA-518)
 * fix get (not get_slice) of entire supercolumn (CASSANDRA-508)
 * fix null token during bootstrap (CASSANDRA-501)


0.4.1
 * Fix FlushPeriod columnfamily configuration regression
   (CASSANDRA-455)
 * Fix long column name support (CASSANDRA-460)
 * Fix for serializing a row that only contains tombstones
   (CASSANDRA-458)
 * Fix for discarding unneeded commitlog segments (CASSANDRA-459)
 * Add SnapshotBeforeCompaction configuration option (CASSANDRA-426)
 * Fix compaction abort under insufficient disk space (CASSANDRA-473)
 * Fix reading subcolumn slice from tombstoned CF (CASSANDRA-484)
 * Fix race condition in RVH causing occasional NPE (CASSANDRA-478)


0.4.0
 * fix get_key_range problems when a node is down (CASSANDRA-440)
   and add UnavailableException to more Thrift methods
 * Add example EndPointSnitch contrib code (several tickets)


0.4.0 RC2
 * fix SSTable generation clash during compaction (CASSANDRA-418)
 * reject method calls with null parameters (CASSANDRA-308)
 * properly order ranges in nodeprobe output (CASSANDRA-421)
 * fix logging of certain errors on executor threads (CASSANDRA-425)


0.4.0 RC1
 * Bootstrap feature is live; use -b on startup (several tickets)
 * Added multiget api (CASSANDRA-70)
 * fix Deadlock with SelectorManager.doProcess and TcpConnection.write
   (CASSANDRA-392)
 * remove key cache b/c of concurrency bugs in third-party
   CLHM library (CASSANDRA-405)
 * update non-major compaction logic to use two threshold values
   (CASSANDRA-407)
 * add periodic / batch commitlog sync modes (several tickets)
 * inline BatchMutation into batch_insert params (CASSANDRA-403)
 * allow setting the logging level at runtime via mbean (CASSANDRA-402)
 * change default comparator to BytesType (CASSANDRA-400)
 * add forwards-compatible ConsistencyLevel parameter to get_key_range
   (CASSANDRA-322)
 * r/m special case of blocking for local destination when writing with
   ConsistencyLevel.ZERO (CASSANDRA-399)
 * Fixes to make BinaryMemtable [bulk load interface] useful (CASSANDRA-337);
   see contrib/bmt_example for an example of using it.
 * More JMX properties added (several tickets)
 * Thrift changes (several tickets)
    - Merged _super get methods with the normal ones; return values
      are now of ColumnOrSuperColumn.
    - Similarly, merged batch_insert_super into batch_insert.



0.4.0 beta
 * On-disk data format has changed to allow billions of keys/rows per
   node instead of only millions
 * Multi-keyspace support
 * Scan all sstables for all queries to avoid situations where
   different types of operation on the same ColumnFamily could
   disagree on what data was present
 * Snapshot support via JMX
 * Thrift API has changed a _lot_:
    - removed time-sorted CFs; instead, user-defined comparators
      may be defined on the column names, which are now byte arrays.
      Default comparators are provided for UTF8, Bytes, Ascii, Long (i64),
      and UUID types.
    - removed colon-delimited strings in thrift api in favor of explicit
      structs such as ColumnPath, ColumnParent, etc.  Also normalized
      thrift struct and argument naming.
    - Added columnFamily argument to get_key_range.
    - Change signature of get_slice to accept starting and ending
      columns as well as an offset.  (This allows use of indexes.)
      Added "ascending" flag to allow reasonably-efficient reverse
      scans as well.  Removed get_slice_by_range as redundant.
    - get_key_range operates on one CF at a time
    - changed `block` boolean on insert methods to ConsistencyLevel enum,
      with options of NONE, ONE, QUORUM, and ALL.
    - added similar consistency_level parameter to read methods
    - column-name-set slice with no names given now returns zero columns
      instead of all of them.  ("all" can run your server out of memory.
      use a range-based slice with a high max column count instead.)
 * Removed the web interface. Node information can now be obtained by
   using the newly introduced nodeprobe utility.
 * More JMX stats
 * Remove magic values from internals (e.g. special key to indicate
   when to flush memtables)
 * Rename configuration "table" to "keyspace"
 * Moved to crash-only design; no more shutdown (just kill the process)
 * Lots of bug fixes

Full list of issues resolved in 0.4 is at https://issues.apache.org/jira/secure/IssueNavigator.jspa?reset=true&&pid=12310865&fixfor=12313862&resolution=1&sorter/field=issuekey&sorter/order=DESC


0.3.0 RC3
 * Fix potential deadlock under load in TCPConnection.
   (CASSANDRA-220)


0.3.0 RC2
 * Fix possible data loss when server is stopped after replaying
   log but before new inserts force memtable flush.
   (CASSANDRA-204)
 * Added BUGS file


0.3.0 RC1
 * Range queries on keys, including user-defined key collation
 * Remove support
 * Workarounds for a weird bug in JDK select/register that seems
   particularly common on VM environments. Cassandra should deploy
   fine on EC2 now
 * Much improved infrastructure: the beginnings of a decent test suite
   ("ant test" for unit tests; "nosetests" for system tests), code
   coverage reporting, etc.
 * Expanded node status reporting via JMX
 * Improved error reporting/logging on both server and client
 * Reduced memory footprint in default configuration
 * Combined blocking and non-blocking versions of insert APIs
 * Added FlushPeriodInMinutes configuration parameter to force
   flushing of infrequently-updated ColumnFamilies<|MERGE_RESOLUTION|>--- conflicted
+++ resolved
@@ -293,11 +293,6 @@
  * Fully utilise specified compaction threads (CASSANDRA-14210)
  * Pre-create deletion log records to finish compactions quicker (CASSANDRA-12763)
 Merged from 2.2:
-<<<<<<< HEAD
- * CqlRecordReader no longer quotes the keyspace when connecting, as the java driver will (CASSANDRA-10751)
-=======
- * Incorrect counting of pending messages in OutboundTcpConnection (CASSANDRA-11551)
->>>>>>> f0403b4e
  * Fix compaction failure caused by reading un-flushed data (CASSANDRA-12743)
  * Use Bounds instead of Range for sstables in anticompaction (CASSANDRA-14411)
  * Fix JSON queries with IN restrictions and ORDER BY clause (CASSANDRA-14286)
