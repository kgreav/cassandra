3.0
 * Remove line number generation from default logback.xml
 * Don't execute any functions at prepare-time (CASSANDRA-9037)
 * Share file handles between all instances of a SegmentedFile (CASSANDRA-8893)
 * Make it possible to major compact LCS (CASSANDRA-7272)
 * Make FunctionExecutionException extend RequestExecutionException
   (CASSANDRA-9055)
 * Add support for SELECT JSON, INSERT JSON syntax and new toJson(), fromJson()
   functions (CASSANDRA-7970)
 * Optimise max purgeable timestamp calculation in compaction (CASSANDRA-8920)
 * Constrain internode message buffer sizes, and improve IO class hierarchy (CASSANDRA-8670) 
 * New tool added to validate all sstables in a node (CASSANDRA-5791)
 * Push notification when tracing completes for an operation (CASSANDRA-7807)
 * Delay "node up" and "node added" notifications until native protocol server is started (CASSANDRA-8236)
 * Compressed Commit Log (CASSANDRA-6809)
 * Optimise IntervalTree (CASSANDRA-8988)
 * Add a key-value payload for third party usage (CASSANDRA-8553)
 * Bump metrics-reporter-config dependency for metrics 3.0 (CASSANDRA-8149)
 * Partition intra-cluster message streams by size, not type (CASSANDRA-8789)
 * Add WriteFailureException to native protocol, notify coordinator of
   write failures (CASSANDRA-8592)
 * Convert SequentialWriter to nio (CASSANDRA-8709)
 * Add role based access control (CASSANDRA-7653, 8650, 7216, 8760, 8849, 8761, 8850)
 * Record client ip address in tracing sessions (CASSANDRA-8162)
 * Indicate partition key columns in response metadata for prepared
   statements (CASSANDRA-7660)
 * Merge UUIDType and TimeUUIDType parse logic (CASSANDRA-8759)
 * Avoid memory allocation when searching index summary (CASSANDRA-8793)
 * Optimise (Time)?UUIDType Comparisons (CASSANDRA-8730)
 * Make CRC32Ex into a separate maven dependency (CASSANDRA-8836)
 * Use preloaded jemalloc w/ Unsafe (CASSANDRA-8714)
 * Avoid accessing partitioner through StorageProxy (CASSANDRA-8244, 8268)
 * Upgrade Metrics library and remove depricated metrics (CASSANDRA-5657)
 * Serializing Row cache alternative, fully off heap (CASSANDRA-7438)
 * Duplicate rows returned when in clause has repeated values (CASSANDRA-6707)
 * Make CassandraException unchecked, extend RuntimeException (CASSANDRA-8560)
 * Support direct buffer decompression for reads (CASSANDRA-8464)
 * DirectByteBuffer compatible LZ4 methods (CASSANDRA-7039)
 * Group sstables for anticompaction correctly (CASSANDRA-8578)
 * Add ReadFailureException to native protocol, respond
   immediately when replicas encounter errors while handling
   a read request (CASSANDRA-7886)
 * Switch CommitLogSegment from RandomAccessFile to nio (CASSANDRA-8308)
 * Allow mixing token and partition key restrictions (CASSANDRA-7016)
 * Support index key/value entries on map collections (CASSANDRA-8473)
 * Modernize schema tables (CASSANDRA-8261)
 * Support for user-defined aggregation functions (CASSANDRA-8053)
 * Fix NPE in SelectStatement with empty IN values (CASSANDRA-8419)
 * Refactor SelectStatement, return IN results in natural order instead
   of IN value list order and ignore duplicate values in partition key IN restrictions (CASSANDRA-7981)
 * Support UDTs, tuples, and collections in user-defined
   functions (CASSANDRA-7563)
 * Fix aggregate fn results on empty selection, result column name,
   and cqlsh parsing (CASSANDRA-8229)
 * Mark sstables as repaired after full repair (CASSANDRA-7586)
 * Extend Descriptor to include a format value and refactor reader/writer
   APIs (CASSANDRA-7443)
 * Integrate JMH for microbenchmarks (CASSANDRA-8151)
 * Keep sstable levels when bootstrapping (CASSANDRA-7460)
 * Add Sigar library and perform basic OS settings check on startup (CASSANDRA-7838)
 * Support for aggregation functions (CASSANDRA-4914)
 * Remove cassandra-cli (CASSANDRA-7920)
 * Accept dollar quoted strings in CQL (CASSANDRA-7769)
 * Make assassinate a first class command (CASSANDRA-7935)
 * Support IN clause on any partition key column (CASSANDRA-7855)
 * Support IN clause on any clustering column (CASSANDRA-4762)
 * Improve compaction logging (CASSANDRA-7818)
 * Remove YamlFileNetworkTopologySnitch (CASSANDRA-7917)
 * Do anticompaction in groups (CASSANDRA-6851)
 * Support user-defined functions (CASSANDRA-7395, 7526, 7562, 7740, 7781, 7929,
   7924, 7812, 8063, 7813, 7708)
 * Permit configurable timestamps with cassandra-stress (CASSANDRA-7416)
 * Move sstable RandomAccessReader to nio2, which allows using the
   FILE_SHARE_DELETE flag on Windows (CASSANDRA-4050)
 * Remove CQL2 (CASSANDRA-5918)
 * Add Thrift get_multi_slice call (CASSANDRA-6757)
 * Optimize fetching multiple cells by name (CASSANDRA-6933)
 * Allow compilation in java 8 (CASSANDRA-7028)
 * Make incremental repair default (CASSANDRA-7250)
 * Enable code coverage thru JaCoCo (CASSANDRA-7226)
 * Switch external naming of 'column families' to 'tables' (CASSANDRA-4369) 
 * Shorten SSTable path (CASSANDRA-6962)
 * Use unsafe mutations for most unit tests (CASSANDRA-6969)
 * Fix race condition during calculation of pending ranges (CASSANDRA-7390)
 * Fail on very large batch sizes (CASSANDRA-8011)
 * Improve concurrency of repair (CASSANDRA-6455, 8208)
 * Select optimal CRC32 implementation at runtime (CASSANDRA-8614)
 * Evaluate MurmurHash of Token once per query (CASSANDRA-7096)
 * Generalize progress reporting (CASSANDRA-8901)
 * Resumable bootstrap streaming (CASSANDRA-8838, CASSANDRA-8942)
 * Allow scrub for secondary index (CASSANDRA-5174)

2.1.5
<<<<<<< HEAD
=======
 * cqlsh: quote column names when needed in COPY FROM inserts (CASSANDRA-9080)
 * Add generate-idea-files target to build.xml (CASSANDRA-9123)
>>>>>>> cb8cb5f9
 * Do not load read meter for offline operations (CASSANDRA-9082)
 * cqlsh: Make CompositeType data readable (CASSANDRA-8919)
 * cqlsh: Fix display of triggers (CASSANDRA-9081)
 * Fix NullPointerException when deleting or setting an element by index on
   a null list collection (CASSANDRA-9077)
 * Buffer bloom filter serialization (CASSANDRA-9066)
 * Fix anti-compaction target bloom filter size (CASSANDRA-9060)
 * Make FROZEN and TUPLE unreserved keywords in CQL (CASSANDRA-9047)
 * Prevent AssertionError from SizeEstimatesRecorder (CASSANDRA-9034)
 * Avoid overwriting index summaries for sstables with an older format that
   does not support downsampling; rebuild summaries on startup when this
   is detected (CASSANDRA-8993)
 * Fix potential data loss in CompressedSequentialWriter (CASSANDRA-8949)
 * Make PasswordAuthenticator number of hashing rounds configurable (CASSANDRA-8085)
 * Fix AssertionError when binding nested collections in DELETE (CASSANDRA-8900)
 * Check for overlap with non-early sstables in LCS (CASSANDRA-8739)
 * Only calculate max purgable timestamp if we have to (CASSANDRA-8914)
 * (cqlsh) Greatly improve performance of COPY FROM (CASSANDRA-8225)
 * IndexSummary effectiveIndexInterval is now a guideline, not a rule (CASSANDRA-8993)
 * Use correct bounds for page cache eviction of compressed files (CASSANDRA-8746)
 * SSTableScanner enforces its bounds (CASSANDRA-8946)
 * Cleanup cell equality (CASSANDRA-8947)
 * Introduce intra-cluster message coalescing (CASSANDRA-8692)
 * DatabaseDescriptor throws NPE when rpc_interface is used (CASSANDRA-8839)
 * Don't check if an sstable is live for offline compactions (CASSANDRA-8841)
 * Don't set clientMode in SSTableLoader (CASSANDRA-8238)
 * Fix SSTableRewriter with disabled early open (CASSANDRA-8535)
 * Fix cassandra-stress so it respects the CL passed in user mode (CASSANDRA-8948)
 * Fix rare NPE in ColumnDefinition#hasIndexOption() (CASSANDRA-8786)
 * cassandra-stress reports per-operation statistics, plus misc (CASSANDRA-8769)
 * Add SimpleDate (cql date) and Time (cql time) types (CASSANDRA-7523)
 * Use long for key count in cfstats (CASSANDRA-8913)
 * Make SSTableRewriter.abort() more robust to failure (CASSANDRA-8832)
 * Remove cold_reads_to_omit from STCS (CASSANDRA-8860)
 * Make EstimatedHistogram#percentile() use ceil instead of floor (CASSANDRA-8883)
 * Fix top partitions reporting wrong cardinality (CASSANDRA-8834)
 * Fix rare NPE in KeyCacheSerializer (CASSANDRA-8067)
 * Pick sstables for validation as late as possible inc repairs (CASSANDRA-8366)
 * Fix commitlog getPendingTasks to not increment (CASSANDRA-8856)
 * Fix parallelism adjustment in range and secondary index queries
   when the first fetch does not satisfy the limit (CASSANDRA-8856)
 * Check if the filtered sstables is non-empty in STCS (CASSANDRA-8843)
 * Upgrade java-driver used for cassandra-stress (CASSANDRA-8842)
 * Fix CommitLog.forceRecycleAllSegments() memory access error (CASSANDRA-8812)
 * Improve assertions in Memory (CASSANDRA-8792)
 * Fix SSTableRewriter cleanup (CASSANDRA-8802)
 * Introduce SafeMemory for CompressionMetadata.Writer (CASSANDRA-8758)
 * 'nodetool info' prints exception against older node (CASSANDRA-8796)
 * Ensure SSTableReader.last corresponds exactly with the file end (CASSANDRA-8750)
 * Make SSTableWriter.openEarly more robust and obvious (CASSANDRA-8747)
 * Enforce SSTableReader.first/last (CASSANDRA-8744)
 * Cleanup SegmentedFile API (CASSANDRA-8749)
 * Avoid overlap with early compaction replacement (CASSANDRA-8683)
 * Safer Resource Management++ (CASSANDRA-8707)
 * Write partition size estimates into a system table (CASSANDRA-7688)
 * cqlsh: Fix keys() and full() collection indexes in DESCRIBE output
   (CASSANDRA-8154)
 * Show progress of streaming in nodetool netstats (CASSANDRA-8886)
 * IndexSummaryBuilder utilises offheap memory, and shares data between
   each IndexSummary opened from it (CASSANDRA-8757)
 * markCompacting only succeeds if the exact SSTableReader instances being 
   marked are in the live set (CASSANDRA-8689)
 * cassandra-stress support for varint (CASSANDRA-8882)
 * Fix Adler32 digest for compressed sstables (CASSANDRA-8778)
 * Add nodetool statushandoff/statusbackup (CASSANDRA-8912)
 * Use stdout for progress and stats in sstableloader (CASSANDRA-8982)
Merged from 2.0:
 * Don't include tmp files when doing offline relevel (CASSANDRA-9088)
 * Use the proper CAS WriteType when finishing a previous round during Paxos
   preparation (CASSANDRA-8672)
 * Avoid race in cancelling compactions (CASSANDRA-9070)
 * More aggressive check for expired sstables in DTCS (CASSANDRA-8359)
 * Fix ignored index_interval change in ALTER TABLE statements (CASSANDRA-7976)
 * Do more aggressive compaction in old time windows in DTCS (CASSANDRA-8360)
 * java.lang.AssertionError when reading saved cache (CASSANDRA-8740)
 * "disk full" when running cleanup (CASSANDRA-9036)
 * Lower logging level from ERROR to DEBUG when a scheduled schema pull
   cannot be completed due to a node being down (CASSANDRA-9032)
 * Fix MOVED_NODE client event (CASSANDRA-8516)
 * Allow overriding MAX_OUTSTANDING_REPLAY_COUNT (CASSANDRA-7533)
 * Fix malformed JMX ObjectName containing IPv6 addresses (CASSANDRA-9027)
 * (cqlsh) Allow increasing CSV field size limit through
   cqlshrc config option (CASSANDRA-8934)
 * Stop logging range tombstones when exceeding the threshold
   (CASSANDRA-8559)
 * Fix NullPointerException when nodetool getendpoints is run
   against invalid keyspaces or tables (CASSANDRA-8950)
 * Allow specifying the tmp dir (CASSANDRA-7712)
 * Improve compaction estimated tasks estimation (CASSANDRA-8904)
 * Fix duplicate up/down messages sent to native clients (CASSANDRA-7816)
 * Expose commit log archive status via JMX (CASSANDRA-8734)
 * Provide better exceptions for invalid replication strategy parameters
   (CASSANDRA-8909)
 * Fix regression in mixed single and multi-column relation support for
   SELECT statements (CASSANDRA-8613)
 * Add ability to limit number of native connections (CASSANDRA-8086)
 * Fix CQLSSTableWriter throwing exception and spawning threads
   (CASSANDRA-8808)
 * Fix MT mismatch between empty and GC-able data (CASSANDRA-8979)
 * Fix incorrect validation when snapshotting single table (CASSANDRA-8056)
 * Add offline tool to relevel sstables (CASSANDRA-8301)
 * Preserve stream ID for more protocol errors (CASSANDRA-8848)
 * Fix combining token() function with multi-column relations on
   clustering columns (CASSANDRA-8797)
 * Make CFS.markReferenced() resistant to bad refcounting (CASSANDRA-8829)
 * Fix StreamTransferTask abort/complete bad refcounting (CASSANDRA-8815)
 * Fix AssertionError when querying a DESC clustering ordered
   table with ASC ordering and paging (CASSANDRA-8767)
 * AssertionError: "Memory was freed" when running cleanup (CASSANDRA-8716)
 * Make it possible to set max_sstable_age to fractional days (CASSANDRA-8406)
 * Fix some multi-column relations with indexes on some clustering
   columns (CASSANDRA-8275)
 * Fix memory leak in SSTableSimple*Writer and SSTableReader.validate()
   (CASSANDRA-8748)
 * Throw OOM if allocating memory fails to return a valid pointer (CASSANDRA-8726)
 * Fix SSTableSimpleUnsortedWriter ConcurrentModificationException (CASSANDRA-8619)
 * 'nodetool info' prints exception against older node (CASSANDRA-8796)
 * Ensure SSTableSimpleUnsortedWriter.close() terminates if
   disk writer has crashed (CASSANDRA-8807)

2.1.4
 * Bind JMX to localhost unless explicitly configured otherwise (CASSANDRA-9085)

2.1.3
 * Fix HSHA/offheap_objects corruption (CASSANDRA-8719)
 * Upgrade libthrift to 0.9.2 (CASSANDRA-8685)
 * Don't use the shared ref in sstableloader (CASSANDRA-8704)
 * Purge internal prepared statements if related tables or
   keyspaces are dropped (CASSANDRA-8693)
 * (cqlsh) Handle unicode BOM at start of files (CASSANDRA-8638)
 * Stop compactions before exiting offline tools (CASSANDRA-8623)
 * Update tools/stress/README.txt to match current behaviour (CASSANDRA-7933)
 * Fix schema from Thrift conversion with empty metadata (CASSANDRA-8695)
 * Safer Resource Management (CASSANDRA-7705)
 * Make sure we compact highly overlapping cold sstables with
   STCS (CASSANDRA-8635)
 * rpc_interface and listen_interface generate NPE on startup when specified
   interface doesn't exist (CASSANDRA-8677)
 * Fix ArrayIndexOutOfBoundsException in nodetool cfhistograms (CASSANDRA-8514)
 * Switch from yammer metrics for nodetool cf/proxy histograms (CASSANDRA-8662)
 * Make sure we don't add tmplink files to the compaction
   strategy (CASSANDRA-8580)
 * (cqlsh) Handle maps with blob keys (CASSANDRA-8372)
 * (cqlsh) Handle DynamicCompositeType schemas correctly (CASSANDRA-8563)
 * Duplicate rows returned when in clause has repeated values (CASSANDRA-6706)
 * Add tooling to detect hot partitions (CASSANDRA-7974)
 * Fix cassandra-stress user-mode truncation of partition generation (CASSANDRA-8608)
 * Only stream from unrepaired sstables during inc repair (CASSANDRA-8267)
 * Don't allow starting multiple inc repairs on the same sstables (CASSANDRA-8316)
 * Invalidate prepared BATCH statements when related tables
   or keyspaces are dropped (CASSANDRA-8652)
 * Fix missing results in secondary index queries on collections
   with ALLOW FILTERING (CASSANDRA-8421)
 * Expose EstimatedHistogram metrics for range slices (CASSANDRA-8627)
 * (cqlsh) Escape clqshrc passwords properly (CASSANDRA-8618)
 * Fix NPE when passing wrong argument in ALTER TABLE statement (CASSANDRA-8355)
 * Pig: Refactor and deprecate CqlStorage (CASSANDRA-8599)
 * Don't reuse the same cleanup strategy for all sstables (CASSANDRA-8537)
 * Fix case-sensitivity of index name on CREATE and DROP INDEX
   statements (CASSANDRA-8365)
 * Better detection/logging for corruption in compressed sstables (CASSANDRA-8192)
 * Use the correct repairedAt value when closing writer (CASSANDRA-8570)
 * (cqlsh) Handle a schema mismatch being detected on startup (CASSANDRA-8512)
 * Properly calculate expected write size during compaction (CASSANDRA-8532)
 * Invalidate affected prepared statements when a table's columns
   are altered (CASSANDRA-7910)
 * Stress - user defined writes should populate sequentally (CASSANDRA-8524)
 * Fix regression in SSTableRewriter causing some rows to become unreadable 
   during compaction (CASSANDRA-8429)
 * Run major compactions for repaired/unrepaired in parallel (CASSANDRA-8510)
 * (cqlsh) Fix compression options in DESCRIBE TABLE output when compression
   is disabled (CASSANDRA-8288)
 * (cqlsh) Fix DESCRIBE output after keyspaces are altered (CASSANDRA-7623)
 * Make sure we set lastCompactedKey correctly (CASSANDRA-8463)
 * (cqlsh) Fix output of CONSISTENCY command (CASSANDRA-8507)
 * (cqlsh) Fixed the handling of LIST statements (CASSANDRA-8370)
 * Make sstablescrub check leveled manifest again (CASSANDRA-8432)
 * Check first/last keys in sstable when giving out positions (CASSANDRA-8458)
 * Disable mmap on Windows (CASSANDRA-6993)
 * Add missing ConsistencyLevels to cassandra-stress (CASSANDRA-8253)
 * Add auth support to cassandra-stress (CASSANDRA-7985)
 * Fix ArrayIndexOutOfBoundsException when generating error message
   for some CQL syntax errors (CASSANDRA-8455)
 * Scale memtable slab allocation logarithmically (CASSANDRA-7882)
 * cassandra-stress simultaneous inserts over same seed (CASSANDRA-7964)
 * Reduce cassandra-stress sampling memory requirements (CASSANDRA-7926)
 * Ensure memtable flush cannot expire commit log entries from its future (CASSANDRA-8383)
 * Make read "defrag" async to reclaim memtables (CASSANDRA-8459)
 * Remove tmplink files for offline compactions (CASSANDRA-8321)
 * Reduce maxHintsInProgress (CASSANDRA-8415)
 * BTree updates may call provided update function twice (CASSANDRA-8018)
 * Release sstable references after anticompaction (CASSANDRA-8386)
 * Handle abort() in SSTableRewriter properly (CASSANDRA-8320)
 * Centralize shared executors (CASSANDRA-8055)
 * Fix filtering for CONTAINS (KEY) relations on frozen collection
   clustering columns when the query is restricted to a single
   partition (CASSANDRA-8203)
 * Do more aggressive entire-sstable TTL expiry checks (CASSANDRA-8243)
 * Add more log info if readMeter is null (CASSANDRA-8238)
 * add check of the system wall clock time at startup (CASSANDRA-8305)
 * Support for frozen collections (CASSANDRA-7859)
 * Fix overflow on histogram computation (CASSANDRA-8028)
 * Have paxos reuse the timestamp generation of normal queries (CASSANDRA-7801)
 * Fix incremental repair not remove parent session on remote (CASSANDRA-8291)
 * Improve JBOD disk utilization (CASSANDRA-7386)
 * Log failed host when preparing incremental repair (CASSANDRA-8228)
 * Force config client mode in CQLSSTableWriter (CASSANDRA-8281)
 * Fix sstableupgrade throws exception (CASSANDRA-8688)
 * Fix hang when repairing empty keyspace (CASSANDRA-8694)
Merged from 2.0:
 * Fix IllegalArgumentException in dynamic snitch (CASSANDRA-8448)
 * Add support for UPDATE ... IF EXISTS (CASSANDRA-8610)
 * Fix reversal of list prepends (CASSANDRA-8733)
 * Prevent non-zero default_time_to_live on tables with counters
   (CASSANDRA-8678)
 * Fix SSTableSimpleUnsortedWriter ConcurrentModificationException
   (CASSANDRA-8619)
 * Round up time deltas lower than 1ms in BulkLoader (CASSANDRA-8645)
 * Add batch remove iterator to ABSC (CASSANDRA-8414, 8666)
 * Round up time deltas lower than 1ms in BulkLoader (CASSANDRA-8645)
 * Fix isClientMode check in Keyspace (CASSANDRA-8687)
 * Use more efficient slice size for querying internal secondary
   index tables (CASSANDRA-8550)
 * Fix potentially returning deleted rows with range tombstone (CASSANDRA-8558)
 * Check for available disk space before starting a compaction (CASSANDRA-8562)
 * Fix DISTINCT queries with LIMITs or paging when some partitions
   contain only tombstones (CASSANDRA-8490)
 * Introduce background cache refreshing to permissions cache
   (CASSANDRA-8194)
 * Fix race condition in StreamTransferTask that could lead to
   infinite loops and premature sstable deletion (CASSANDRA-7704)
 * Add an extra version check to MigrationTask (CASSANDRA-8462)
 * Ensure SSTableWriter cleans up properly after failure (CASSANDRA-8499)
 * Increase bf true positive count on key cache hit (CASSANDRA-8525)
 * Move MeteredFlusher to its own thread (CASSANDRA-8485)
 * Fix non-distinct results in DISTNCT queries on static columns when
   paging is enabled (CASSANDRA-8087)
 * Move all hints related tasks to hints internal executor (CASSANDRA-8285)
 * Fix paging for multi-partition IN queries (CASSANDRA-8408)
 * Fix MOVED_NODE topology event never being emitted when a node
   moves its token (CASSANDRA-8373)
 * Fix validation of indexes in COMPACT tables (CASSANDRA-8156)
 * Avoid StackOverflowError when a large list of IN values
   is used for a clustering column (CASSANDRA-8410)
 * Fix NPE when writetime() or ttl() calls are wrapped by
   another function call (CASSANDRA-8451)
 * Fix NPE after dropping a keyspace (CASSANDRA-8332)
 * Fix error message on read repair timeouts (CASSANDRA-7947)
 * Default DTCS base_time_seconds changed to 60 (CASSANDRA-8417)
 * Refuse Paxos operation with more than one pending endpoint (CASSANDRA-8346, 8640)
 * Throw correct exception when trying to bind a keyspace or table
   name (CASSANDRA-6952)
 * Make HHOM.compact synchronized (CASSANDRA-8416)
 * cancel latency-sampling task when CF is dropped (CASSANDRA-8401)
 * don't block SocketThread for MessagingService (CASSANDRA-8188)
 * Increase quarantine delay on replacement (CASSANDRA-8260)
 * Expose off-heap memory usage stats (CASSANDRA-7897)
 * Ignore Paxos commits for truncated tables (CASSANDRA-7538)
 * Validate size of indexed column values (CASSANDRA-8280)
 * Make LCS split compaction results over all data directories (CASSANDRA-8329)
 * Fix some failing queries that use multi-column relations
   on COMPACT STORAGE tables (CASSANDRA-8264)
 * Fix InvalidRequestException with ORDER BY (CASSANDRA-8286)
 * Disable SSLv3 for POODLE (CASSANDRA-8265)
 * Fix millisecond timestamps in Tracing (CASSANDRA-8297)
 * Include keyspace name in error message when there are insufficient
   live nodes to stream from (CASSANDRA-8221)
 * Avoid overlap in L1 when L0 contains many nonoverlapping
   sstables (CASSANDRA-8211)
 * Improve PropertyFileSnitch logging (CASSANDRA-8183)
 * Add DC-aware sequential repair (CASSANDRA-8193)
 * Use live sstables in snapshot repair if possible (CASSANDRA-8312)
 * Fix hints serialized size calculation (CASSANDRA-8587)

2.1.2
 * (cqlsh) parse_for_table_meta errors out on queries with undefined
   grammars (CASSANDRA-8262)
 * (cqlsh) Fix SELECT ... TOKEN() function broken in C* 2.1.1 (CASSANDRA-8258)
 * Fix Cassandra crash when running on JDK8 update 40 (CASSANDRA-8209)
 * Optimize partitioner tokens (CASSANDRA-8230)
 * Improve compaction of repaired/unrepaired sstables (CASSANDRA-8004)
 * Make cache serializers pluggable (CASSANDRA-8096)
 * Fix issues with CONTAINS (KEY) queries on secondary indexes
   (CASSANDRA-8147)
 * Fix read-rate tracking of sstables for some queries (CASSANDRA-8239)
 * Fix default timestamp in QueryOptions (CASSANDRA-8246)
 * Set socket timeout when reading remote version (CASSANDRA-8188)
 * Refactor how we track live size (CASSANDRA-7852)
 * Make sure unfinished compaction files are removed (CASSANDRA-8124)
 * Fix shutdown when run as Windows service (CASSANDRA-8136)
 * Fix DESCRIBE TABLE with custom indexes (CASSANDRA-8031)
 * Fix race in RecoveryManagerTest (CASSANDRA-8176)
 * Avoid IllegalArgumentException while sorting sstables in
   IndexSummaryManager (CASSANDRA-8182)
 * Shutdown JVM on file descriptor exhaustion (CASSANDRA-7579)
 * Add 'die' policy for commit log and disk failure (CASSANDRA-7927)
 * Fix installing as service on Windows (CASSANDRA-8115)
 * Fix CREATE TABLE for CQL2 (CASSANDRA-8144)
 * Avoid boxing in ColumnStats min/max trackers (CASSANDRA-8109)
Merged from 2.0:
 * Correctly handle non-text column names in cql3 (CASSANDRA-8178)
 * Fix deletion for indexes on primary key columns (CASSANDRA-8206)
 * Add 'nodetool statusgossip' (CASSANDRA-8125)
 * Improve client notification that nodes are ready for requests (CASSANDRA-7510)
 * Handle negative timestamp in writetime method (CASSANDRA-8139)
 * Pig: Remove errant LIMIT clause in CqlNativeStorage (CASSANDRA-8166)
 * Throw ConfigurationException when hsha is used with the default
   rpc_max_threads setting of 'unlimited' (CASSANDRA-8116)
 * Allow concurrent writing of the same table in the same JVM using
   CQLSSTableWriter (CASSANDRA-7463)
 * Fix totalDiskSpaceUsed calculation (CASSANDRA-8205)


2.1.1
 * Fix spin loop in AtomicSortedColumns (CASSANDRA-7546)
 * Dont notify when replacing tmplink files (CASSANDRA-8157)
 * Fix validation with multiple CONTAINS clause (CASSANDRA-8131)
 * Fix validation of collections in TriggerExecutor (CASSANDRA-8146)
 * Fix IllegalArgumentException when a list of IN values containing tuples
   is passed as a single arg to a prepared statement with the v1 or v2
   protocol (CASSANDRA-8062)
 * Fix ClassCastException in DISTINCT query on static columns with
   query paging (CASSANDRA-8108)
 * Fix NPE on null nested UDT inside a set (CASSANDRA-8105)
 * Fix exception when querying secondary index on set items or map keys
   when some clustering columns are specified (CASSANDRA-8073)
 * Send proper error response when there is an error during native
   protocol message decode (CASSANDRA-8118)
 * Gossip should ignore generation numbers too far in the future (CASSANDRA-8113)
 * Fix NPE when creating a table with frozen sets, lists (CASSANDRA-8104)
 * Fix high memory use due to tracking reads on incrementally opened sstable
   readers (CASSANDRA-8066)
 * Fix EXECUTE request with skipMetadata=false returning no metadata
   (CASSANDRA-8054)
 * Allow concurrent use of CQLBulkOutputFormat (CASSANDRA-7776)
 * Shutdown JVM on OOM (CASSANDRA-7507)
 * Upgrade netty version and enable epoll event loop (CASSANDRA-7761)
 * Don't duplicate sstables smaller than split size when using
   the sstablesplitter tool (CASSANDRA-7616)
 * Avoid re-parsing already prepared statements (CASSANDRA-7923)
 * Fix some Thrift slice deletions and updates of COMPACT STORAGE
   tables with some clustering columns omitted (CASSANDRA-7990)
 * Fix filtering for CONTAINS on sets (CASSANDRA-8033)
 * Properly track added size (CASSANDRA-7239)
 * Allow compilation in java 8 (CASSANDRA-7208)
 * Fix Assertion error on RangeTombstoneList diff (CASSANDRA-8013)
 * Release references to overlapping sstables during compaction (CASSANDRA-7819)
 * Send notification when opening compaction results early (CASSANDRA-8034)
 * Make native server start block until properly bound (CASSANDRA-7885)
 * (cqlsh) Fix IPv6 support (CASSANDRA-7988)
 * Ignore fat clients when checking for endpoint collision (CASSANDRA-7939)
 * Make sstablerepairedset take a list of files (CASSANDRA-7995)
 * (cqlsh) Tab completeion for indexes on map keys (CASSANDRA-7972)
 * (cqlsh) Fix UDT field selection in select clause (CASSANDRA-7891)
 * Fix resource leak in event of corrupt sstable
 * (cqlsh) Add command line option for cqlshrc file path (CASSANDRA-7131)
 * Provide visibility into prepared statements churn (CASSANDRA-7921, CASSANDRA-7930)
 * Invalidate prepared statements when their keyspace or table is
   dropped (CASSANDRA-7566)
 * cassandra-stress: fix support for NetworkTopologyStrategy (CASSANDRA-7945)
 * Fix saving caches when a table is dropped (CASSANDRA-7784)
 * Add better error checking of new stress profile (CASSANDRA-7716)
 * Use ThreadLocalRandom and remove FBUtilities.threadLocalRandom (CASSANDRA-7934)
 * Prevent operator mistakes due to simultaneous bootstrap (CASSANDRA-7069)
 * cassandra-stress supports whitelist mode for node config (CASSANDRA-7658)
 * GCInspector more closely tracks GC; cassandra-stress and nodetool report it (CASSANDRA-7916)
 * nodetool won't output bogus ownership info without a keyspace (CASSANDRA-7173)
 * Add human readable option to nodetool commands (CASSANDRA-5433)
 * Don't try to set repairedAt on old sstables (CASSANDRA-7913)
 * Add metrics for tracking PreparedStatement use (CASSANDRA-7719)
 * (cqlsh) tab-completion for triggers (CASSANDRA-7824)
 * (cqlsh) Support for query paging (CASSANDRA-7514)
 * (cqlsh) Show progress of COPY operations (CASSANDRA-7789)
 * Add syntax to remove multiple elements from a map (CASSANDRA-6599)
 * Support non-equals conditions in lightweight transactions (CASSANDRA-6839)
 * Add IF [NOT] EXISTS to create/drop triggers (CASSANDRA-7606)
 * (cqlsh) Display the current logged-in user (CASSANDRA-7785)
 * (cqlsh) Don't ignore CTRL-C during COPY FROM execution (CASSANDRA-7815)
 * (cqlsh) Order UDTs according to cross-type dependencies in DESCRIBE
   output (CASSANDRA-7659)
 * (cqlsh) Fix handling of CAS statement results (CASSANDRA-7671)
 * (cqlsh) COPY TO/FROM improvements (CASSANDRA-7405)
 * Support list index operations with conditions (CASSANDRA-7499)
 * Add max live/tombstoned cells to nodetool cfstats output (CASSANDRA-7731)
 * Validate IPv6 wildcard addresses properly (CASSANDRA-7680)
 * (cqlsh) Error when tracing query (CASSANDRA-7613)
 * Avoid IOOBE when building SyntaxError message snippet (CASSANDRA-7569)
 * SSTableExport uses correct validator to create string representation of partition
   keys (CASSANDRA-7498)
 * Avoid NPEs when receiving type changes for an unknown keyspace (CASSANDRA-7689)
 * Add support for custom 2i validation (CASSANDRA-7575)
 * Pig support for hadoop CqlInputFormat (CASSANDRA-6454)
 * Add duration mode to cassandra-stress (CASSANDRA-7468)
 * Add listen_interface and rpc_interface options (CASSANDRA-7417)
 * Improve schema merge performance (CASSANDRA-7444)
 * Adjust MT depth based on # of partition validating (CASSANDRA-5263)
 * Optimise NativeCell comparisons (CASSANDRA-6755)
 * Configurable client timeout for cqlsh (CASSANDRA-7516)
 * Include snippet of CQL query near syntax error in messages (CASSANDRA-7111)
 * Make repair -pr work with -local (CASSANDRA-7450)
 * Fix error in sstableloader with -cph > 1 (CASSANDRA-8007)
 * Fix snapshot repair error on indexed tables (CASSANDRA-8020)
 * Do not exit nodetool repair when receiving JMX NOTIF_LOST (CASSANDRA-7909)
 * Stream to private IP when available (CASSANDRA-8084)
Merged from 2.0:
 * Reject conditions on DELETE unless full PK is given (CASSANDRA-6430)
 * Properly reject the token function DELETE (CASSANDRA-7747)
 * Force batchlog replay before decommissioning a node (CASSANDRA-7446)
 * Fix hint replay with many accumulated expired hints (CASSANDRA-6998)
 * Fix duplicate results in DISTINCT queries on static columns with query
   paging (CASSANDRA-8108)
 * Add DateTieredCompactionStrategy (CASSANDRA-6602)
 * Properly validate ascii and utf8 string literals in CQL queries (CASSANDRA-8101)
 * (cqlsh) Fix autocompletion for alter keyspace (CASSANDRA-8021)
 * Create backup directories for commitlog archiving during startup (CASSANDRA-8111)
 * Reduce totalBlockFor() for LOCAL_* consistency levels (CASSANDRA-8058)
 * Fix merging schemas with re-dropped keyspaces (CASSANDRA-7256)
 * Fix counters in supercolumns during live upgrades from 1.2 (CASSANDRA-7188)
 * Notify DT subscribers when a column family is truncated (CASSANDRA-8088)
 * Add sanity check of $JAVA on startup (CASSANDRA-7676)
 * Schedule fat client schema pull on join (CASSANDRA-7993)
 * Don't reset nodes' versions when closing IncomingTcpConnections
   (CASSANDRA-7734)
 * Record the real messaging version in all cases in OutboundTcpConnection
   (CASSANDRA-8057)
 * SSL does not work in cassandra-cli (CASSANDRA-7899)
 * Fix potential exception when using ReversedType in DynamicCompositeType
   (CASSANDRA-7898)
 * Better validation of collection values (CASSANDRA-7833)
 * Track min/max timestamps correctly (CASSANDRA-7969)
 * Fix possible overflow while sorting CL segments for replay (CASSANDRA-7992)
 * Increase nodetool Xmx (CASSANDRA-7956)
 * Archive any commitlog segments present at startup (CASSANDRA-6904)
 * CrcCheckChance should adjust based on live CFMetadata not 
   sstable metadata (CASSANDRA-7978)
 * token() should only accept columns in the partitioning
   key order (CASSANDRA-6075)
 * Add method to invalidate permission cache via JMX (CASSANDRA-7977)
 * Allow propagating multiple gossip states atomically (CASSANDRA-6125)
 * Log exceptions related to unclean native protocol client disconnects
   at DEBUG or INFO (CASSANDRA-7849)
 * Allow permissions cache to be set via JMX (CASSANDRA-7698)
 * Include schema_triggers CF in readable system resources (CASSANDRA-7967)
 * Fix RowIndexEntry to report correct serializedSize (CASSANDRA-7948)
 * Make CQLSSTableWriter sync within partitions (CASSANDRA-7360)
 * Potentially use non-local replicas in CqlConfigHelper (CASSANDRA-7906)
 * Explicitly disallow mixing multi-column and single-column
   relations on clustering columns (CASSANDRA-7711)
 * Better error message when condition is set on PK column (CASSANDRA-7804)
 * Don't send schema change responses and events for no-op DDL
   statements (CASSANDRA-7600)
 * (Hadoop) fix cluster initialisation for a split fetching (CASSANDRA-7774)
 * Throw InvalidRequestException when queries contain relations on entire
   collection columns (CASSANDRA-7506)
 * (cqlsh) enable CTRL-R history search with libedit (CASSANDRA-7577)
 * (Hadoop) allow ACFRW to limit nodes to local DC (CASSANDRA-7252)
 * (cqlsh) cqlsh should automatically disable tracing when selecting
   from system_traces (CASSANDRA-7641)
 * (Hadoop) Add CqlOutputFormat (CASSANDRA-6927)
 * Don't depend on cassandra config for nodetool ring (CASSANDRA-7508)
 * (cqlsh) Fix failing cqlsh formatting tests (CASSANDRA-7703)
 * Fix IncompatibleClassChangeError from hadoop2 (CASSANDRA-7229)
 * Add 'nodetool sethintedhandoffthrottlekb' (CASSANDRA-7635)
 * (cqlsh) Add tab-completion for CREATE/DROP USER IF [NOT] EXISTS (CASSANDRA-7611)
 * Catch errors when the JVM pulls the rug out from GCInspector (CASSANDRA-5345)
 * cqlsh fails when version number parts are not int (CASSANDRA-7524)
 * Fix NPE when table dropped during streaming (CASSANDRA-7946)
 * Fix wrong progress when streaming uncompressed (CASSANDRA-7878)
 * Fix possible infinite loop in creating repair range (CASSANDRA-7983)
 * Fix unit in nodetool for streaming throughput (CASSANDRA-7375)
Merged from 1.2:
 * Don't index tombstones (CASSANDRA-7828)
 * Improve PasswordAuthenticator default super user setup (CASSANDRA-7788)


2.1.0
 * (cqlsh) Removed "ALTER TYPE <name> RENAME TO <name>" from tab-completion
   (CASSANDRA-7895)
 * Fixed IllegalStateException in anticompaction (CASSANDRA-7892)
 * cqlsh: DESCRIBE support for frozen UDTs, tuples (CASSANDRA-7863)
 * Avoid exposing internal classes over JMX (CASSANDRA-7879)
 * Add null check for keys when freezing collection (CASSANDRA-7869)
 * Improve stress workload realism (CASSANDRA-7519)


2.1.0-rc7
 * Add frozen keyword and require UDT to be frozen (CASSANDRA-7857)
 * Track added sstable size correctly (CASSANDRA-7239)
 * (cqlsh) Fix case insensitivity (CASSANDRA-7834)
 * Fix failure to stream ranges when moving (CASSANDRA-7836)
 * Correctly remove tmplink files (CASSANDRA-7803)
 * (cqlsh) Fix column name formatting for functions, CAS operations,
   and UDT field selections (CASSANDRA-7806)
 * (cqlsh) Fix COPY FROM handling of null/empty primary key
   values (CASSANDRA-7792)
 * Fix ordering of static cells (CASSANDRA-7763)
Merged from 2.0:
 * Forbid re-adding dropped counter columns (CASSANDRA-7831)
 * Fix CFMetaData#isThriftCompatible() for PK-only tables (CASSANDRA-7832)
 * Always reject inequality on the partition key without token()
   (CASSANDRA-7722)
 * Always send Paxos commit to all replicas (CASSANDRA-7479)
 * Make disruptor_thrift_server invocation pool configurable (CASSANDRA-7594)
 * Make repair no-op when RF=1 (CASSANDRA-7864)


2.0.10
 * Don't send schema change responses and events for no-op DDL
   statements (CASSANDRA-7600)
 * (Hadoop) fix cluster initialisation for a split fetching (CASSANDRA-7774)
 * Configure system.paxos with LeveledCompactionStrategy (CASSANDRA-7753)
 * Fix ALTER clustering column type from DateType to TimestampType when
   using DESC clustering order (CASSANRDA-7797)
 * Throw EOFException if we run out of chunks in compressed datafile
   (CASSANDRA-7664)
 * Fix PRSI handling of CQL3 row markers for row cleanup (CASSANDRA-7787)
 * Fix dropping collection when it's the last regular column (CASSANDRA-7744)
 * Properly reject operations on list index with conditions (CASSANDRA-7499)
 * Make StreamReceiveTask thread safe and gc friendly (CASSANDRA-7795)
 * Validate empty cell names from counter updates (CASSANDRA-7798)
Merged from 1.2:
 * Don't allow compacted sstables to be marked as compacting (CASSANDRA-7145)
 * Track expired tombstones (CASSANDRA-7810)


2.1.0-rc6
 * Fix OOM issue from netty caching over time (CASSANDRA-7743)
 * json2sstable couldn't import JSON for CQL table (CASSANDRA-7477)
 * Invalidate all caches on table drop (CASSANDRA-7561)
 * Skip strict endpoint selection for ranges if RF == nodes (CASSANRA-7765)
 * Fix Thrift range filtering without 2ary index lookups (CASSANDRA-7741)
 * Add tracing entries about concurrent range requests (CASSANDRA-7599)
 * (cqlsh) Fix DESCRIBE for NTS keyspaces (CASSANDRA-7729)
 * Remove netty buffer ref-counting (CASSANDRA-7735)
 * Pass mutated cf to index updater for use by PRSI (CASSANDRA-7742)
 * Include stress yaml example in release and deb (CASSANDRA-7717)
 * workaround for netty issue causing corrupted data off the wire (CASSANDRA-7695)
 * cqlsh DESC CLUSTER fails retrieving ring information (CASSANDRA-7687)
 * Fix binding null values inside UDT (CASSANDRA-7685)
 * Fix UDT field selection with empty fields (CASSANDRA-7670)
 * Bogus deserialization of static cells from sstable (CASSANDRA-7684)
 * Fix NPE on compaction leftover cleanup for dropped table (CASSANDRA-7770)
Merged from 2.0:
 * Fix race condition in StreamTransferTask that could lead to
   infinite loops and premature sstable deletion (CASSANDRA-7704)
 * (cqlsh) Wait up to 10 sec for a tracing session (CASSANDRA-7222)
 * Fix NPE in FileCacheService.sizeInBytes (CASSANDRA-7756)
 * Remove duplicates from StorageService.getJoiningNodes (CASSANDRA-7478)
 * Clone token map outside of hot gossip loops (CASSANDRA-7758)
 * Fix MS expiring map timeout for Paxos messages (CASSANDRA-7752)
 * Do not flush on truncate if durable_writes is false (CASSANDRA-7750)
 * Give CRR a default input_cql Statement (CASSANDRA-7226)
 * Better error message when adding a collection with the same name
   than a previously dropped one (CASSANDRA-6276)
 * Fix validation when adding static columns (CASSANDRA-7730)
 * (Thrift) fix range deletion of supercolumns (CASSANDRA-7733)
 * Fix potential AssertionError in RangeTombstoneList (CASSANDRA-7700)
 * Validate arguments of blobAs* functions (CASSANDRA-7707)
 * Fix potential AssertionError with 2ndary indexes (CASSANDRA-6612)
 * Avoid logging CompactionInterrupted at ERROR (CASSANDRA-7694)
 * Minor leak in sstable2jon (CASSANDRA-7709)
 * Add cassandra.auto_bootstrap system property (CASSANDRA-7650)
 * Update java driver (for hadoop) (CASSANDRA-7618)
 * Remove CqlPagingRecordReader/CqlPagingInputFormat (CASSANDRA-7570)
 * Support connecting to ipv6 jmx with nodetool (CASSANDRA-7669)


2.1.0-rc5
 * Reject counters inside user types (CASSANDRA-7672)
 * Switch to notification-based GCInspector (CASSANDRA-7638)
 * (cqlsh) Handle nulls in UDTs and tuples correctly (CASSANDRA-7656)
 * Don't use strict consistency when replacing (CASSANDRA-7568)
 * Fix min/max cell name collection on 2.0 SSTables with range
   tombstones (CASSANDRA-7593)
 * Tolerate min/max cell names of different lengths (CASSANDRA-7651)
 * Filter cached results correctly (CASSANDRA-7636)
 * Fix tracing on the new SEPExecutor (CASSANDRA-7644)
 * Remove shuffle and taketoken (CASSANDRA-7601)
 * Clean up Windows batch scripts (CASSANDRA-7619)
 * Fix native protocol drop user type notification (CASSANDRA-7571)
 * Give read access to system.schema_usertypes to all authenticated users
   (CASSANDRA-7578)
 * (cqlsh) Fix cqlsh display when zero rows are returned (CASSANDRA-7580)
 * Get java version correctly when JAVA_TOOL_OPTIONS is set (CASSANDRA-7572)
 * Fix NPE when dropping index from non-existent keyspace, AssertionError when
   dropping non-existent index with IF EXISTS (CASSANDRA-7590)
 * Fix sstablelevelresetter hang (CASSANDRA-7614)
 * (cqlsh) Fix deserialization of blobs (CASSANDRA-7603)
 * Use "keyspace updated" schema change message for UDT changes in v1 and
   v2 protocols (CASSANDRA-7617)
 * Fix tracing of range slices and secondary index lookups that are local
   to the coordinator (CASSANDRA-7599)
 * Set -Dcassandra.storagedir for all tool shell scripts (CASSANDRA-7587)
 * Don't swap max/min col names when mutating sstable metadata (CASSANDRA-7596)
 * (cqlsh) Correctly handle paged result sets (CASSANDRA-7625)
 * (cqlsh) Improve waiting for a trace to complete (CASSANDRA-7626)
 * Fix tracing of concurrent range slices and 2ary index queries (CASSANDRA-7626)
 * Fix scrub against collection type (CASSANDRA-7665)
Merged from 2.0:
 * Set gc_grace_seconds to seven days for system schema tables (CASSANDRA-7668)
 * SimpleSeedProvider no longer caches seeds forever (CASSANDRA-7663)
 * Always flush on truncate (CASSANDRA-7511)
 * Fix ReversedType(DateType) mapping to native protocol (CASSANDRA-7576)
 * Always merge ranges owned by a single node (CASSANDRA-6930)
 * Track max/min timestamps for range tombstones (CASSANDRA-7647)
 * Fix NPE when listing saved caches dir (CASSANDRA-7632)


2.1.0-rc4
 * Fix word count hadoop example (CASSANDRA-7200)
 * Updated memtable_cleanup_threshold and memtable_flush_writers defaults 
   (CASSANDRA-7551)
 * (Windows) fix startup when WMI memory query fails (CASSANDRA-7505)
 * Anti-compaction proceeds if any part of the repair failed (CASSANDRA-7521)
 * Add missing table name to DROP INDEX responses and notifications (CASSANDRA-7539)
 * Bump CQL version to 3.2.0 and update CQL documentation (CASSANDRA-7527)
 * Fix configuration error message when running nodetool ring (CASSANDRA-7508)
 * Support conditional updates, tuple type, and the v3 protocol in cqlsh (CASSANDRA-7509)
 * Handle queries on multiple secondary index types (CASSANDRA-7525)
 * Fix cqlsh authentication with v3 native protocol (CASSANDRA-7564)
 * Fix NPE when unknown prepared statement ID is used (CASSANDRA-7454)
Merged from 2.0:
 * (Windows) force range-based repair to non-sequential mode (CASSANDRA-7541)
 * Fix range merging when DES scores are zero (CASSANDRA-7535)
 * Warn when SSL certificates have expired (CASSANDRA-7528)
 * Fix error when doing reversed queries with static columns (CASSANDRA-7490)
Merged from 1.2:
 * Set correct stream ID on responses when non-Exception Throwables
   are thrown while handling native protocol messages (CASSANDRA-7470)


2.1.0-rc3
 * Consider expiry when reconciling otherwise equal cells (CASSANDRA-7403)
 * Introduce CQL support for stress tool (CASSANDRA-6146)
 * Fix ClassCastException processing expired messages (CASSANDRA-7496)
 * Fix prepared marker for collections inside UDT (CASSANDRA-7472)
 * Remove left-over populate_io_cache_on_flush and replicate_on_write
   uses (CASSANDRA-7493)
 * (Windows) handle spaces in path names (CASSANDRA-7451)
 * Ensure writes have completed after dropping a table, before recycling
   commit log segments (CASSANDRA-7437)
 * Remove left-over rows_per_partition_to_cache (CASSANDRA-7493)
 * Fix error when CONTAINS is used with a bind marker (CASSANDRA-7502)
 * Properly reject unknown UDT field (CASSANDRA-7484)
Merged from 2.0:
 * Fix CC#collectTimeOrderedData() tombstone optimisations (CASSANDRA-7394)
 * Support DISTINCT for static columns and fix behaviour when DISTINC is
   not use (CASSANDRA-7305).
 * Workaround JVM NPE on JMX bind failure (CASSANDRA-7254)
 * Fix race in FileCacheService RemovalListener (CASSANDRA-7278)
 * Fix inconsistent use of consistencyForCommit that allowed LOCAL_QUORUM
   operations to incorrect become full QUORUM (CASSANDRA-7345)
 * Properly handle unrecognized opcodes and flags (CASSANDRA-7440)
 * (Hadoop) close CqlRecordWriter clients when finished (CASSANDRA-7459)
 * Commit disk failure policy (CASSANDRA-7429)
 * Make sure high level sstables get compacted (CASSANDRA-7414)
 * Fix AssertionError when using empty clustering columns and static columns
   (CASSANDRA-7455)
 * Add option to disable STCS in L0 (CASSANDRA-6621)
 * Upgrade to snappy-java 1.0.5.2 (CASSANDRA-7476)


2.1.0-rc2
 * Fix heap size calculation for CompoundSparseCellName and 
   CompoundSparseCellName.WithCollection (CASSANDRA-7421)
 * Allow counter mutations in UNLOGGED batches (CASSANDRA-7351)
 * Modify reconcile logic to always pick a tombstone over a counter cell
   (CASSANDRA-7346)
 * Avoid incremental compaction on Windows (CASSANDRA-7365)
 * Fix exception when querying a composite-keyed table with a collection index
   (CASSANDRA-7372)
 * Use node's host id in place of counter ids (CASSANDRA-7366)
 * Fix error when doing reversed queries with static columns (CASSANDRA-7490)
 * Backport CASSANDRA-6747 (CASSANDRA-7560)
 * Track max/min timestamps for range tombstones (CASSANDRA-7647)
 * Fix NPE when listing saved caches dir (CASSANDRA-7632)
 * Fix sstableloader unable to connect encrypted node (CASSANDRA-7585)
Merged from 1.2:
 * Clone token map outside of hot gossip loops (CASSANDRA-7758)
 * Add stop method to EmbeddedCassandraService (CASSANDRA-7595)
 * Support connecting to ipv6 jmx with nodetool (CASSANDRA-7669)
 * Set gc_grace_seconds to seven days for system schema tables (CASSANDRA-7668)
 * SimpleSeedProvider no longer caches seeds forever (CASSANDRA-7663)
 * Set correct stream ID on responses when non-Exception Throwables
   are thrown while handling native protocol messages (CASSANDRA-7470)
 * Fix row size miscalculation in LazilyCompactedRow (CASSANDRA-7543)
 * Fix race in background compaction check (CASSANDRA-7745)
 * Don't clear out range tombstones during compaction (CASSANDRA-7808)


2.1.0-rc1
 * Revert flush directory (CASSANDRA-6357)
 * More efficient executor service for fast operations (CASSANDRA-4718)
 * Move less common tools into a new cassandra-tools package (CASSANDRA-7160)
 * Support more concurrent requests in native protocol (CASSANDRA-7231)
 * Add tab-completion to debian nodetool packaging (CASSANDRA-6421)
 * Change concurrent_compactors defaults (CASSANDRA-7139)
 * Add PowerShell Windows launch scripts (CASSANDRA-7001)
 * Make commitlog archive+restore more robust (CASSANDRA-6974)
 * Fix marking commitlogsegments clean (CASSANDRA-6959)
 * Add snapshot "manifest" describing files included (CASSANDRA-6326)
 * Parallel streaming for sstableloader (CASSANDRA-3668)
 * Fix bugs in supercolumns handling (CASSANDRA-7138)
 * Fix ClassClassException on composite dense tables (CASSANDRA-7112)
 * Cleanup and optimize collation and slice iterators (CASSANDRA-7107)
 * Upgrade NBHM lib (CASSANDRA-7128)
 * Optimize netty server (CASSANDRA-6861)
 * Fix repair hang when given CF does not exist (CASSANDRA-7189)
 * Allow c* to be shutdown in an embedded mode (CASSANDRA-5635)
 * Add server side batching to native transport (CASSANDRA-5663)
 * Make batchlog replay asynchronous (CASSANDRA-6134)
 * remove unused classes (CASSANDRA-7197)
 * Limit user types to the keyspace they are defined in (CASSANDRA-6643)
 * Add validate method to CollectionType (CASSANDRA-7208)
 * New serialization format for UDT values (CASSANDRA-7209, CASSANDRA-7261)
 * Fix nodetool netstats (CASSANDRA-7270)
 * Fix potential ClassCastException in HintedHandoffManager (CASSANDRA-7284)
 * Use prepared statements internally (CASSANDRA-6975)
 * Fix broken paging state with prepared statement (CASSANDRA-7120)
 * Fix IllegalArgumentException in CqlStorage (CASSANDRA-7287)
 * Allow nulls/non-existant fields in UDT (CASSANDRA-7206)
 * Backport Thrift MultiSliceRequest (CASSANDRA-7027)
 * Handle overlapping MultiSlices (CASSANDRA-7279)
 * Fix DataOutputTest on Windows (CASSANDRA-7265)
 * Embedded sets in user defined data-types are not updating (CASSANDRA-7267)
 * Add tuple type to CQL/native protocol (CASSANDRA-7248)
 * Fix CqlPagingRecordReader on tables with few rows (CASSANDRA-7322)
Merged from 2.0:
 * Copy compaction options to make sure they are reloaded (CASSANDRA-7290)
 * Add option to do more aggressive tombstone compactions (CASSANDRA-6563)
 * Don't try to compact already-compacting files in HHOM (CASSANDRA-7288)
 * Always reallocate buffers in HSHA (CASSANDRA-6285)
 * (Hadoop) support authentication in CqlRecordReader (CASSANDRA-7221)
 * (Hadoop) Close java driver Cluster in CQLRR.close (CASSANDRA-7228)
 * Warn when 'USING TIMESTAMP' is used on a CAS BATCH (CASSANDRA-7067)
 * return all cpu values from BackgroundActivityMonitor.readAndCompute (CASSANDRA-7183)
 * Correctly delete scheduled range xfers (CASSANDRA-7143)
 * return all cpu values from BackgroundActivityMonitor.readAndCompute (CASSANDRA-7183)  
 * reduce garbage creation in calculatePendingRanges (CASSANDRA-7191)
 * fix c* launch issues on Russian os's due to output of linux 'free' cmd (CASSANDRA-6162)
 * Fix disabling autocompaction (CASSANDRA-7187)
 * Fix potential NumberFormatException when deserializing IntegerType (CASSANDRA-7088)
 * cqlsh can't tab-complete disabling compaction (CASSANDRA-7185)
 * cqlsh: Accept and execute CQL statement(s) from command-line parameter (CASSANDRA-7172)
 * Fix IllegalStateException in CqlPagingRecordReader (CASSANDRA-7198)
 * Fix the InvertedIndex trigger example (CASSANDRA-7211)
 * Add --resolve-ip option to 'nodetool ring' (CASSANDRA-7210)
 * reduce garbage on codec flag deserialization (CASSANDRA-7244) 
 * Fix duplicated error messages on directory creation error at startup (CASSANDRA-5818)
 * Proper null handle for IF with map element access (CASSANDRA-7155)
 * Improve compaction visibility (CASSANDRA-7242)
 * Correctly delete scheduled range xfers (CASSANDRA-7143)
 * Make batchlog replica selection rack-aware (CASSANDRA-6551)
 * Fix CFMetaData#getColumnDefinitionFromColumnName() (CASSANDRA-7074)
 * Fix writetime/ttl functions for static columns (CASSANDRA-7081)
 * Suggest CTRL-C or semicolon after three blank lines in cqlsh (CASSANDRA-7142)
 * Fix 2ndary index queries with DESC clustering order (CASSANDRA-6950)
 * Invalid key cache entries on DROP (CASSANDRA-6525)
 * Fix flapping RecoveryManagerTest (CASSANDRA-7084)
 * Add missing iso8601 patterns for date strings (CASSANDRA-6973)
 * Support selecting multiple rows in a partition using IN (CASSANDRA-6875)
 * Add authentication support to shuffle (CASSANDRA-6484)
 * Swap local and global default read repair chances (CASSANDRA-7320)
 * Add conditional CREATE/DROP USER support (CASSANDRA-7264)
 * Cqlsh counts non-empty lines for "Blank lines" warning (CASSANDRA-7325)
Merged from 1.2:
 * Add Cloudstack snitch (CASSANDRA-7147)
 * Update system.peers correctly when relocating tokens (CASSANDRA-7126)
 * Add Google Compute Engine snitch (CASSANDRA-7132)
 * remove duplicate query for local tokens (CASSANDRA-7182)
 * exit CQLSH with error status code if script fails (CASSANDRA-6344)
 * Fix bug with some IN queries missig results (CASSANDRA-7105)
 * Fix availability validation for LOCAL_ONE CL (CASSANDRA-7319)
 * Hint streaming can cause decommission to fail (CASSANDRA-7219)


2.1.0-beta2
 * Increase default CL space to 8GB (CASSANDRA-7031)
 * Add range tombstones to read repair digests (CASSANDRA-6863)
 * Fix BTree.clear for large updates (CASSANDRA-6943)
 * Fail write instead of logging a warning when unable to append to CL
   (CASSANDRA-6764)
 * Eliminate possibility of CL segment appearing twice in active list 
   (CASSANDRA-6557)
 * Apply DONTNEED fadvise to commitlog segments (CASSANDRA-6759)
 * Switch CRC component to Adler and include it for compressed sstables 
   (CASSANDRA-4165)
 * Allow cassandra-stress to set compaction strategy options (CASSANDRA-6451)
 * Add broadcast_rpc_address option to cassandra.yaml (CASSANDRA-5899)
 * Auto reload GossipingPropertyFileSnitch config (CASSANDRA-5897)
 * Fix overflow of memtable_total_space_in_mb (CASSANDRA-6573)
 * Fix ABTC NPE and apply update function correctly (CASSANDRA-6692)
 * Allow nodetool to use a file or prompt for password (CASSANDRA-6660)
 * Fix AIOOBE when concurrently accessing ABSC (CASSANDRA-6742)
 * Fix assertion error in ALTER TYPE RENAME (CASSANDRA-6705)
 * Scrub should not always clear out repaired status (CASSANDRA-5351)
 * Improve handling of range tombstone for wide partitions (CASSANDRA-6446)
 * Fix ClassCastException for compact table with composites (CASSANDRA-6738)
 * Fix potentially repairing with wrong nodes (CASSANDRA-6808)
 * Change caching option syntax (CASSANDRA-6745)
 * Fix stress to do proper counter reads (CASSANDRA-6835)
 * Fix help message for stress counter_write (CASSANDRA-6824)
 * Fix stress smart Thrift client to pick servers correctly (CASSANDRA-6848)
 * Add logging levels (minimal, normal or verbose) to stress tool (CASSANDRA-6849)
 * Fix race condition in Batch CLE (CASSANDRA-6860)
 * Improve cleanup/scrub/upgradesstables failure handling (CASSANDRA-6774)
 * ByteBuffer write() methods for serializing sstables (CASSANDRA-6781)
 * Proper compare function for CollectionType (CASSANDRA-6783)
 * Update native server to Netty 4 (CASSANDRA-6236)
 * Fix off-by-one error in stress (CASSANDRA-6883)
 * Make OpOrder AutoCloseable (CASSANDRA-6901)
 * Remove sync repair JMX interface (CASSANDRA-6900)
 * Add multiple memory allocation options for memtables (CASSANDRA-6689, 6694)
 * Remove adjusted op rate from stress output (CASSANDRA-6921)
 * Add optimized CF.hasColumns() implementations (CASSANDRA-6941)
 * Serialize batchlog mutations with the version of the target node
   (CASSANDRA-6931)
 * Optimize CounterColumn#reconcile() (CASSANDRA-6953)
 * Properly remove 1.2 sstable support in 2.1 (CASSANDRA-6869)
 * Lock counter cells, not partitions (CASSANDRA-6880)
 * Track presence of legacy counter shards in sstables (CASSANDRA-6888)
 * Ensure safe resource cleanup when replacing sstables (CASSANDRA-6912)
 * Add failure handler to async callback (CASSANDRA-6747)
 * Fix AE when closing SSTable without releasing reference (CASSANDRA-7000)
 * Clean up IndexInfo on keyspace/table drops (CASSANDRA-6924)
 * Only snapshot relative SSTables when sequential repair (CASSANDRA-7024)
 * Require nodetool rebuild_index to specify index names (CASSANDRA-7038)
 * fix cassandra stress errors on reads with native protocol (CASSANDRA-7033)
 * Use OpOrder to guard sstable references for reads (CASSANDRA-6919)
 * Preemptive opening of compaction result (CASSANDRA-6916)
 * Multi-threaded scrub/cleanup/upgradesstables (CASSANDRA-5547)
 * Optimize cellname comparison (CASSANDRA-6934)
 * Native protocol v3 (CASSANDRA-6855)
 * Optimize Cell liveness checks and clean up Cell (CASSANDRA-7119)
 * Support consistent range movements (CASSANDRA-2434)
Merged from 2.0:
 * Avoid race-prone second "scrub" of system keyspace (CASSANDRA-6797)
 * Pool CqlRecordWriter clients by inetaddress rather than Range
   (CASSANDRA-6665)
 * Fix compaction_history timestamps (CASSANDRA-6784)
 * Compare scores of full replica ordering in DES (CASSANDRA-6683)
 * fix CME in SessionInfo updateProgress affecting netstats (CASSANDRA-6577)
 * Allow repairing between specific replicas (CASSANDRA-6440)
 * Allow per-dc enabling of hints (CASSANDRA-6157)
 * Add compatibility for Hadoop 0.2.x (CASSANDRA-5201)
 * Fix EstimatedHistogram races (CASSANDRA-6682)
 * Failure detector correctly converts initial value to nanos (CASSANDRA-6658)
 * Add nodetool taketoken to relocate vnodes (CASSANDRA-4445)
 * Expose bulk loading progress over JMX (CASSANDRA-4757)
 * Correctly handle null with IF conditions and TTL (CASSANDRA-6623)
 * Account for range/row tombstones in tombstone drop
   time histogram (CASSANDRA-6522)
 * Stop CommitLogSegment.close() from calling sync() (CASSANDRA-6652)
 * Make commitlog failure handling configurable (CASSANDRA-6364)
 * Avoid overlaps in LCS (CASSANDRA-6688)
 * Improve support for paginating over composites (CASSANDRA-4851)
 * Fix count(*) queries in a mixed cluster (CASSANDRA-6707)
 * Improve repair tasks(snapshot, differencing) concurrency (CASSANDRA-6566)
 * Fix replaying pre-2.0 commit logs (CASSANDRA-6714)
 * Add static columns to CQL3 (CASSANDRA-6561)
 * Optimize single partition batch statements (CASSANDRA-6737)
 * Disallow post-query re-ordering when paging (CASSANDRA-6722)
 * Fix potential paging bug with deleted columns (CASSANDRA-6748)
 * Fix NPE on BulkLoader caused by losing StreamEvent (CASSANDRA-6636)
 * Fix truncating compression metadata (CASSANDRA-6791)
 * Add CMSClassUnloadingEnabled JVM option (CASSANDRA-6541)
 * Catch memtable flush exceptions during shutdown (CASSANDRA-6735)
 * Fix upgradesstables NPE for non-CF-based indexes (CASSANDRA-6645)
 * Fix UPDATE updating PRIMARY KEY columns implicitly (CASSANDRA-6782)
 * Fix IllegalArgumentException when updating from 1.2 with SuperColumns
   (CASSANDRA-6733)
 * FBUtilities.singleton() should use the CF comparator (CASSANDRA-6778)
 * Fix CQLSStableWriter.addRow(Map<String, Object>) (CASSANDRA-6526)
 * Fix HSHA server introducing corrupt data (CASSANDRA-6285)
 * Fix CAS conditions for COMPACT STORAGE tables (CASSANDRA-6813)
 * Starting threads in OutboundTcpConnectionPool constructor causes race conditions (CASSANDRA-7177)
 * Allow overriding cassandra-rackdc.properties file (CASSANDRA-7072)
 * Set JMX RMI port to 7199 (CASSANDRA-7087)
 * Use LOCAL_QUORUM for data reads at LOCAL_SERIAL (CASSANDRA-6939)
 * Log a warning for large batches (CASSANDRA-6487)
 * Put nodes in hibernate when join_ring is false (CASSANDRA-6961)
 * Avoid early loading of non-system keyspaces before compaction-leftovers 
   cleanup at startup (CASSANDRA-6913)
 * Restrict Windows to parallel repairs (CASSANDRA-6907)
 * (Hadoop) Allow manually specifying start/end tokens in CFIF (CASSANDRA-6436)
 * Fix NPE in MeteredFlusher (CASSANDRA-6820)
 * Fix race processing range scan responses (CASSANDRA-6820)
 * Allow deleting snapshots from dropped keyspaces (CASSANDRA-6821)
 * Add uuid() function (CASSANDRA-6473)
 * Omit tombstones from schema digests (CASSANDRA-6862)
 * Include correct consistencyLevel in LWT timeout (CASSANDRA-6884)
 * Lower chances for losing new SSTables during nodetool refresh and
   ColumnFamilyStore.loadNewSSTables (CASSANDRA-6514)
 * Add support for DELETE ... IF EXISTS to CQL3 (CASSANDRA-5708)
 * Update hadoop_cql3_word_count example (CASSANDRA-6793)
 * Fix handling of RejectedExecution in sync Thrift server (CASSANDRA-6788)
 * Log more information when exceeding tombstone_warn_threshold (CASSANDRA-6865)
 * Fix truncate to not abort due to unreachable fat clients (CASSANDRA-6864)
 * Fix schema concurrency exceptions (CASSANDRA-6841)
 * Fix leaking validator FH in StreamWriter (CASSANDRA-6832)
 * Fix saving triggers to schema (CASSANDRA-6789)
 * Fix trigger mutations when base mutation list is immutable (CASSANDRA-6790)
 * Fix accounting in FileCacheService to allow re-using RAR (CASSANDRA-6838)
 * Fix static counter columns (CASSANDRA-6827)
 * Restore expiring->deleted (cell) compaction optimization (CASSANDRA-6844)
 * Fix CompactionManager.needsCleanup (CASSANDRA-6845)
 * Correctly compare BooleanType values other than 0 and 1 (CASSANDRA-6779)
 * Read message id as string from earlier versions (CASSANDRA-6840)
 * Properly use the Paxos consistency for (non-protocol) batch (CASSANDRA-6837)
 * Add paranoid disk failure option (CASSANDRA-6646)
 * Improve PerRowSecondaryIndex performance (CASSANDRA-6876)
 * Extend triggers to support CAS updates (CASSANDRA-6882)
 * Static columns with IF NOT EXISTS don't always work as expected (CASSANDRA-6873)
 * Fix paging with SELECT DISTINCT (CASSANDRA-6857)
 * Fix UnsupportedOperationException on CAS timeout (CASSANDRA-6923)
 * Improve MeteredFlusher handling of MF-unaffected column families
   (CASSANDRA-6867)
 * Add CqlRecordReader using native pagination (CASSANDRA-6311)
 * Add QueryHandler interface (CASSANDRA-6659)
 * Track liveRatio per-memtable, not per-CF (CASSANDRA-6945)
 * Make sure upgradesstables keeps sstable level (CASSANDRA-6958)
 * Fix LIMIT with static columns (CASSANDRA-6956)
 * Fix clash with CQL column name in thrift validation (CASSANDRA-6892)
 * Fix error with super columns in mixed 1.2-2.0 clusters (CASSANDRA-6966)
 * Fix bad skip of sstables on slice query with composite start/finish (CASSANDRA-6825)
 * Fix unintended update with conditional statement (CASSANDRA-6893)
 * Fix map element access in IF (CASSANDRA-6914)
 * Avoid costly range calculations for range queries on system keyspaces
   (CASSANDRA-6906)
 * Fix SSTable not released if stream session fails (CASSANDRA-6818)
 * Avoid build failure due to ANTLR timeout (CASSANDRA-6991)
 * Queries on compact tables can return more rows that requested (CASSANDRA-7052)
 * USING TIMESTAMP for batches does not work (CASSANDRA-7053)
 * Fix performance regression from CASSANDRA-5614 (CASSANDRA-6949)
 * Ensure that batchlog and hint timeouts do not produce hints (CASSANDRA-7058)
 * Merge groupable mutations in TriggerExecutor#execute() (CASSANDRA-7047)
 * Plug holes in resource release when wiring up StreamSession (CASSANDRA-7073)
 * Re-add parameter columns to tracing session (CASSANDRA-6942)
 * Preserves CQL metadata when updating table from thrift (CASSANDRA-6831)
Merged from 1.2:
 * Fix nodetool display with vnodes (CASSANDRA-7082)
 * Add UNLOGGED, COUNTER options to BATCH documentation (CASSANDRA-6816)
 * add extra SSL cipher suites (CASSANDRA-6613)
 * fix nodetool getsstables for blob PK (CASSANDRA-6803)
 * Fix BatchlogManager#deleteBatch() use of millisecond timestamps
   (CASSANDRA-6822)
 * Continue assassinating even if the endpoint vanishes (CASSANDRA-6787)
 * Schedule schema pulls on change (CASSANDRA-6971)
 * Non-droppable verbs shouldn't be dropped from OTC (CASSANDRA-6980)
 * Shutdown batchlog executor in SS#drain() (CASSANDRA-7025)
 * Fix batchlog to account for CF truncation records (CASSANDRA-6999)
 * Fix CQLSH parsing of functions and BLOB literals (CASSANDRA-7018)
 * Properly load trustore in the native protocol (CASSANDRA-6847)
 * Always clean up references in SerializingCache (CASSANDRA-6994)
 * Don't shut MessagingService down when replacing a node (CASSANDRA-6476)
 * fix npe when doing -Dcassandra.fd_initial_value_ms (CASSANDRA-6751)


2.1.0-beta1
 * Add flush directory distinct from compaction directories (CASSANDRA-6357)
 * Require JNA by default (CASSANDRA-6575)
 * add listsnapshots command to nodetool (CASSANDRA-5742)
 * Introduce AtomicBTreeColumns (CASSANDRA-6271, 6692)
 * Multithreaded commitlog (CASSANDRA-3578)
 * allocate fixed index summary memory pool and resample cold index summaries 
   to use less memory (CASSANDRA-5519)
 * Removed multithreaded compaction (CASSANDRA-6142)
 * Parallelize fetching rows for low-cardinality indexes (CASSANDRA-1337)
 * change logging from log4j to logback (CASSANDRA-5883)
 * switch to LZ4 compression for internode communication (CASSANDRA-5887)
 * Stop using Thrift-generated Index* classes internally (CASSANDRA-5971)
 * Remove 1.2 network compatibility code (CASSANDRA-5960)
 * Remove leveled json manifest migration code (CASSANDRA-5996)
 * Remove CFDefinition (CASSANDRA-6253)
 * Use AtomicIntegerFieldUpdater in RefCountedMemory (CASSANDRA-6278)
 * User-defined types for CQL3 (CASSANDRA-5590)
 * Use of o.a.c.metrics in nodetool (CASSANDRA-5871, 6406)
 * Batch read from OTC's queue and cleanup (CASSANDRA-1632)
 * Secondary index support for collections (CASSANDRA-4511, 6383)
 * SSTable metadata(Stats.db) format change (CASSANDRA-6356)
 * Push composites support in the storage engine
   (CASSANDRA-5417, CASSANDRA-6520)
 * Add snapshot space used to cfstats (CASSANDRA-6231)
 * Add cardinality estimator for key count estimation (CASSANDRA-5906)
 * CF id is changed to be non-deterministic. Data dir/key cache are created
   uniquely for CF id (CASSANDRA-5202)
 * New counters implementation (CASSANDRA-6504)
 * Replace UnsortedColumns, EmptyColumns, TreeMapBackedSortedColumns with new
   ArrayBackedSortedColumns (CASSANDRA-6630, CASSANDRA-6662, CASSANDRA-6690)
 * Add option to use row cache with a given amount of rows (CASSANDRA-5357)
 * Avoid repairing already repaired data (CASSANDRA-5351)
 * Reject counter updates with USING TTL/TIMESTAMP (CASSANDRA-6649)
 * Replace index_interval with min/max_index_interval (CASSANDRA-6379)
 * Lift limitation that order by columns must be selected for IN queries (CASSANDRA-4911)


2.0.5
 * Reduce garbage generated by bloom filter lookups (CASSANDRA-6609)
 * Add ks.cf names to tombstone logging (CASSANDRA-6597)
 * Use LOCAL_QUORUM for LWT operations at LOCAL_SERIAL (CASSANDRA-6495)
 * Wait for gossip to settle before accepting client connections (CASSANDRA-4288)
 * Delete unfinished compaction incrementally (CASSANDRA-6086)
 * Allow specifying custom secondary index options in CQL3 (CASSANDRA-6480)
 * Improve replica pinning for cache efficiency in DES (CASSANDRA-6485)
 * Fix LOCAL_SERIAL from thrift (CASSANDRA-6584)
 * Don't special case received counts in CAS timeout exceptions (CASSANDRA-6595)
 * Add support for 2.1 global counter shards (CASSANDRA-6505)
 * Fix NPE when streaming connection is not yet established (CASSANDRA-6210)
 * Avoid rare duplicate read repair triggering (CASSANDRA-6606)
 * Fix paging discardFirst (CASSANDRA-6555)
 * Fix ArrayIndexOutOfBoundsException in 2ndary index query (CASSANDRA-6470)
 * Release sstables upon rebuilding 2i (CASSANDRA-6635)
 * Add AbstractCompactionStrategy.startup() method (CASSANDRA-6637)
 * SSTableScanner may skip rows during cleanup (CASSANDRA-6638)
 * sstables from stalled repair sessions can resurrect deleted data (CASSANDRA-6503)
 * Switch stress to use ITransportFactory (CASSANDRA-6641)
 * Fix IllegalArgumentException during prepare (CASSANDRA-6592)
 * Fix possible loss of 2ndary index entries during compaction (CASSANDRA-6517)
 * Fix direct Memory on architectures that do not support unaligned long access
   (CASSANDRA-6628)
 * Let scrub optionally skip broken counter partitions (CASSANDRA-5930)
Merged from 1.2:
 * fsync compression metadata (CASSANDRA-6531)
 * Validate CF existence on execution for prepared statement (CASSANDRA-6535)
 * Add ability to throttle batchlog replay (CASSANDRA-6550)
 * Fix executing LOCAL_QUORUM with SimpleStrategy (CASSANDRA-6545)
 * Avoid StackOverflow when using large IN queries (CASSANDRA-6567)
 * Nodetool upgradesstables includes secondary indexes (CASSANDRA-6598)
 * Paginate batchlog replay (CASSANDRA-6569)
 * skip blocking on streaming during drain (CASSANDRA-6603)
 * Improve error message when schema doesn't match loaded sstable (CASSANDRA-6262)
 * Add properties to adjust FD initial value and max interval (CASSANDRA-4375)
 * Fix preparing with batch and delete from collection (CASSANDRA-6607)
 * Fix ABSC reverse iterator's remove() method (CASSANDRA-6629)
 * Handle host ID conflicts properly (CASSANDRA-6615)
 * Move handling of migration event source to solve bootstrap race. (CASSANDRA-6648)
 * Make sure compaction throughput value doesn't overflow with int math (CASSANDRA-6647)


2.0.4
 * Allow removing snapshots of no-longer-existing CFs (CASSANDRA-6418)
 * add StorageService.stopDaemon() (CASSANDRA-4268)
 * add IRE for invalid CF supplied to get_count (CASSANDRA-5701)
 * add client encryption support to sstableloader (CASSANDRA-6378)
 * Fix accept() loop for SSL sockets post-shutdown (CASSANDRA-6468)
 * Fix size-tiered compaction in LCS L0 (CASSANDRA-6496)
 * Fix assertion failure in filterColdSSTables (CASSANDRA-6483)
 * Fix row tombstones in larger-than-memory compactions (CASSANDRA-6008)
 * Fix cleanup ClassCastException (CASSANDRA-6462)
 * Reduce gossip memory use by interning VersionedValue strings (CASSANDRA-6410)
 * Allow specifying datacenters to participate in a repair (CASSANDRA-6218)
 * Fix divide-by-zero in PCI (CASSANDRA-6403)
 * Fix setting last compacted key in the wrong level for LCS (CASSANDRA-6284)
 * Add millisecond precision formats to the timestamp parser (CASSANDRA-6395)
 * Expose a total memtable size metric for a CF (CASSANDRA-6391)
 * cqlsh: handle symlinks properly (CASSANDRA-6425)
 * Fix potential infinite loop when paging query with IN (CASSANDRA-6464)
 * Fix assertion error in AbstractQueryPager.discardFirst (CASSANDRA-6447)
 * Fix streaming older SSTable yields unnecessary tombstones (CASSANDRA-6527)
Merged from 1.2:
 * Improved error message on bad properties in DDL queries (CASSANDRA-6453)
 * Randomize batchlog candidates selection (CASSANDRA-6481)
 * Fix thundering herd on endpoint cache invalidation (CASSANDRA-6345, 6485)
 * Improve batchlog write performance with vnodes (CASSANDRA-6488)
 * cqlsh: quote single quotes in strings inside collections (CASSANDRA-6172)
 * Improve gossip performance for typical messages (CASSANDRA-6409)
 * Throw IRE if a prepared statement has more markers than supported 
   (CASSANDRA-5598)
 * Expose Thread metrics for the native protocol server (CASSANDRA-6234)
 * Change snapshot response message verb to INTERNAL to avoid dropping it 
   (CASSANDRA-6415)
 * Warn when collection read has > 65K elements (CASSANDRA-5428)
 * Fix cache persistence when both row and key cache are enabled 
   (CASSANDRA-6413)
 * (Hadoop) add describe_local_ring (CASSANDRA-6268)
 * Fix handling of concurrent directory creation failure (CASSANDRA-6459)
 * Allow executing CREATE statements multiple times (CASSANDRA-6471)
 * Don't send confusing info with timeouts (CASSANDRA-6491)
 * Don't resubmit counter mutation runnables internally (CASSANDRA-6427)
 * Don't drop local mutations without a hint (CASSANDRA-6510)
 * Don't allow null max_hint_window_in_ms (CASSANDRA-6419)
 * Validate SliceRange start and finish lengths (CASSANDRA-6521)


2.0.3
 * Fix FD leak on slice read path (CASSANDRA-6275)
 * Cancel read meter task when closing SSTR (CASSANDRA-6358)
 * free off-heap IndexSummary during bulk (CASSANDRA-6359)
 * Recover from IOException in accept() thread (CASSANDRA-6349)
 * Improve Gossip tolerance of abnormally slow tasks (CASSANDRA-6338)
 * Fix trying to hint timed out counter writes (CASSANDRA-6322)
 * Allow restoring specific columnfamilies from archived CL (CASSANDRA-4809)
 * Avoid flushing compaction_history after each operation (CASSANDRA-6287)
 * Fix repair assertion error when tombstones expire (CASSANDRA-6277)
 * Skip loading corrupt key cache (CASSANDRA-6260)
 * Fixes for compacting larger-than-memory rows (CASSANDRA-6274)
 * Compact hottest sstables first and optionally omit coldest from
   compaction entirely (CASSANDRA-6109)
 * Fix modifying column_metadata from thrift (CASSANDRA-6182)
 * cqlsh: fix LIST USERS output (CASSANDRA-6242)
 * Add IRequestSink interface (CASSANDRA-6248)
 * Update memtable size while flushing (CASSANDRA-6249)
 * Provide hooks around CQL2/CQL3 statement execution (CASSANDRA-6252)
 * Require Permission.SELECT for CAS updates (CASSANDRA-6247)
 * New CQL-aware SSTableWriter (CASSANDRA-5894)
 * Reject CAS operation when the protocol v1 is used (CASSANDRA-6270)
 * Correctly throw error when frame too large (CASSANDRA-5981)
 * Fix serialization bug in PagedRange with 2ndary indexes (CASSANDRA-6299)
 * Fix CQL3 table validation in Thrift (CASSANDRA-6140)
 * Fix bug missing results with IN clauses (CASSANDRA-6327)
 * Fix paging with reversed slices (CASSANDRA-6343)
 * Set minTimestamp correctly to be able to drop expired sstables (CASSANDRA-6337)
 * Support NaN and Infinity as float literals (CASSANDRA-6003)
 * Remove RF from nodetool ring output (CASSANDRA-6289)
 * Fix attempting to flush empty rows (CASSANDRA-6374)
 * Fix potential out of bounds exception when paging (CASSANDRA-6333)
Merged from 1.2:
 * Optimize FD phi calculation (CASSANDRA-6386)
 * Improve initial FD phi estimate when starting up (CASSANDRA-6385)
 * Don't list CQL3 table in CLI describe even if named explicitely 
   (CASSANDRA-5750)
 * Invalidate row cache when dropping CF (CASSANDRA-6351)
 * add non-jamm path for cached statements (CASSANDRA-6293)
 * add windows bat files for shell commands (CASSANDRA-6145)
 * Require logging in for Thrift CQL2/3 statement preparation (CASSANDRA-6254)
 * restrict max_num_tokens to 1536 (CASSANDRA-6267)
 * Nodetool gets default JMX port from cassandra-env.sh (CASSANDRA-6273)
 * make calculatePendingRanges asynchronous (CASSANDRA-6244)
 * Remove blocking flushes in gossip thread (CASSANDRA-6297)
 * Fix potential socket leak in connectionpool creation (CASSANDRA-6308)
 * Allow LOCAL_ONE/LOCAL_QUORUM to work with SimpleStrategy (CASSANDRA-6238)
 * cqlsh: handle 'null' as session duration (CASSANDRA-6317)
 * Fix json2sstable handling of range tombstones (CASSANDRA-6316)
 * Fix missing one row in reverse query (CASSANDRA-6330)
 * Fix reading expired row value from row cache (CASSANDRA-6325)
 * Fix AssertionError when doing set element deletion (CASSANDRA-6341)
 * Make CL code for the native protocol match the one in C* 2.0
   (CASSANDRA-6347)
 * Disallow altering CQL3 table from thrift (CASSANDRA-6370)
 * Fix size computation of prepared statement (CASSANDRA-6369)


2.0.2
 * Update FailureDetector to use nanontime (CASSANDRA-4925)
 * Fix FileCacheService regressions (CASSANDRA-6149)
 * Never return WriteTimeout for CL.ANY (CASSANDRA-6132)
 * Fix race conditions in bulk loader (CASSANDRA-6129)
 * Add configurable metrics reporting (CASSANDRA-4430)
 * drop queries exceeding a configurable number of tombstones (CASSANDRA-6117)
 * Track and persist sstable read activity (CASSANDRA-5515)
 * Fixes for speculative retry (CASSANDRA-5932, CASSANDRA-6194)
 * Improve memory usage of metadata min/max column names (CASSANDRA-6077)
 * Fix thrift validation refusing row markers on CQL3 tables (CASSANDRA-6081)
 * Fix insertion of collections with CAS (CASSANDRA-6069)
 * Correctly send metadata on SELECT COUNT (CASSANDRA-6080)
 * Track clients' remote addresses in ClientState (CASSANDRA-6070)
 * Create snapshot dir if it does not exist when migrating
   leveled manifest (CASSANDRA-6093)
 * make sequential nodetool repair the default (CASSANDRA-5950)
 * Add more hooks for compaction strategy implementations (CASSANDRA-6111)
 * Fix potential NPE on composite 2ndary indexes (CASSANDRA-6098)
 * Delete can potentially be skipped in batch (CASSANDRA-6115)
 * Allow alter keyspace on system_traces (CASSANDRA-6016)
 * Disallow empty column names in cql (CASSANDRA-6136)
 * Use Java7 file-handling APIs and fix file moving on Windows (CASSANDRA-5383)
 * Save compaction history to system keyspace (CASSANDRA-5078)
 * Fix NPE if StorageService.getOperationMode() is executed before full startup (CASSANDRA-6166)
 * CQL3: support pre-epoch longs for TimestampType (CASSANDRA-6212)
 * Add reloadtriggers command to nodetool (CASSANDRA-4949)
 * cqlsh: ignore empty 'value alias' in DESCRIBE (CASSANDRA-6139)
 * Fix sstable loader (CASSANDRA-6205)
 * Reject bootstrapping if the node already exists in gossip (CASSANDRA-5571)
 * Fix NPE while loading paxos state (CASSANDRA-6211)
 * cqlsh: add SHOW SESSION <tracing-session> command (CASSANDRA-6228)
Merged from 1.2:
 * (Hadoop) Require CFRR batchSize to be at least 2 (CASSANDRA-6114)
 * Add a warning for small LCS sstable size (CASSANDRA-6191)
 * Add ability to list specific KS/CF combinations in nodetool cfstats (CASSANDRA-4191)
 * Mark CF clean if a mutation raced the drop and got it marked dirty (CASSANDRA-5946)
 * Add a LOCAL_ONE consistency level (CASSANDRA-6202)
 * Limit CQL prepared statement cache by size instead of count (CASSANDRA-6107)
 * Tracing should log write failure rather than raw exceptions (CASSANDRA-6133)
 * lock access to TM.endpointToHostIdMap (CASSANDRA-6103)
 * Allow estimated memtable size to exceed slab allocator size (CASSANDRA-6078)
 * Start MeteredFlusher earlier to prevent OOM during CL replay (CASSANDRA-6087)
 * Avoid sending Truncate command to fat clients (CASSANDRA-6088)
 * Allow where clause conditions to be in parenthesis (CASSANDRA-6037)
 * Do not open non-ssl storage port if encryption option is all (CASSANDRA-3916)
 * Move batchlog replay to its own executor (CASSANDRA-6079)
 * Add tombstone debug threshold and histogram (CASSANDRA-6042, 6057)
 * Enable tcp keepalive on incoming connections (CASSANDRA-4053)
 * Fix fat client schema pull NPE (CASSANDRA-6089)
 * Fix memtable flushing for indexed tables (CASSANDRA-6112)
 * Fix skipping columns with multiple slices (CASSANDRA-6119)
 * Expose connected thrift + native client counts (CASSANDRA-5084)
 * Optimize auth setup (CASSANDRA-6122)
 * Trace index selection (CASSANDRA-6001)
 * Update sstablesPerReadHistogram to use biased sampling (CASSANDRA-6164)
 * Log UnknownColumnfamilyException when closing socket (CASSANDRA-5725)
 * Properly error out on CREATE INDEX for counters table (CASSANDRA-6160)
 * Handle JMX notification failure for repair (CASSANDRA-6097)
 * (Hadoop) Fetch no more than 128 splits in parallel (CASSANDRA-6169)
 * stress: add username/password authentication support (CASSANDRA-6068)
 * Fix indexed queries with row cache enabled on parent table (CASSANDRA-5732)
 * Fix compaction race during columnfamily drop (CASSANDRA-5957)
 * Fix validation of empty column names for compact tables (CASSANDRA-6152)
 * Skip replaying mutations that pass CRC but fail to deserialize (CASSANDRA-6183)
 * Rework token replacement to use replace_address (CASSANDRA-5916)
 * Fix altering column types (CASSANDRA-6185)
 * cqlsh: fix CREATE/ALTER WITH completion (CASSANDRA-6196)
 * add windows bat files for shell commands (CASSANDRA-6145)
 * Fix potential stack overflow during range tombstones insertion (CASSANDRA-6181)
 * (Hadoop) Make LOCAL_ONE the default consistency level (CASSANDRA-6214)


2.0.1
 * Fix bug that could allow reading deleted data temporarily (CASSANDRA-6025)
 * Improve memory use defaults (CASSANDRA-6059)
 * Make ThriftServer more easlly extensible (CASSANDRA-6058)
 * Remove Hadoop dependency from ITransportFactory (CASSANDRA-6062)
 * add file_cache_size_in_mb setting (CASSANDRA-5661)
 * Improve error message when yaml contains invalid properties (CASSANDRA-5958)
 * Improve leveled compaction's ability to find non-overlapping L0 compactions
   to work on concurrently (CASSANDRA-5921)
 * Notify indexer of columns shadowed by range tombstones (CASSANDRA-5614)
 * Log Merkle tree stats (CASSANDRA-2698)
 * Switch from crc32 to adler32 for compressed sstable checksums (CASSANDRA-5862)
 * Improve offheap memcpy performance (CASSANDRA-5884)
 * Use a range aware scanner for cleanup (CASSANDRA-2524)
 * Cleanup doesn't need to inspect sstables that contain only local data
   (CASSANDRA-5722)
 * Add ability for CQL3 to list partition keys (CASSANDRA-4536)
 * Improve native protocol serialization (CASSANDRA-5664)
 * Upgrade Thrift to 0.9.1 (CASSANDRA-5923)
 * Require superuser status for adding triggers (CASSANDRA-5963)
 * Make standalone scrubber handle old and new style leveled manifest
   (CASSANDRA-6005)
 * Fix paxos bugs (CASSANDRA-6012, 6013, 6023)
 * Fix paged ranges with multiple replicas (CASSANDRA-6004)
 * Fix potential AssertionError during tracing (CASSANDRA-6041)
 * Fix NPE in sstablesplit (CASSANDRA-6027)
 * Migrate pre-2.0 key/value/column aliases to system.schema_columns
   (CASSANDRA-6009)
 * Paging filter empty rows too agressively (CASSANDRA-6040)
 * Support variadic parameters for IN clauses (CASSANDRA-4210)
 * cqlsh: return the result of CAS writes (CASSANDRA-5796)
 * Fix validation of IN clauses with 2ndary indexes (CASSANDRA-6050)
 * Support named bind variables in CQL (CASSANDRA-6033)
Merged from 1.2:
 * Allow cache-keys-to-save to be set at runtime (CASSANDRA-5980)
 * Avoid second-guessing out-of-space state (CASSANDRA-5605)
 * Tuning knobs for dealing with large blobs and many CFs (CASSANDRA-5982)
 * (Hadoop) Fix CQLRW for thrift tables (CASSANDRA-6002)
 * Fix possible divide-by-zero in HHOM (CASSANDRA-5990)
 * Allow local batchlog writes for CL.ANY (CASSANDRA-5967)
 * Upgrade metrics-core to version 2.2.0 (CASSANDRA-5947)
 * Fix CqlRecordWriter with composite keys (CASSANDRA-5949)
 * Add snitch, schema version, cluster, partitioner to JMX (CASSANDRA-5881)
 * Allow disabling SlabAllocator (CASSANDRA-5935)
 * Make user-defined compaction JMX blocking (CASSANDRA-4952)
 * Fix streaming does not transfer wrapped range (CASSANDRA-5948)
 * Fix loading index summary containing empty key (CASSANDRA-5965)
 * Correctly handle limits in CompositesSearcher (CASSANDRA-5975)
 * Pig: handle CQL collections (CASSANDRA-5867)
 * Pass the updated cf to the PRSI index() method (CASSANDRA-5999)
 * Allow empty CQL3 batches (as no-op) (CASSANDRA-5994)
 * Support null in CQL3 functions (CASSANDRA-5910)
 * Replace the deprecated MapMaker with CacheLoader (CASSANDRA-6007)
 * Add SSTableDeletingNotification to DataTracker (CASSANDRA-6010)
 * Fix snapshots in use get deleted during snapshot repair (CASSANDRA-6011)
 * Move hints and exception count to o.a.c.metrics (CASSANDRA-6017)
 * Fix memory leak in snapshot repair (CASSANDRA-6047)
 * Fix sstable2sjon for CQL3 tables (CASSANDRA-5852)


2.0.0
 * Fix thrift validation when inserting into CQL3 tables (CASSANDRA-5138)
 * Fix periodic memtable flushing behavior with clean memtables (CASSANDRA-5931)
 * Fix dateOf() function for pre-2.0 timestamp columns (CASSANDRA-5928)
 * Fix SSTable unintentionally loads BF when opened for batch (CASSANDRA-5938)
 * Add stream session progress to JMX (CASSANDRA-4757)
 * Fix NPE during CAS operation (CASSANDRA-5925)
Merged from 1.2:
 * Fix getBloomFilterDiskSpaceUsed for AlwaysPresentFilter (CASSANDRA-5900)
 * Don't announce schema version until we've loaded the changes locally
   (CASSANDRA-5904)
 * Fix to support off heap bloom filters size greater than 2 GB (CASSANDRA-5903)
 * Properly handle parsing huge map and set literals (CASSANDRA-5893)


2.0.0-rc2
 * enable vnodes by default (CASSANDRA-5869)
 * fix CAS contention timeout (CASSANDRA-5830)
 * fix HsHa to respect max frame size (CASSANDRA-4573)
 * Fix (some) 2i on composite components omissions (CASSANDRA-5851)
 * cqlsh: add DESCRIBE FULL SCHEMA variant (CASSANDRA-5880)
Merged from 1.2:
 * Correctly validate sparse composite cells in scrub (CASSANDRA-5855)
 * Add KeyCacheHitRate metric to CF metrics (CASSANDRA-5868)
 * cqlsh: add support for multiline comments (CASSANDRA-5798)
 * Handle CQL3 SELECT duplicate IN restrictions on clustering columns
   (CASSANDRA-5856)


2.0.0-rc1
 * improve DecimalSerializer performance (CASSANDRA-5837)
 * fix potential spurious wakeup in AsyncOneResponse (CASSANDRA-5690)
 * fix schema-related trigger issues (CASSANDRA-5774)
 * Better validation when accessing CQL3 table from thrift (CASSANDRA-5138)
 * Fix assertion error during repair (CASSANDRA-5801)
 * Fix range tombstone bug (CASSANDRA-5805)
 * DC-local CAS (CASSANDRA-5797)
 * Add a native_protocol_version column to the system.local table (CASSANRDA-5819)
 * Use index_interval from cassandra.yaml when upgraded (CASSANDRA-5822)
 * Fix buffer underflow on socket close (CASSANDRA-5792)
Merged from 1.2:
 * Fix reading DeletionTime from 1.1-format sstables (CASSANDRA-5814)
 * cqlsh: add collections support to COPY (CASSANDRA-5698)
 * retry important messages for any IOException (CASSANDRA-5804)
 * Allow empty IN relations in SELECT/UPDATE/DELETE statements (CASSANDRA-5626)
 * cqlsh: fix crashing on Windows due to libedit detection (CASSANDRA-5812)
 * fix bulk-loading compressed sstables (CASSANDRA-5820)
 * (Hadoop) fix quoting in CqlPagingRecordReader and CqlRecordWriter 
   (CASSANDRA-5824)
 * update default LCS sstable size to 160MB (CASSANDRA-5727)
 * Allow compacting 2Is via nodetool (CASSANDRA-5670)
 * Hex-encode non-String keys in OPP (CASSANDRA-5793)
 * nodetool history logging (CASSANDRA-5823)
 * (Hadoop) fix support for Thrift tables in CqlPagingRecordReader 
   (CASSANDRA-5752)
 * add "all time blocked" to StatusLogger output (CASSANDRA-5825)
 * Future-proof inter-major-version schema migrations (CASSANDRA-5845)
 * (Hadoop) add CqlPagingRecordReader support for ReversedType in Thrift table
   (CASSANDRA-5718)
 * Add -no-snapshot option to scrub (CASSANDRA-5891)
 * Fix to support off heap bloom filters size greater than 2 GB (CASSANDRA-5903)
 * Properly handle parsing huge map and set literals (CASSANDRA-5893)
 * Fix LCS L0 compaction may overlap in L1 (CASSANDRA-5907)
 * New sstablesplit tool to split large sstables offline (CASSANDRA-4766)
 * Fix potential deadlock in native protocol server (CASSANDRA-5926)
 * Disallow incompatible type change in CQL3 (CASSANDRA-5882)
Merged from 1.1:
 * Correctly validate sparse composite cells in scrub (CASSANDRA-5855)


2.0.0-beta2
 * Replace countPendingHints with Hints Created metric (CASSANDRA-5746)
 * Allow nodetool with no args, and with help to run without a server (CASSANDRA-5734)
 * Cleanup AbstractType/TypeSerializer classes (CASSANDRA-5744)
 * Remove unimplemented cli option schema-mwt (CASSANDRA-5754)
 * Support range tombstones in thrift (CASSANDRA-5435)
 * Normalize table-manipulating CQL3 statements' class names (CASSANDRA-5759)
 * cqlsh: add missing table options to DESCRIBE output (CASSANDRA-5749)
 * Fix assertion error during repair (CASSANDRA-5757)
 * Fix bulkloader (CASSANDRA-5542)
 * Add LZ4 compression to the native protocol (CASSANDRA-5765)
 * Fix bugs in the native protocol v2 (CASSANDRA-5770)
 * CAS on 'primary key only' table (CASSANDRA-5715)
 * Support streaming SSTables of old versions (CASSANDRA-5772)
 * Always respect protocol version in native protocol (CASSANDRA-5778)
 * Fix ConcurrentModificationException during streaming (CASSANDRA-5782)
 * Update deletion timestamp in Commit#updatesWithPaxosTime (CASSANDRA-5787)
 * Thrift cas() method crashes if input columns are not sorted (CASSANDRA-5786)
 * Order columns names correctly when querying for CAS (CASSANDRA-5788)
 * Fix streaming retry (CASSANDRA-5775)
Merged from 1.2:
 * if no seeds can be a reached a node won't start in a ring by itself (CASSANDRA-5768)
 * add cassandra.unsafesystem property (CASSANDRA-5704)
 * (Hadoop) quote identifiers in CqlPagingRecordReader (CASSANDRA-5763)
 * Add replace_node functionality for vnodes (CASSANDRA-5337)
 * Add timeout events to query traces (CASSANDRA-5520)
 * Fix serialization of the LEFT gossip value (CASSANDRA-5696)
 * Pig: support for cql3 tables (CASSANDRA-5234)
 * Fix skipping range tombstones with reverse queries (CASSANDRA-5712)
 * Expire entries out of ThriftSessionManager (CASSANDRA-5719)
 * Don't keep ancestor information in memory (CASSANDRA-5342)
 * Expose native protocol server status in nodetool info (CASSANDRA-5735)
 * Fix pathetic performance of range tombstones (CASSANDRA-5677)
 * Fix querying with an empty (impossible) range (CASSANDRA-5573)
 * cqlsh: handle CUSTOM 2i in DESCRIBE output (CASSANDRA-5760)
 * Fix minor bug in Range.intersects(Bound) (CASSANDRA-5771)
 * cqlsh: handle disabled compression in DESCRIBE output (CASSANDRA-5766)
 * Ensure all UP events are notified on the native protocol (CASSANDRA-5769)
 * Fix formatting of sstable2json with multiple -k arguments (CASSANDRA-5781)
 * Don't rely on row marker for queries in general to hide lost markers
   after TTL expires (CASSANDRA-5762)
 * Sort nodetool help output (CASSANDRA-5776)
 * Fix column expiring during 2 phases compaction (CASSANDRA-5799)
 * now() is being rejected in INSERTs when inside collections (CASSANDRA-5795)


2.0.0-beta1
 * Add support for indexing clustered columns (CASSANDRA-5125)
 * Removed on-heap row cache (CASSANDRA-5348)
 * use nanotime consistently for node-local timeouts (CASSANDRA-5581)
 * Avoid unnecessary second pass on name-based queries (CASSANDRA-5577)
 * Experimental triggers (CASSANDRA-1311)
 * JEMalloc support for off-heap allocation (CASSANDRA-3997)
 * Single-pass compaction (CASSANDRA-4180)
 * Removed token range bisection (CASSANDRA-5518)
 * Removed compatibility with pre-1.2.5 sstables and network messages
   (CASSANDRA-5511)
 * removed PBSPredictor (CASSANDRA-5455)
 * CAS support (CASSANDRA-5062, 5441, 5442, 5443, 5619, 5667)
 * Leveled compaction performs size-tiered compactions in L0 
   (CASSANDRA-5371, 5439)
 * Add yaml network topology snitch for mixed ec2/other envs (CASSANDRA-5339)
 * Log when a node is down longer than the hint window (CASSANDRA-4554)
 * Optimize tombstone creation for ExpiringColumns (CASSANDRA-4917)
 * Improve LeveledScanner work estimation (CASSANDRA-5250, 5407)
 * Replace compaction lock with runWithCompactionsDisabled (CASSANDRA-3430)
 * Change Message IDs to ints (CASSANDRA-5307)
 * Move sstable level information into the Stats component, removing the
   need for a separate Manifest file (CASSANDRA-4872)
 * avoid serializing to byte[] on commitlog append (CASSANDRA-5199)
 * make index_interval configurable per columnfamily (CASSANDRA-3961, CASSANDRA-5650)
 * add default_time_to_live (CASSANDRA-3974)
 * add memtable_flush_period_in_ms (CASSANDRA-4237)
 * replace supercolumns internally by composites (CASSANDRA-3237, 5123)
 * upgrade thrift to 0.9.0 (CASSANDRA-3719)
 * drop unnecessary keyspace parameter from user-defined compaction API 
   (CASSANDRA-5139)
 * more robust solution to incomplete compactions + counters (CASSANDRA-5151)
 * Change order of directory searching for c*.in.sh (CASSANDRA-3983)
 * Add tool to reset SSTable compaction level for LCS (CASSANDRA-5271)
 * Allow custom configuration loader (CASSANDRA-5045)
 * Remove memory emergency pressure valve logic (CASSANDRA-3534)
 * Reduce request latency with eager retry (CASSANDRA-4705)
 * cqlsh: Remove ASSUME command (CASSANDRA-5331)
 * Rebuild BF when loading sstables if bloom_filter_fp_chance
   has changed since compaction (CASSANDRA-5015)
 * remove row-level bloom filters (CASSANDRA-4885)
 * Change Kernel Page Cache skipping into row preheating (disabled by default)
   (CASSANDRA-4937)
 * Improve repair by deciding on a gcBefore before sending
   out TreeRequests (CASSANDRA-4932)
 * Add an official way to disable compactions (CASSANDRA-5074)
 * Reenable ALTER TABLE DROP with new semantics (CASSANDRA-3919)
 * Add binary protocol versioning (CASSANDRA-5436)
 * Swap THshaServer for TThreadedSelectorServer (CASSANDRA-5530)
 * Add alias support to SELECT statement (CASSANDRA-5075)
 * Don't create empty RowMutations in CommitLogReplayer (CASSANDRA-5541)
 * Use range tombstones when dropping cfs/columns from schema (CASSANDRA-5579)
 * cqlsh: drop CQL2/CQL3-beta support (CASSANDRA-5585)
 * Track max/min column names in sstables to be able to optimize slice
   queries (CASSANDRA-5514, CASSANDRA-5595, CASSANDRA-5600)
 * Binary protocol: allow batching already prepared statements (CASSANDRA-4693)
 * Allow preparing timestamp, ttl and limit in CQL3 queries (CASSANDRA-4450)
 * Support native link w/o JNA in Java7 (CASSANDRA-3734)
 * Use SASL authentication in binary protocol v2 (CASSANDRA-5545)
 * Replace Thrift HsHa with LMAX Disruptor based implementation (CASSANDRA-5582)
 * cqlsh: Add row count to SELECT output (CASSANDRA-5636)
 * Include a timestamp with all read commands to determine column expiration
   (CASSANDRA-5149)
 * Streaming 2.0 (CASSANDRA-5286, 5699)
 * Conditional create/drop ks/table/index statements in CQL3 (CASSANDRA-2737)
 * more pre-table creation property validation (CASSANDRA-5693)
 * Redesign repair messages (CASSANDRA-5426)
 * Fix ALTER RENAME post-5125 (CASSANDRA-5702)
 * Disallow renaming a 2ndary indexed column (CASSANDRA-5705)
 * Rename Table to Keyspace (CASSANDRA-5613)
 * Ensure changing column_index_size_in_kb on different nodes don't corrupt the
   sstable (CASSANDRA-5454)
 * Move resultset type information into prepare, not execute (CASSANDRA-5649)
 * Auto paging in binary protocol (CASSANDRA-4415, 5714)
 * Don't tie client side use of AbstractType to JDBC (CASSANDRA-4495)
 * Adds new TimestampType to replace DateType (CASSANDRA-5723, CASSANDRA-5729)
Merged from 1.2:
 * make starting native protocol server idempotent (CASSANDRA-5728)
 * Fix loading key cache when a saved entry is no longer valid (CASSANDRA-5706)
 * Fix serialization of the LEFT gossip value (CASSANDRA-5696)
 * cqlsh: Don't show 'null' in place of empty values (CASSANDRA-5675)
 * Race condition in detecting version on a mixed 1.1/1.2 cluster
   (CASSANDRA-5692)
 * Fix skipping range tombstones with reverse queries (CASSANDRA-5712)
 * Expire entries out of ThriftSessionManager (CASSANRDA-5719)
 * Don't keep ancestor information in memory (CASSANDRA-5342)
 * cqlsh: fix handling of semicolons inside BATCH queries (CASSANDRA-5697)


1.2.6
 * Fix tracing when operation completes before all responses arrive 
   (CASSANDRA-5668)
 * Fix cross-DC mutation forwarding (CASSANDRA-5632)
 * Reduce SSTableLoader memory usage (CASSANDRA-5555)
 * Scale hinted_handoff_throttle_in_kb to cluster size (CASSANDRA-5272)
 * (Hadoop) Add CQL3 input/output formats (CASSANDRA-4421, 5622)
 * (Hadoop) Fix InputKeyRange in CFIF (CASSANDRA-5536)
 * Fix dealing with ridiculously large max sstable sizes in LCS (CASSANDRA-5589)
 * Ignore pre-truncate hints (CASSANDRA-4655)
 * Move System.exit on OOM into a separate thread (CASSANDRA-5273)
 * Write row markers when serializing schema (CASSANDRA-5572)
 * Check only SSTables for the requested range when streaming (CASSANDRA-5569)
 * Improve batchlog replay behavior and hint ttl handling (CASSANDRA-5314)
 * Exclude localTimestamp from validation for tombstones (CASSANDRA-5398)
 * cqlsh: add custom prompt support (CASSANDRA-5539)
 * Reuse prepared statements in hot auth queries (CASSANDRA-5594)
 * cqlsh: add vertical output option (see EXPAND) (CASSANDRA-5597)
 * Add a rate limit option to stress (CASSANDRA-5004)
 * have BulkLoader ignore snapshots directories (CASSANDRA-5587) 
 * fix SnitchProperties logging context (CASSANDRA-5602)
 * Expose whether jna is enabled and memory is locked via JMX (CASSANDRA-5508)
 * cqlsh: fix COPY FROM with ReversedType (CASSANDRA-5610)
 * Allow creating CUSTOM indexes on collections (CASSANDRA-5615)
 * Evaluate now() function at execution time (CASSANDRA-5616)
 * Expose detailed read repair metrics (CASSANDRA-5618)
 * Correct blob literal + ReversedType parsing (CASSANDRA-5629)
 * Allow GPFS to prefer the internal IP like EC2MRS (CASSANDRA-5630)
 * fix help text for -tspw cassandra-cli (CASSANDRA-5643)
 * don't throw away initial causes exceptions for internode encryption issues 
   (CASSANDRA-5644)
 * Fix message spelling errors for cql select statements (CASSANDRA-5647)
 * Suppress custom exceptions thru jmx (CASSANDRA-5652)
 * Update CREATE CUSTOM INDEX syntax (CASSANDRA-5639)
 * Fix PermissionDetails.equals() method (CASSANDRA-5655)
 * Never allow partition key ranges in CQL3 without token() (CASSANDRA-5666)
 * Gossiper incorrectly drops AppState for an upgrading node (CASSANDRA-5660)
 * Connection thrashing during multi-region ec2 during upgrade, due to 
   messaging version (CASSANDRA-5669)
 * Avoid over reconnecting in EC2MRS (CASSANDRA-5678)
 * Fix ReadResponseSerializer.serializedSize() for digest reads (CASSANDRA-5476)
 * allow sstable2json on 2i CFs (CASSANDRA-5694)
Merged from 1.1:
 * Remove buggy thrift max message length option (CASSANDRA-5529)
 * Fix NPE in Pig's widerow mode (CASSANDRA-5488)
 * Add split size parameter to Pig and disable split combination (CASSANDRA-5544)


1.2.5
 * make BytesToken.toString only return hex bytes (CASSANDRA-5566)
 * Ensure that submitBackground enqueues at least one task (CASSANDRA-5554)
 * fix 2i updates with identical values and timestamps (CASSANDRA-5540)
 * fix compaction throttling bursty-ness (CASSANDRA-4316)
 * reduce memory consumption of IndexSummary (CASSANDRA-5506)
 * remove per-row column name bloom filters (CASSANDRA-5492)
 * Include fatal errors in trace events (CASSANDRA-5447)
 * Ensure that PerRowSecondaryIndex is notified of row-level deletes
   (CASSANDRA-5445)
 * Allow empty blob literals in CQL3 (CASSANDRA-5452)
 * Fix streaming RangeTombstones at column index boundary (CASSANDRA-5418)
 * Fix preparing statements when current keyspace is not set (CASSANDRA-5468)
 * Fix SemanticVersion.isSupportedBy minor/patch handling (CASSANDRA-5496)
 * Don't provide oldCfId for post-1.1 system cfs (CASSANDRA-5490)
 * Fix primary range ignores replication strategy (CASSANDRA-5424)
 * Fix shutdown of binary protocol server (CASSANDRA-5507)
 * Fix repair -snapshot not working (CASSANDRA-5512)
 * Set isRunning flag later in binary protocol server (CASSANDRA-5467)
 * Fix use of CQL3 functions with descending clustering order (CASSANDRA-5472)
 * Disallow renaming columns one at a time for thrift table in CQL3
   (CASSANDRA-5531)
 * cqlsh: add CLUSTERING ORDER BY support to DESCRIBE (CASSANDRA-5528)
 * Add custom secondary index support to CQL3 (CASSANDRA-5484)
 * Fix repair hanging silently on unexpected error (CASSANDRA-5229)
 * Fix Ec2Snitch regression introduced by CASSANDRA-5171 (CASSANDRA-5432)
 * Add nodetool enablebackup/disablebackup (CASSANDRA-5556)
 * cqlsh: fix DESCRIBE after case insensitive USE (CASSANDRA-5567)
Merged from 1.1
 * Add retry mechanism to OTC for non-droppable_verbs (CASSANDRA-5393)
 * Use allocator information to improve memtable memory usage estimate
   (CASSANDRA-5497)
 * Fix trying to load deleted row into row cache on startup (CASSANDRA-4463)
 * fsync leveled manifest to avoid corruption (CASSANDRA-5535)
 * Fix Bound intersection computation (CASSANDRA-5551)
 * sstablescrub now respects max memory size in cassandra.in.sh (CASSANDRA-5562)


1.2.4
 * Ensure that PerRowSecondaryIndex updates see the most recent values
   (CASSANDRA-5397)
 * avoid duplicate index entries ind PrecompactedRow and 
   ParallelCompactionIterable (CASSANDRA-5395)
 * remove the index entry on oldColumn when new column is a tombstone 
   (CASSANDRA-5395)
 * Change default stream throughput from 400 to 200 mbps (CASSANDRA-5036)
 * Gossiper logs DOWN for symmetry with UP (CASSANDRA-5187)
 * Fix mixing prepared statements between keyspaces (CASSANDRA-5352)
 * Fix consistency level during bootstrap - strike 3 (CASSANDRA-5354)
 * Fix transposed arguments in AlreadyExistsException (CASSANDRA-5362)
 * Improve asynchronous hint delivery (CASSANDRA-5179)
 * Fix Guava dependency version (12.0 -> 13.0.1) for Maven (CASSANDRA-5364)
 * Validate that provided CQL3 collection value are < 64K (CASSANDRA-5355)
 * Make upgradeSSTable skip current version sstables by default (CASSANDRA-5366)
 * Optimize min/max timestamp collection (CASSANDRA-5373)
 * Invalid streamId in cql binary protocol when using invalid CL 
   (CASSANDRA-5164)
 * Fix validation for IN where clauses with collections (CASSANDRA-5376)
 * Copy resultSet on count query to avoid ConcurrentModificationException 
   (CASSANDRA-5382)
 * Correctly typecheck in CQL3 even with ReversedType (CASSANDRA-5386)
 * Fix streaming compressed files when using encryption (CASSANDRA-5391)
 * cassandra-all 1.2.0 pom missing netty dependency (CASSANDRA-5392)
 * Fix writetime/ttl functions on null values (CASSANDRA-5341)
 * Fix NPE during cql3 select with token() (CASSANDRA-5404)
 * IndexHelper.skipBloomFilters won't skip non-SHA filters (CASSANDRA-5385)
 * cqlsh: Print maps ordered by key, sort sets (CASSANDRA-5413)
 * Add null syntax support in CQL3 for inserts (CASSANDRA-3783)
 * Allow unauthenticated set_keyspace() calls (CASSANDRA-5423)
 * Fix potential incremental backups race (CASSANDRA-5410)
 * Fix prepared BATCH statements with batch-level timestamps (CASSANDRA-5415)
 * Allow overriding superuser setup delay (CASSANDRA-5430)
 * cassandra-shuffle with JMX usernames and passwords (CASSANDRA-5431)
Merged from 1.1:
 * cli: Quote ks and cf names in schema output when needed (CASSANDRA-5052)
 * Fix bad default for min/max timestamp in SSTableMetadata (CASSANDRA-5372)
 * Fix cf name extraction from manifest in Directories.migrateFile() 
   (CASSANDRA-5242)
 * Support pluggable internode authentication (CASSANDRA-5401)


1.2.3
 * add check for sstable overlap within a level on startup (CASSANDRA-5327)
 * replace ipv6 colons in jmx object names (CASSANDRA-5298, 5328)
 * Avoid allocating SSTableBoundedScanner during repair when the range does 
   not intersect the sstable (CASSANDRA-5249)
 * Don't lowercase property map keys (this breaks NTS) (CASSANDRA-5292)
 * Fix composite comparator with super columns (CASSANDRA-5287)
 * Fix insufficient validation of UPDATE queries against counter cfs
   (CASSANDRA-5300)
 * Fix PropertyFileSnitch default DC/Rack behavior (CASSANDRA-5285)
 * Handle null values when executing prepared statement (CASSANDRA-5081)
 * Add netty to pom dependencies (CASSANDRA-5181)
 * Include type arguments in Thrift CQLPreparedResult (CASSANDRA-5311)
 * Fix compaction not removing columns when bf_fp_ratio is 1 (CASSANDRA-5182)
 * cli: Warn about missing CQL3 tables in schema descriptions (CASSANDRA-5309)
 * Re-enable unknown option in replication/compaction strategies option for
   backward compatibility (CASSANDRA-4795)
 * Add binary protocol support to stress (CASSANDRA-4993)
 * cqlsh: Fix COPY FROM value quoting and null handling (CASSANDRA-5305)
 * Fix repair -pr for vnodes (CASSANDRA-5329)
 * Relax CL for auth queries for non-default users (CASSANDRA-5310)
 * Fix AssertionError during repair (CASSANDRA-5245)
 * Don't announce migrations to pre-1.2 nodes (CASSANDRA-5334)
Merged from 1.1:
 * Update offline scrub for 1.0 -> 1.1 directory structure (CASSANDRA-5195)
 * add tmp flag to Descriptor hashcode (CASSANDRA-4021)
 * fix logging of "Found table data in data directories" when only system tables
   are present (CASSANDRA-5289)
 * cli: Add JMX authentication support (CASSANDRA-5080)
 * nodetool: ability to repair specific range (CASSANDRA-5280)
 * Fix possible assertion triggered in SliceFromReadCommand (CASSANDRA-5284)
 * cqlsh: Add inet type support on Windows (ipv4-only) (CASSANDRA-4801)
 * Fix race when initializing ColumnFamilyStore (CASSANDRA-5350)
 * Add UseTLAB JVM flag (CASSANDRA-5361)


1.2.2
 * fix potential for multiple concurrent compactions of the same sstables
   (CASSANDRA-5256)
 * avoid no-op caching of byte[] on commitlog append (CASSANDRA-5199)
 * fix symlinks under data dir not working (CASSANDRA-5185)
 * fix bug in compact storage metadata handling (CASSANDRA-5189)
 * Validate login for USE queries (CASSANDRA-5207)
 * cli: remove default username and password (CASSANDRA-5208)
 * configure populate_io_cache_on_flush per-CF (CASSANDRA-4694)
 * allow configuration of internode socket buffer (CASSANDRA-3378)
 * Make sstable directory picking blacklist-aware again (CASSANDRA-5193)
 * Correctly expire gossip states for edge cases (CASSANDRA-5216)
 * Improve handling of directory creation failures (CASSANDRA-5196)
 * Expose secondary indicies to the rest of nodetool (CASSANDRA-4464)
 * Binary protocol: avoid sending notification for 0.0.0.0 (CASSANDRA-5227)
 * add UseCondCardMark XX jvm settings on jdk 1.7 (CASSANDRA-4366)
 * CQL3 refactor to allow conversion function (CASSANDRA-5226)
 * Fix drop of sstables in some circumstance (CASSANDRA-5232)
 * Implement caching of authorization results (CASSANDRA-4295)
 * Add support for LZ4 compression (CASSANDRA-5038)
 * Fix missing columns in wide rows queries (CASSANDRA-5225)
 * Simplify auth setup and make system_auth ks alterable (CASSANDRA-5112)
 * Stop compactions from hanging during bootstrap (CASSANDRA-5244)
 * fix compressed streaming sending extra chunk (CASSANDRA-5105)
 * Add CQL3-based implementations of IAuthenticator and IAuthorizer
   (CASSANDRA-4898)
 * Fix timestamp-based tomstone removal logic (CASSANDRA-5248)
 * cli: Add JMX authentication support (CASSANDRA-5080)
 * Fix forceFlush behavior (CASSANDRA-5241)
 * cqlsh: Add username autocompletion (CASSANDRA-5231)
 * Fix CQL3 composite partition key error (CASSANDRA-5240)
 * Allow IN clause on last clustering key (CASSANDRA-5230)
Merged from 1.1:
 * fix start key/end token validation for wide row iteration (CASSANDRA-5168)
 * add ConfigHelper support for Thrift frame and max message sizes (CASSANDRA-5188)
 * fix nodetool repair not fail on node down (CASSANDRA-5203)
 * always collect tombstone hints (CASSANDRA-5068)
 * Fix error when sourcing file in cqlsh (CASSANDRA-5235)


1.2.1
 * stream undelivered hints on decommission (CASSANDRA-5128)
 * GossipingPropertyFileSnitch loads saved dc/rack info if needed (CASSANDRA-5133)
 * drain should flush system CFs too (CASSANDRA-4446)
 * add inter_dc_tcp_nodelay setting (CASSANDRA-5148)
 * re-allow wrapping ranges for start_token/end_token range pairitspwng (CASSANDRA-5106)
 * fix validation compaction of empty rows (CASSANDRA-5136)
 * nodetool methods to enable/disable hint storage/delivery (CASSANDRA-4750)
 * disallow bloom filter false positive chance of 0 (CASSANDRA-5013)
 * add threadpool size adjustment methods to JMXEnabledThreadPoolExecutor and 
   CompactionManagerMBean (CASSANDRA-5044)
 * fix hinting for dropped local writes (CASSANDRA-4753)
 * off-heap cache doesn't need mutable column container (CASSANDRA-5057)
 * apply disk_failure_policy to bad disks on initial directory creation 
   (CASSANDRA-4847)
 * Optimize name-based queries to use ArrayBackedSortedColumns (CASSANDRA-5043)
 * Fall back to old manifest if most recent is unparseable (CASSANDRA-5041)
 * pool [Compressed]RandomAccessReader objects on the partitioned read path
   (CASSANDRA-4942)
 * Add debug logging to list filenames processed by Directories.migrateFile 
   method (CASSANDRA-4939)
 * Expose black-listed directories via JMX (CASSANDRA-4848)
 * Log compaction merge counts (CASSANDRA-4894)
 * Minimize byte array allocation by AbstractData{Input,Output} (CASSANDRA-5090)
 * Add SSL support for the binary protocol (CASSANDRA-5031)
 * Allow non-schema system ks modification for shuffle to work (CASSANDRA-5097)
 * cqlsh: Add default limit to SELECT statements (CASSANDRA-4972)
 * cqlsh: fix DESCRIBE for 1.1 cfs in CQL3 (CASSANDRA-5101)
 * Correctly gossip with nodes >= 1.1.7 (CASSANDRA-5102)
 * Ensure CL guarantees on digest mismatch (CASSANDRA-5113)
 * Validate correctly selects on composite partition key (CASSANDRA-5122)
 * Fix exception when adding collection (CASSANDRA-5117)
 * Handle states for non-vnode clusters correctly (CASSANDRA-5127)
 * Refuse unrecognized replication and compaction strategy options (CASSANDRA-4795)
 * Pick the correct value validator in sstable2json for cql3 tables (CASSANDRA-5134)
 * Validate login for describe_keyspace, describe_keyspaces and set_keyspace
   (CASSANDRA-5144)
 * Fix inserting empty maps (CASSANDRA-5141)
 * Don't remove tokens from System table for node we know (CASSANDRA-5121)
 * fix streaming progress report for compresed files (CASSANDRA-5130)
 * Coverage analysis for low-CL queries (CASSANDRA-4858)
 * Stop interpreting dates as valid timeUUID value (CASSANDRA-4936)
 * Adds E notation for floating point numbers (CASSANDRA-4927)
 * Detect (and warn) unintentional use of the cql2 thrift methods when cql3 was
   intended (CASSANDRA-5172)
 * cli: Quote ks and cf names in schema output when needed (CASSANDRA-5052)
 * Fix cf name extraction from manifest in Directories.migrateFile() (CASSANDRA-5242)
 * Replace mistaken usage of commons-logging with slf4j (CASSANDRA-5464)
 * Ensure Jackson dependency matches lib (CASSANDRA-5126)
 * Expose droppable tombstone ratio stats over JMX (CASSANDRA-5159)
Merged from 1.1:
 * Simplify CompressedRandomAccessReader to work around JDK FD bug (CASSANDRA-5088)
 * Improve handling a changing target throttle rate mid-compaction (CASSANDRA-5087)
 * Pig: correctly decode row keys in widerow mode (CASSANDRA-5098)
 * nodetool repair command now prints progress (CASSANDRA-4767)
 * fix user defined compaction to run against 1.1 data directory (CASSANDRA-5118)
 * Fix CQL3 BATCH authorization caching (CASSANDRA-5145)
 * fix get_count returns incorrect value with TTL (CASSANDRA-5099)
 * better handling for mid-compaction failure (CASSANDRA-5137)
 * convert default marshallers list to map for better readability (CASSANDRA-5109)
 * fix ConcurrentModificationException in getBootstrapSource (CASSANDRA-5170)
 * fix sstable maxtimestamp for row deletes and pre-1.1.1 sstables (CASSANDRA-5153)
 * Fix thread growth on node removal (CASSANDRA-5175)
 * Make Ec2Region's datacenter name configurable (CASSANDRA-5155)


1.2.0
 * Disallow counters in collections (CASSANDRA-5082)
 * cqlsh: add unit tests (CASSANDRA-3920)
 * fix default bloom_filter_fp_chance for LeveledCompactionStrategy (CASSANDRA-5093)
Merged from 1.1:
 * add validation for get_range_slices with start_key and end_token (CASSANDRA-5089)


1.2.0-rc2
 * fix nodetool ownership display with vnodes (CASSANDRA-5065)
 * cqlsh: add DESCRIBE KEYSPACES command (CASSANDRA-5060)
 * Fix potential infinite loop when reloading CFS (CASSANDRA-5064)
 * Fix SimpleAuthorizer example (CASSANDRA-5072)
 * cqlsh: force CL.ONE for tracing and system.schema* queries (CASSANDRA-5070)
 * Includes cassandra-shuffle in the debian package (CASSANDRA-5058)
Merged from 1.1:
 * fix multithreaded compaction deadlock (CASSANDRA-4492)
 * fix temporarily missing schema after upgrade from pre-1.1.5 (CASSANDRA-5061)
 * Fix ALTER TABLE overriding compression options with defaults
   (CASSANDRA-4996, 5066)
 * fix specifying and altering crc_check_chance (CASSANDRA-5053)
 * fix Murmur3Partitioner ownership% calculation (CASSANDRA-5076)
 * Don't expire columns sooner than they should in 2ndary indexes (CASSANDRA-5079)


1.2-rc1
 * rename rpc_timeout settings to request_timeout (CASSANDRA-5027)
 * add BF with 0.1 FP to LCS by default (CASSANDRA-5029)
 * Fix preparing insert queries (CASSANDRA-5016)
 * Fix preparing queries with counter increment (CASSANDRA-5022)
 * Fix preparing updates with collections (CASSANDRA-5017)
 * Don't generate UUID based on other node address (CASSANDRA-5002)
 * Fix message when trying to alter a clustering key type (CASSANDRA-5012)
 * Update IAuthenticator to match the new IAuthorizer (CASSANDRA-5003)
 * Fix inserting only a key in CQL3 (CASSANDRA-5040)
 * Fix CQL3 token() function when used with strings (CASSANDRA-5050)
Merged from 1.1:
 * reduce log spam from invalid counter shards (CASSANDRA-5026)
 * Improve schema propagation performance (CASSANDRA-5025)
 * Fix for IndexHelper.IndexFor throws OOB Exception (CASSANDRA-5030)
 * cqlsh: make it possible to describe thrift CFs (CASSANDRA-4827)
 * cqlsh: fix timestamp formatting on some platforms (CASSANDRA-5046)


1.2-beta3
 * make consistency level configurable in cqlsh (CASSANDRA-4829)
 * fix cqlsh rendering of blob fields (CASSANDRA-4970)
 * fix cqlsh DESCRIBE command (CASSANDRA-4913)
 * save truncation position in system table (CASSANDRA-4906)
 * Move CompressionMetadata off-heap (CASSANDRA-4937)
 * allow CLI to GET cql3 columnfamily data (CASSANDRA-4924)
 * Fix rare race condition in getExpireTimeForEndpoint (CASSANDRA-4402)
 * acquire references to overlapping sstables during compaction so bloom filter
   doesn't get free'd prematurely (CASSANDRA-4934)
 * Don't share slice query filter in CQL3 SelectStatement (CASSANDRA-4928)
 * Separate tracing from Log4J (CASSANDRA-4861)
 * Exclude gcable tombstones from merkle-tree computation (CASSANDRA-4905)
 * Better printing of AbstractBounds for tracing (CASSANDRA-4931)
 * Optimize mostRecentTombstone check in CC.collectAllData (CASSANDRA-4883)
 * Change stream session ID to UUID to avoid collision from same node (CASSANDRA-4813)
 * Use Stats.db when bulk loading if present (CASSANDRA-4957)
 * Skip repair on system_trace and keyspaces with RF=1 (CASSANDRA-4956)
 * (cql3) Remove arbitrary SELECT limit (CASSANDRA-4918)
 * Correctly handle prepared operation on collections (CASSANDRA-4945)
 * Fix CQL3 LIMIT (CASSANDRA-4877)
 * Fix Stress for CQL3 (CASSANDRA-4979)
 * Remove cassandra specific exceptions from JMX interface (CASSANDRA-4893)
 * (CQL3) Force using ALLOW FILTERING on potentially inefficient queries (CASSANDRA-4915)
 * (cql3) Fix adding column when the table has collections (CASSANDRA-4982)
 * (cql3) Fix allowing collections with compact storage (CASSANDRA-4990)
 * (cql3) Refuse ttl/writetime function on collections (CASSANDRA-4992)
 * Replace IAuthority with new IAuthorizer (CASSANDRA-4874)
 * clqsh: fix KEY pseudocolumn escaping when describing Thrift tables
   in CQL3 mode (CASSANDRA-4955)
 * add basic authentication support for Pig CassandraStorage (CASSANDRA-3042)
 * fix CQL2 ALTER TABLE compaction_strategy_class altering (CASSANDRA-4965)
Merged from 1.1:
 * Fall back to old describe_splits if d_s_ex is not available (CASSANDRA-4803)
 * Improve error reporting when streaming ranges fail (CASSANDRA-5009)
 * Fix cqlsh timestamp formatting of timezone info (CASSANDRA-4746)
 * Fix assertion failure with leveled compaction (CASSANDRA-4799)
 * Check for null end_token in get_range_slice (CASSANDRA-4804)
 * Remove all remnants of removed nodes (CASSANDRA-4840)
 * Add aut-reloading of the log4j file in debian package (CASSANDRA-4855)
 * Fix estimated row cache entry size (CASSANDRA-4860)
 * reset getRangeSlice filter after finishing a row for get_paged_slice
   (CASSANDRA-4919)
 * expunge row cache post-truncate (CASSANDRA-4940)
 * Allow static CF definition with compact storage (CASSANDRA-4910)
 * Fix endless loop/compaction of schema_* CFs due to broken timestamps (CASSANDRA-4880)
 * Fix 'wrong class type' assertion in CounterColumn (CASSANDRA-4976)


1.2-beta2
 * fp rate of 1.0 disables BF entirely; LCS defaults to 1.0 (CASSANDRA-4876)
 * off-heap bloom filters for row keys (CASSANDRA_4865)
 * add extension point for sstable components (CASSANDRA-4049)
 * improve tracing output (CASSANDRA-4852, 4862)
 * make TRACE verb droppable (CASSANDRA-4672)
 * fix BulkLoader recognition of CQL3 columnfamilies (CASSANDRA-4755)
 * Sort commitlog segments for replay by id instead of mtime (CASSANDRA-4793)
 * Make hint delivery asynchronous (CASSANDRA-4761)
 * Pluggable Thrift transport factories for CLI and cqlsh (CASSANDRA-4609, 4610)
 * cassandra-cli: allow Double value type to be inserted to a column (CASSANDRA-4661)
 * Add ability to use custom TServerFactory implementations (CASSANDRA-4608)
 * optimize batchlog flushing to skip successful batches (CASSANDRA-4667)
 * include metadata for system keyspace itself in schema tables (CASSANDRA-4416)
 * add check to PropertyFileSnitch to verify presence of location for
   local node (CASSANDRA-4728)
 * add PBSPredictor consistency modeler (CASSANDRA-4261)
 * remove vestiges of Thrift unframed mode (CASSANDRA-4729)
 * optimize single-row PK lookups (CASSANDRA-4710)
 * adjust blockFor calculation to account for pending ranges due to node 
   movement (CASSANDRA-833)
 * Change CQL version to 3.0.0 and stop accepting 3.0.0-beta1 (CASSANDRA-4649)
 * (CQL3) Make prepared statement global instead of per connection 
   (CASSANDRA-4449)
 * Fix scrubbing of CQL3 created tables (CASSANDRA-4685)
 * (CQL3) Fix validation when using counter and regular columns in the same 
   table (CASSANDRA-4706)
 * Fix bug starting Cassandra with simple authentication (CASSANDRA-4648)
 * Add support for batchlog in CQL3 (CASSANDRA-4545, 4738)
 * Add support for multiple column family outputs in CFOF (CASSANDRA-4208)
 * Support repairing only the local DC nodes (CASSANDRA-4747)
 * Use rpc_address for binary protocol and change default port (CASSANDRA-4751)
 * Fix use of collections in prepared statements (CASSANDRA-4739)
 * Store more information into peers table (CASSANDRA-4351, 4814)
 * Configurable bucket size for size tiered compaction (CASSANDRA-4704)
 * Run leveled compaction in parallel (CASSANDRA-4310)
 * Fix potential NPE during CFS reload (CASSANDRA-4786)
 * Composite indexes may miss results (CASSANDRA-4796)
 * Move consistency level to the protocol level (CASSANDRA-4734, 4824)
 * Fix Subcolumn slice ends not respected (CASSANDRA-4826)
 * Fix Assertion error in cql3 select (CASSANDRA-4783)
 * Fix list prepend logic (CQL3) (CASSANDRA-4835)
 * Add booleans as literals in CQL3 (CASSANDRA-4776)
 * Allow renaming PK columns in CQL3 (CASSANDRA-4822)
 * Fix binary protocol NEW_NODE event (CASSANDRA-4679)
 * Fix potential infinite loop in tombstone compaction (CASSANDRA-4781)
 * Remove system tables accounting from schema (CASSANDRA-4850)
 * (cql3) Force provided columns in clustering key order in 
   'CLUSTERING ORDER BY' (CASSANDRA-4881)
 * Fix composite index bug (CASSANDRA-4884)
 * Fix short read protection for CQL3 (CASSANDRA-4882)
 * Add tracing support to the binary protocol (CASSANDRA-4699)
 * (cql3) Don't allow prepared marker inside collections (CASSANDRA-4890)
 * Re-allow order by on non-selected columns (CASSANDRA-4645)
 * Bug when composite index is created in a table having collections (CASSANDRA-4909)
 * log index scan subject in CompositesSearcher (CASSANDRA-4904)
Merged from 1.1:
 * add get[Row|Key]CacheEntries to CacheServiceMBean (CASSANDRA-4859)
 * fix get_paged_slice to wrap to next row correctly (CASSANDRA-4816)
 * fix indexing empty column values (CASSANDRA-4832)
 * allow JdbcDate to compose null Date objects (CASSANDRA-4830)
 * fix possible stackoverflow when compacting 1000s of sstables
   (CASSANDRA-4765)
 * fix wrong leveled compaction progress calculation (CASSANDRA-4807)
 * add a close() method to CRAR to prevent leaking file descriptors (CASSANDRA-4820)
 * fix potential infinite loop in get_count (CASSANDRA-4833)
 * fix compositeType.{get/from}String methods (CASSANDRA-4842)
 * (CQL) fix CREATE COLUMNFAMILY permissions check (CASSANDRA-4864)
 * Fix DynamicCompositeType same type comparison (CASSANDRA-4711)
 * Fix duplicate SSTable reference when stream session failed (CASSANDRA-3306)
 * Allow static CF definition with compact storage (CASSANDRA-4910)
 * Fix endless loop/compaction of schema_* CFs due to broken timestamps (CASSANDRA-4880)
 * Fix 'wrong class type' assertion in CounterColumn (CASSANDRA-4976)


1.2-beta1
 * add atomic_batch_mutate (CASSANDRA-4542, -4635)
 * increase default max_hint_window_in_ms to 3h (CASSANDRA-4632)
 * include message initiation time to replicas so they can more
   accurately drop timed-out requests (CASSANDRA-2858)
 * fix clientutil.jar dependencies (CASSANDRA-4566)
 * optimize WriteResponse (CASSANDRA-4548)
 * new metrics (CASSANDRA-4009)
 * redesign KEYS indexes to avoid read-before-write (CASSANDRA-2897)
 * debug tracing (CASSANDRA-1123)
 * parallelize row cache loading (CASSANDRA-4282)
 * Make compaction, flush JBOD-aware (CASSANDRA-4292)
 * run local range scans on the read stage (CASSANDRA-3687)
 * clean up ioexceptions (CASSANDRA-2116)
 * add disk_failure_policy (CASSANDRA-2118)
 * Introduce new json format with row level deletion (CASSANDRA-4054)
 * remove redundant "name" column from schema_keyspaces (CASSANDRA-4433)
 * improve "nodetool ring" handling of multi-dc clusters (CASSANDRA-3047)
 * update NTS calculateNaturalEndpoints to be O(N log N) (CASSANDRA-3881)
 * split up rpc timeout by operation type (CASSANDRA-2819)
 * rewrite key cache save/load to use only sequential i/o (CASSANDRA-3762)
 * update MS protocol with a version handshake + broadcast address id
   (CASSANDRA-4311)
 * multithreaded hint replay (CASSANDRA-4189)
 * add inter-node message compression (CASSANDRA-3127)
 * remove COPP (CASSANDRA-2479)
 * Track tombstone expiration and compact when tombstone content is
   higher than a configurable threshold, default 20% (CASSANDRA-3442, 4234)
 * update MurmurHash to version 3 (CASSANDRA-2975)
 * (CLI) track elapsed time for `delete' operation (CASSANDRA-4060)
 * (CLI) jline version is bumped to 1.0 to properly  support
   'delete' key function (CASSANDRA-4132)
 * Save IndexSummary into new SSTable 'Summary' component (CASSANDRA-2392, 4289)
 * Add support for range tombstones (CASSANDRA-3708)
 * Improve MessagingService efficiency (CASSANDRA-3617)
 * Avoid ID conflicts from concurrent schema changes (CASSANDRA-3794)
 * Set thrift HSHA server thread limit to unlimited by default (CASSANDRA-4277)
 * Avoids double serialization of CF id in RowMutation messages
   (CASSANDRA-4293)
 * stream compressed sstables directly with java nio (CASSANDRA-4297)
 * Support multiple ranges in SliceQueryFilter (CASSANDRA-3885)
 * Add column metadata to system column families (CASSANDRA-4018)
 * (cql3) Always use composite types by default (CASSANDRA-4329)
 * (cql3) Add support for set, map and list (CASSANDRA-3647)
 * Validate date type correctly (CASSANDRA-4441)
 * (cql3) Allow definitions with only a PK (CASSANDRA-4361)
 * (cql3) Add support for row key composites (CASSANDRA-4179)
 * improve DynamicEndpointSnitch by using reservoir sampling (CASSANDRA-4038)
 * (cql3) Add support for 2ndary indexes (CASSANDRA-3680)
 * (cql3) fix defining more than one PK to be invalid (CASSANDRA-4477)
 * remove schema agreement checking from all external APIs (Thrift, CQL and CQL3) (CASSANDRA-4487)
 * add Murmur3Partitioner and make it default for new installations (CASSANDRA-3772, 4621)
 * (cql3) update pseudo-map syntax to use map syntax (CASSANDRA-4497)
 * Finer grained exceptions hierarchy and provides error code with exceptions (CASSANDRA-3979)
 * Adds events push to binary protocol (CASSANDRA-4480)
 * Rewrite nodetool help (CASSANDRA-2293)
 * Make CQL3 the default for CQL (CASSANDRA-4640)
 * update stress tool to be able to use CQL3 (CASSANDRA-4406)
 * Accept all thrift update on CQL3 cf but don't expose their metadata (CASSANDRA-4377)
 * Replace Throttle with Guava's RateLimiter for HintedHandOff (CASSANDRA-4541)
 * fix counter add/get using CQL2 and CQL3 in stress tool (CASSANDRA-4633)
 * Add sstable count per level to cfstats (CASSANDRA-4537)
 * (cql3) Add ALTER KEYSPACE statement (CASSANDRA-4611)
 * (cql3) Allow defining default consistency levels (CASSANDRA-4448)
 * (cql3) Fix queries using LIMIT missing results (CASSANDRA-4579)
 * fix cross-version gossip messaging (CASSANDRA-4576)
 * added inet data type (CASSANDRA-4627)


1.1.6
 * Wait for writes on synchronous read digest mismatch (CASSANDRA-4792)
 * fix commitlog replay for nanotime-infected sstables (CASSANDRA-4782)
 * preflight check ttl for maximum of 20 years (CASSANDRA-4771)
 * (Pig) fix widerow input with single column rows (CASSANDRA-4789)
 * Fix HH to compact with correct gcBefore, which avoids wiping out
   undelivered hints (CASSANDRA-4772)
 * LCS will merge up to 32 L0 sstables as intended (CASSANDRA-4778)
 * NTS will default unconfigured DC replicas to zero (CASSANDRA-4675)
 * use default consistency level in counter validation if none is
   explicitly provide (CASSANDRA-4700)
 * Improve IAuthority interface by introducing fine-grained
   access permissions and grant/revoke commands (CASSANDRA-4490, 4644)
 * fix assumption error in CLI when updating/describing keyspace 
   (CASSANDRA-4322)
 * Adds offline sstablescrub to debian packaging (CASSANDRA-4642)
 * Automatic fixing of overlapping leveled sstables (CASSANDRA-4644)
 * fix error when using ORDER BY with extended selections (CASSANDRA-4689)
 * (CQL3) Fix validation for IN queries for non-PK cols (CASSANDRA-4709)
 * fix re-created keyspace disappering after 1.1.5 upgrade 
   (CASSANDRA-4698, 4752)
 * (CLI) display elapsed time in 2 fraction digits (CASSANDRA-3460)
 * add authentication support to sstableloader (CASSANDRA-4712)
 * Fix CQL3 'is reversed' logic (CASSANDRA-4716, 4759)
 * (CQL3) Don't return ReversedType in result set metadata (CASSANDRA-4717)
 * Backport adding AlterKeyspace statement (CASSANDRA-4611)
 * (CQL3) Correcty accept upper-case data types (CASSANDRA-4770)
 * Add binary protocol events for schema changes (CASSANDRA-4684)
Merged from 1.0:
 * Switch from NBHM to CHM in MessagingService's callback map, which
   prevents OOM in long-running instances (CASSANDRA-4708)


1.1.5
 * add SecondaryIndex.reload API (CASSANDRA-4581)
 * use millis + atomicint for commitlog segment creation instead of
   nanotime, which has issues under some hypervisors (CASSANDRA-4601)
 * fix FD leak in slice queries (CASSANDRA-4571)
 * avoid recursion in leveled compaction (CASSANDRA-4587)
 * increase stack size under Java7 to 180K
 * Log(info) schema changes (CASSANDRA-4547)
 * Change nodetool setcachecapcity to manipulate global caches (CASSANDRA-4563)
 * (cql3) fix setting compaction strategy (CASSANDRA-4597)
 * fix broken system.schema_* timestamps on system startup (CASSANDRA-4561)
 * fix wrong skip of cache saving (CASSANDRA-4533)
 * Avoid NPE when lost+found is in data dir (CASSANDRA-4572)
 * Respect five-minute flush moratorium after initial CL replay (CASSANDRA-4474)
 * Adds ntp as recommended in debian packaging (CASSANDRA-4606)
 * Configurable transport in CF Record{Reader|Writer} (CASSANDRA-4558)
 * (cql3) fix potential NPE with both equal and unequal restriction (CASSANDRA-4532)
 * (cql3) improves ORDER BY validation (CASSANDRA-4624)
 * Fix potential deadlock during counter writes (CASSANDRA-4578)
 * Fix cql error with ORDER BY when using IN (CASSANDRA-4612)
Merged from 1.0:
 * increase Xss to 160k to accomodate latest 1.6 JVMs (CASSANDRA-4602)
 * fix toString of hint destination tokens (CASSANDRA-4568)
 * Fix multiple values for CurrentLocal NodeID (CASSANDRA-4626)


1.1.4
 * fix offline scrub to catch >= out of order rows (CASSANDRA-4411)
 * fix cassandra-env.sh on RHEL and other non-dash-based systems 
   (CASSANDRA-4494)
Merged from 1.0:
 * (Hadoop) fix setting key length for old-style mapred api (CASSANDRA-4534)
 * (Hadoop) fix iterating through a resultset consisting entirely
   of tombstoned rows (CASSANDRA-4466)


1.1.3
 * (cqlsh) add COPY TO (CASSANDRA-4434)
 * munmap commitlog segments before rename (CASSANDRA-4337)
 * (JMX) rename getRangeKeySample to sampleKeyRange to avoid returning
   multi-MB results as an attribute (CASSANDRA-4452)
 * flush based on data size, not throughput; overwritten columns no 
   longer artificially inflate liveRatio (CASSANDRA-4399)
 * update default commitlog segment size to 32MB and total commitlog
   size to 32/1024 MB for 32/64 bit JVMs, respectively (CASSANDRA-4422)
 * avoid using global partitioner to estimate ranges in index sstables
   (CASSANDRA-4403)
 * restore pre-CASSANDRA-3862 approach to removing expired tombstones
   from row cache during compaction (CASSANDRA-4364)
 * (stress) support for CQL prepared statements (CASSANDRA-3633)
 * Correctly catch exception when Snappy cannot be loaded (CASSANDRA-4400)
 * (cql3) Support ORDER BY when IN condition is given in WHERE clause (CASSANDRA-4327)
 * (cql3) delete "component_index" column on DROP TABLE call (CASSANDRA-4420)
 * change nanoTime() to currentTimeInMillis() in schema related code (CASSANDRA-4432)
 * add a token generation tool (CASSANDRA-3709)
 * Fix LCS bug with sstable containing only 1 row (CASSANDRA-4411)
 * fix "Can't Modify Index Name" problem on CF update (CASSANDRA-4439)
 * Fix assertion error in getOverlappingSSTables during repair (CASSANDRA-4456)
 * fix nodetool's setcompactionthreshold command (CASSANDRA-4455)
 * Ensure compacted files are never used, to avoid counter overcount (CASSANDRA-4436)
Merged from 1.0:
 * Push the validation of secondary index values to the SecondaryIndexManager (CASSANDRA-4240)
 * allow dropping columns shadowed by not-yet-expired supercolumn or row
   tombstones in PrecompactedRow (CASSANDRA-4396)


1.1.2
 * Fix cleanup not deleting index entries (CASSANDRA-4379)
 * Use correct partitioner when saving + loading caches (CASSANDRA-4331)
 * Check schema before trying to export sstable (CASSANDRA-2760)
 * Raise a meaningful exception instead of NPE when PFS encounters
   an unconfigured node + no default (CASSANDRA-4349)
 * fix bug in sstable blacklisting with LCS (CASSANDRA-4343)
 * LCS no longer promotes tiny sstables out of L0 (CASSANDRA-4341)
 * skip tombstones during hint replay (CASSANDRA-4320)
 * fix NPE in compactionstats (CASSANDRA-4318)
 * enforce 1m min keycache for auto (CASSANDRA-4306)
 * Have DeletedColumn.isMFD always return true (CASSANDRA-4307)
 * (cql3) exeption message for ORDER BY constraints said primary filter can be
    an IN clause, which is misleading (CASSANDRA-4319)
 * (cql3) Reject (not yet supported) creation of 2ndardy indexes on tables with
   composite primary keys (CASSANDRA-4328)
 * Set JVM stack size to 160k for java 7 (CASSANDRA-4275)
 * cqlsh: add COPY command to load data from CSV flat files (CASSANDRA-4012)
 * CFMetaData.fromThrift to throw ConfigurationException upon error (CASSANDRA-4353)
 * Use CF comparator to sort indexed columns in SecondaryIndexManager
   (CASSANDRA-4365)
 * add strategy_options to the KSMetaData.toString() output (CASSANDRA-4248)
 * (cql3) fix range queries containing unqueried results (CASSANDRA-4372)
 * (cql3) allow updating column_alias types (CASSANDRA-4041)
 * (cql3) Fix deletion bug (CASSANDRA-4193)
 * Fix computation of overlapping sstable for leveled compaction (CASSANDRA-4321)
 * Improve scrub and allow to run it offline (CASSANDRA-4321)
 * Fix assertionError in StorageService.bulkLoad (CASSANDRA-4368)
 * (cqlsh) add option to authenticate to a keyspace at startup (CASSANDRA-4108)
 * (cqlsh) fix ASSUME functionality (CASSANDRA-4352)
 * Fix ColumnFamilyRecordReader to not return progress > 100% (CASSANDRA-3942)
Merged from 1.0:
 * Set gc_grace on index CF to 0 (CASSANDRA-4314)


1.1.1
 * add populate_io_cache_on_flush option (CASSANDRA-2635)
 * allow larger cache capacities than 2GB (CASSANDRA-4150)
 * add getsstables command to nodetool (CASSANDRA-4199)
 * apply parent CF compaction settings to secondary index CFs (CASSANDRA-4280)
 * preserve commitlog size cap when recycling segments at startup
   (CASSANDRA-4201)
 * (Hadoop) fix split generation regression (CASSANDRA-4259)
 * ignore min/max compactions settings in LCS, while preserving
   behavior that min=max=0 disables autocompaction (CASSANDRA-4233)
 * log number of rows read from saved cache (CASSANDRA-4249)
 * calculate exact size required for cleanup operations (CASSANDRA-1404)
 * avoid blocking additional writes during flush when the commitlog
   gets behind temporarily (CASSANDRA-1991)
 * enable caching on index CFs based on data CF cache setting (CASSANDRA-4197)
 * warn on invalid replication strategy creation options (CASSANDRA-4046)
 * remove [Freeable]Memory finalizers (CASSANDRA-4222)
 * include tombstone size in ColumnFamily.size, which can prevent OOM
   during sudden mass delete operations by yielding a nonzero liveRatio
   (CASSANDRA-3741)
 * Open 1 sstableScanner per level for leveled compaction (CASSANDRA-4142)
 * Optimize reads when row deletion timestamps allow us to restrict
   the set of sstables we check (CASSANDRA-4116)
 * add support for commitlog archiving and point-in-time recovery
   (CASSANDRA-3690)
 * avoid generating redundant compaction tasks during streaming
   (CASSANDRA-4174)
 * add -cf option to nodetool snapshot, and takeColumnFamilySnapshot to
   StorageService mbean (CASSANDRA-556)
 * optimize cleanup to drop entire sstables where possible (CASSANDRA-4079)
 * optimize truncate when autosnapshot is disabled (CASSANDRA-4153)
 * update caches to use byte[] keys to reduce memory overhead (CASSANDRA-3966)
 * add column limit to cli (CASSANDRA-3012, 4098)
 * clean up and optimize DataOutputBuffer, used by CQL compression and
   CompositeType (CASSANDRA-4072)
 * optimize commitlog checksumming (CASSANDRA-3610)
 * identify and blacklist corrupted SSTables from future compactions 
   (CASSANDRA-2261)
 * Move CfDef and KsDef validation out of thrift (CASSANDRA-4037)
 * Expose API to repair a user provided range (CASSANDRA-3912)
 * Add way to force the cassandra-cli to refresh its schema (CASSANDRA-4052)
 * Avoid having replicate on write tasks stacking up at CL.ONE (CASSANDRA-2889)
 * (cql3) Backwards compatibility for composite comparators in non-cql3-aware
   clients (CASSANDRA-4093)
 * (cql3) Fix order by for reversed queries (CASSANDRA-4160)
 * (cql3) Add ReversedType support (CASSANDRA-4004)
 * (cql3) Add timeuuid type (CASSANDRA-4194)
 * (cql3) Minor fixes (CASSANDRA-4185)
 * (cql3) Fix prepared statement in BATCH (CASSANDRA-4202)
 * (cql3) Reduce the list of reserved keywords (CASSANDRA-4186)
 * (cql3) Move max/min compaction thresholds to compaction strategy options
   (CASSANDRA-4187)
 * Fix exception during move when localhost is the only source (CASSANDRA-4200)
 * (cql3) Allow paging through non-ordered partitioner results (CASSANDRA-3771)
 * (cql3) Fix drop index (CASSANDRA-4192)
 * (cql3) Don't return range ghosts anymore (CASSANDRA-3982)
 * fix re-creating Keyspaces/ColumnFamilies with the same name as dropped
   ones (CASSANDRA-4219)
 * fix SecondaryIndex LeveledManifest save upon snapshot (CASSANDRA-4230)
 * fix missing arrayOffset in FBUtilities.hash (CASSANDRA-4250)
 * (cql3) Add name of parameters in CqlResultSet (CASSANDRA-4242)
 * (cql3) Correctly validate order by queries (CASSANDRA-4246)
 * rename stress to cassandra-stress for saner packaging (CASSANDRA-4256)
 * Fix exception on colum metadata with non-string comparator (CASSANDRA-4269)
 * Check for unknown/invalid compression options (CASSANDRA-4266)
 * (cql3) Adds simple access to column timestamp and ttl (CASSANDRA-4217)
 * (cql3) Fix range queries with secondary indexes (CASSANDRA-4257)
 * Better error messages from improper input in cli (CASSANDRA-3865)
 * Try to stop all compaction upon Keyspace or ColumnFamily drop (CASSANDRA-4221)
 * (cql3) Allow keyspace properties to contain hyphens (CASSANDRA-4278)
 * (cql3) Correctly validate keyspace access in create table (CASSANDRA-4296)
 * Avoid deadlock in migration stage (CASSANDRA-3882)
 * Take supercolumn names and deletion info into account in memtable throughput
   (CASSANDRA-4264)
 * Add back backward compatibility for old style replication factor (CASSANDRA-4294)
 * Preserve compatibility with pre-1.1 index queries (CASSANDRA-4262)
Merged from 1.0:
 * Fix super columns bug where cache is not updated (CASSANDRA-4190)
 * fix maxTimestamp to include row tombstones (CASSANDRA-4116)
 * (CLI) properly handle quotes in create/update keyspace commands (CASSANDRA-4129)
 * Avoids possible deadlock during bootstrap (CASSANDRA-4159)
 * fix stress tool that hangs forever on timeout or error (CASSANDRA-4128)
 * stress tool to return appropriate exit code on failure (CASSANDRA-4188)
 * fix compaction NPE when out of disk space and assertions disabled
   (CASSANDRA-3985)
 * synchronize LCS getEstimatedTasks to avoid CME (CASSANDRA-4255)
 * ensure unique streaming session id's (CASSANDRA-4223)
 * kick off background compaction when min/max thresholds change 
   (CASSANDRA-4279)
 * improve ability of STCS.getBuckets to deal with 100s of 1000s of
   sstables, such as when convertinb back from LCS (CASSANDRA-4287)
 * Oversize integer in CQL throws NumberFormatException (CASSANDRA-4291)
 * fix 1.0.x node join to mixed version cluster, other nodes >= 1.1 (CASSANDRA-4195)
 * Fix LCS splitting sstable base on uncompressed size (CASSANDRA-4419)
 * Push the validation of secondary index values to the SecondaryIndexManager (CASSANDRA-4240)
 * Don't purge columns during upgradesstables (CASSANDRA-4462)
 * Make cqlsh work with piping (CASSANDRA-4113)
 * Validate arguments for nodetool decommission (CASSANDRA-4061)
 * Report thrift status in nodetool info (CASSANDRA-4010)


1.1.0-final
 * average a reduced liveRatio estimate with the previous one (CASSANDRA-4065)
 * Allow KS and CF names up to 48 characters (CASSANDRA-4157)
 * fix stress build (CASSANDRA-4140)
 * add time remaining estimate to nodetool compactionstats (CASSANDRA-4167)
 * (cql) fix NPE in cql3 ALTER TABLE (CASSANDRA-4163)
 * (cql) Add support for CL.TWO and CL.THREE in CQL (CASSANDRA-4156)
 * (cql) Fix type in CQL3 ALTER TABLE preventing update (CASSANDRA-4170)
 * (cql) Throw invalid exception from CQL3 on obsolete options (CASSANDRA-4171)
 * (cqlsh) fix recognizing uppercase SELECT keyword (CASSANDRA-4161)
 * Pig: wide row support (CASSANDRA-3909)
Merged from 1.0:
 * avoid streaming empty files with bulk loader if sstablewriter errors out
   (CASSANDRA-3946)


1.1-rc1
 * Include stress tool in binary builds (CASSANDRA-4103)
 * (Hadoop) fix wide row iteration when last row read was deleted
   (CASSANDRA-4154)
 * fix read_repair_chance to really default to 0.1 in the cli (CASSANDRA-4114)
 * Adds caching and bloomFilterFpChange to CQL options (CASSANDRA-4042)
 * Adds posibility to autoconfigure size of the KeyCache (CASSANDRA-4087)
 * fix KEYS index from skipping results (CASSANDRA-3996)
 * Remove sliced_buffer_size_in_kb dead option (CASSANDRA-4076)
 * make loadNewSStable preserve sstable version (CASSANDRA-4077)
 * Respect 1.0 cache settings as much as possible when upgrading 
   (CASSANDRA-4088)
 * relax path length requirement for sstable files when upgrading on 
   non-Windows platforms (CASSANDRA-4110)
 * fix terminination of the stress.java when errors were encountered
   (CASSANDRA-4128)
 * Move CfDef and KsDef validation out of thrift (CASSANDRA-4037)
 * Fix get_paged_slice (CASSANDRA-4136)
 * CQL3: Support slice with exclusive start and stop (CASSANDRA-3785)
Merged from 1.0:
 * support PropertyFileSnitch in bulk loader (CASSANDRA-4145)
 * add auto_snapshot option allowing disabling snapshot before drop/truncate
   (CASSANDRA-3710)
 * allow short snitch names (CASSANDRA-4130)


1.1-beta2
 * rename loaded sstables to avoid conflicts with local snapshots
   (CASSANDRA-3967)
 * start hint replay as soon as FD notifies that the target is back up
   (CASSANDRA-3958)
 * avoid unproductive deserializing of cached rows during compaction
   (CASSANDRA-3921)
 * fix concurrency issues with CQL keyspace creation (CASSANDRA-3903)
 * Show Effective Owership via Nodetool ring <keyspace> (CASSANDRA-3412)
 * Update ORDER BY syntax for CQL3 (CASSANDRA-3925)
 * Fix BulkRecordWriter to not throw NPE if reducer gets no map data from Hadoop (CASSANDRA-3944)
 * Fix bug with counters in super columns (CASSANDRA-3821)
 * Remove deprecated merge_shard_chance (CASSANDRA-3940)
 * add a convenient way to reset a node's schema (CASSANDRA-2963)
 * fix for intermittent SchemaDisagreementException (CASSANDRA-3884)
 * CLI `list <CF>` to limit number of columns and their order (CASSANDRA-3012)
 * ignore deprecated KsDef/CfDef/ColumnDef fields in native schema (CASSANDRA-3963)
 * CLI to report when unsupported column_metadata pair was given (CASSANDRA-3959)
 * reincarnate removed and deprecated KsDef/CfDef attributes (CASSANDRA-3953)
 * Fix race between writes and read for cache (CASSANDRA-3862)
 * perform static initialization of StorageProxy on start-up (CASSANDRA-3797)
 * support trickling fsync() on writes (CASSANDRA-3950)
 * expose counters for unavailable/timeout exceptions given to thrift clients (CASSANDRA-3671)
 * avoid quadratic startup time in LeveledManifest (CASSANDRA-3952)
 * Add type information to new schema_ columnfamilies and remove thrift
   serialization for schema (CASSANDRA-3792)
 * add missing column validator options to the CLI help (CASSANDRA-3926)
 * skip reading saved key cache if CF's caching strategy is NONE or ROWS_ONLY (CASSANDRA-3954)
 * Unify migration code (CASSANDRA-4017)
Merged from 1.0:
 * cqlsh: guess correct version of Python for Arch Linux (CASSANDRA-4090)
 * (CLI) properly handle quotes in create/update keyspace commands (CASSANDRA-4129)
 * Avoids possible deadlock during bootstrap (CASSANDRA-4159)
 * fix stress tool that hangs forever on timeout or error (CASSANDRA-4128)
 * Fix super columns bug where cache is not updated (CASSANDRA-4190)
 * stress tool to return appropriate exit code on failure (CASSANDRA-4188)


1.0.9
 * improve index sampling performance (CASSANDRA-4023)
 * always compact away deleted hints immediately after handoff (CASSANDRA-3955)
 * delete hints from dropped ColumnFamilies on handoff instead of
   erroring out (CASSANDRA-3975)
 * add CompositeType ref to the CLI doc for create/update column family (CASSANDRA-3980)
 * Pig: support Counter ColumnFamilies (CASSANDRA-3973)
 * Pig: Composite column support (CASSANDRA-3684)
 * Avoid NPE during repair when a keyspace has no CFs (CASSANDRA-3988)
 * Fix division-by-zero error on get_slice (CASSANDRA-4000)
 * don't change manifest level for cleanup, scrub, and upgradesstables
   operations under LeveledCompactionStrategy (CASSANDRA-3989, 4112)
 * fix race leading to super columns assertion failure (CASSANDRA-3957)
 * fix NPE on invalid CQL delete command (CASSANDRA-3755)
 * allow custom types in CLI's assume command (CASSANDRA-4081)
 * fix totalBytes count for parallel compactions (CASSANDRA-3758)
 * fix intermittent NPE in get_slice (CASSANDRA-4095)
 * remove unnecessary asserts in native code interfaces (CASSANDRA-4096)
 * Validate blank keys in CQL to avoid assertion errors (CASSANDRA-3612)
 * cqlsh: fix bad decoding of some column names (CASSANDRA-4003)
 * cqlsh: fix incorrect padding with unicode chars (CASSANDRA-4033)
 * Fix EC2 snitch incorrectly reporting region (CASSANDRA-4026)
 * Shut down thrift during decommission (CASSANDRA-4086)
 * Expose nodetool cfhistograms for 2ndary indexes (CASSANDRA-4063)
Merged from 0.8:
 * Fix ConcurrentModificationException in gossiper (CASSANDRA-4019)


1.1-beta1
 * (cqlsh)
   + add SOURCE and CAPTURE commands, and --file option (CASSANDRA-3479)
   + add ALTER COLUMNFAMILY WITH (CASSANDRA-3523)
   + bundle Python dependencies with Cassandra (CASSANDRA-3507)
   + added to Debian package (CASSANDRA-3458)
   + display byte data instead of erroring out on decode failure 
     (CASSANDRA-3874)
 * add nodetool rebuild_index (CASSANDRA-3583)
 * add nodetool rangekeysample (CASSANDRA-2917)
 * Fix streaming too much data during move operations (CASSANDRA-3639)
 * Nodetool and CLI connect to localhost by default (CASSANDRA-3568)
 * Reduce memory used by primary index sample (CASSANDRA-3743)
 * (Hadoop) separate input/output configurations (CASSANDRA-3197, 3765)
 * avoid returning internal Cassandra classes over JMX (CASSANDRA-2805)
 * add row-level isolation via SnapTree (CASSANDRA-2893)
 * Optimize key count estimation when opening sstable on startup
   (CASSANDRA-2988)
 * multi-dc replication optimization supporting CL > ONE (CASSANDRA-3577)
 * add command to stop compactions (CASSANDRA-1740, 3566, 3582)
 * multithreaded streaming (CASSANDRA-3494)
 * removed in-tree redhat spec (CASSANDRA-3567)
 * "defragment" rows for name-based queries under STCS, again (CASSANDRA-2503)
 * Recycle commitlog segments for improved performance 
   (CASSANDRA-3411, 3543, 3557, 3615)
 * update size-tiered compaction to prioritize small tiers (CASSANDRA-2407)
 * add message expiration logic to OutboundTcpConnection (CASSANDRA-3005)
 * off-heap cache to use sun.misc.Unsafe instead of JNA (CASSANDRA-3271)
 * EACH_QUORUM is only supported for writes (CASSANDRA-3272)
 * replace compactionlock use in schema migration by checking CFS.isValid
   (CASSANDRA-3116)
 * recognize that "SELECT first ... *" isn't really "SELECT *" (CASSANDRA-3445)
 * Use faster bytes comparison (CASSANDRA-3434)
 * Bulk loader is no longer a fat client, (HADOOP) bulk load output format
   (CASSANDRA-3045)
 * (Hadoop) add support for KeyRange.filter
 * remove assumption that keys and token are in bijection
   (CASSANDRA-1034, 3574, 3604)
 * always remove endpoints from delevery queue in HH (CASSANDRA-3546)
 * fix race between cf flush and its 2ndary indexes flush (CASSANDRA-3547)
 * fix potential race in AES when a repair fails (CASSANDRA-3548)
 * Remove columns shadowed by a deleted container even when we cannot purge
   (CASSANDRA-3538)
 * Improve memtable slice iteration performance (CASSANDRA-3545)
 * more efficient allocation of small bloom filters (CASSANDRA-3618)
 * Use separate writer thread in SSTableSimpleUnsortedWriter (CASSANDRA-3619)
 * fsync the directory after new sstable or commitlog segment are created (CASSANDRA-3250)
 * fix minor issues reported by FindBugs (CASSANDRA-3658)
 * global key/row caches (CASSANDRA-3143, 3849)
 * optimize memtable iteration during range scan (CASSANDRA-3638)
 * introduce 'crc_check_chance' in CompressionParameters to support
   a checksum percentage checking chance similarly to read-repair (CASSANDRA-3611)
 * a way to deactivate global key/row cache on per-CF basis (CASSANDRA-3667)
 * fix LeveledCompactionStrategy broken because of generation pre-allocation
   in LeveledManifest (CASSANDRA-3691)
 * finer-grained control over data directories (CASSANDRA-2749)
 * Fix ClassCastException during hinted handoff (CASSANDRA-3694)
 * Upgrade Thrift to 0.7 (CASSANDRA-3213)
 * Make stress.java insert operation to use microseconds (CASSANDRA-3725)
 * Allows (internally) doing a range query with a limit of columns instead of
   rows (CASSANDRA-3742)
 * Allow rangeSlice queries to be start/end inclusive/exclusive (CASSANDRA-3749)
 * Fix BulkLoader to support new SSTable layout and add stream
   throttling to prevent an NPE when there is no yaml config (CASSANDRA-3752)
 * Allow concurrent schema migrations (CASSANDRA-1391, 3832)
 * Add SnapshotCommand to trigger snapshot on remote node (CASSANDRA-3721)
 * Make CFMetaData conversions to/from thrift/native schema inverses
   (CASSANDRA_3559)
 * Add initial code for CQL 3.0-beta (CASSANDRA-2474, 3781, 3753)
 * Add wide row support for ColumnFamilyInputFormat (CASSANDRA-3264)
 * Allow extending CompositeType comparator (CASSANDRA-3657)
 * Avoids over-paging during get_count (CASSANDRA-3798)
 * Add new command to rebuild a node without (repair) merkle tree calculations
   (CASSANDRA-3483, 3922)
 * respect not only row cache capacity but caching mode when
   trying to read data (CASSANDRA-3812)
 * fix system tests (CASSANDRA-3827)
 * CQL support for altering row key type in ALTER TABLE (CASSANDRA-3781)
 * turn compression on by default (CASSANDRA-3871)
 * make hexToBytes refuse invalid input (CASSANDRA-2851)
 * Make secondary indexes CF inherit compression and compaction from their
   parent CF (CASSANDRA-3877)
 * Finish cleanup up tombstone purge code (CASSANDRA-3872)
 * Avoid NPE on aboarted stream-out sessions (CASSANDRA-3904)
 * BulkRecordWriter throws NPE for counter columns (CASSANDRA-3906)
 * Support compression using BulkWriter (CASSANDRA-3907)


1.0.8
 * fix race between cleanup and flush on secondary index CFSes (CASSANDRA-3712)
 * avoid including non-queried nodes in rangeslice read repair
   (CASSANDRA-3843)
 * Only snapshot CF being compacted for snapshot_before_compaction 
   (CASSANDRA-3803)
 * Log active compactions in StatusLogger (CASSANDRA-3703)
 * Compute more accurate compaction score per level (CASSANDRA-3790)
 * Return InvalidRequest when using a keyspace that doesn't exist
   (CASSANDRA-3764)
 * disallow user modification of System keyspace (CASSANDRA-3738)
 * allow using sstable2json on secondary index data (CASSANDRA-3738)
 * (cqlsh) add DESCRIBE COLUMNFAMILIES (CASSANDRA-3586)
 * (cqlsh) format blobs correctly and use colors to improve output
   readability (CASSANDRA-3726)
 * synchronize BiMap of bootstrapping tokens (CASSANDRA-3417)
 * show index options in CLI (CASSANDRA-3809)
 * add optional socket timeout for streaming (CASSANDRA-3838)
 * fix truncate not to leave behind non-CFS backed secondary indexes
   (CASSANDRA-3844)
 * make CLI `show schema` to use output stream directly instead
   of StringBuilder (CASSANDRA-3842)
 * remove the wait on hint future during write (CASSANDRA-3870)
 * (cqlsh) ignore missing CfDef opts (CASSANDRA-3933)
 * (cqlsh) look for cqlshlib relative to realpath (CASSANDRA-3767)
 * Fix short read protection (CASSANDRA-3934)
 * Make sure infered and actual schema match (CASSANDRA-3371)
 * Fix NPE during HH delivery (CASSANDRA-3677)
 * Don't put boostrapping node in 'hibernate' status (CASSANDRA-3737)
 * Fix double quotes in windows bat files (CASSANDRA-3744)
 * Fix bad validator lookup (CASSANDRA-3789)
 * Fix soft reset in EC2MultiRegionSnitch (CASSANDRA-3835)
 * Don't leave zombie connections with THSHA thrift server (CASSANDRA-3867)
 * (cqlsh) fix deserialization of data (CASSANDRA-3874)
 * Fix removetoken force causing an inconsistent state (CASSANDRA-3876)
 * Fix ahndling of some types with Pig (CASSANDRA-3886)
 * Don't allow to drop the system keyspace (CASSANDRA-3759)
 * Make Pig deletes disabled by default and configurable (CASSANDRA-3628)
Merged from 0.8:
 * (Pig) fix CassandraStorage to use correct comparator in Super ColumnFamily
   case (CASSANDRA-3251)
 * fix thread safety issues in commitlog replay, primarily affecting
   systems with many (100s) of CF definitions (CASSANDRA-3751)
 * Fix relevant tombstone ignored with super columns (CASSANDRA-3875)


1.0.7
 * fix regression in HH page size calculation (CASSANDRA-3624)
 * retry failed stream on IOException (CASSANDRA-3686)
 * allow configuring bloom_filter_fp_chance (CASSANDRA-3497)
 * attempt hint delivery every ten minutes, or when failure detector
   notifies us that a node is back up, whichever comes first.  hint
   handoff throttle delay default changed to 1ms, from 50 (CASSANDRA-3554)
 * add nodetool setstreamthroughput (CASSANDRA-3571)
 * fix assertion when dropping a columnfamily with no sstables (CASSANDRA-3614)
 * more efficient allocation of small bloom filters (CASSANDRA-3618)
 * CLibrary.createHardLinkWithExec() to check for errors (CASSANDRA-3101)
 * Avoid creating empty and non cleaned writer during compaction (CASSANDRA-3616)
 * stop thrift service in shutdown hook so we can quiesce MessagingService
   (CASSANDRA-3335)
 * (CQL) compaction_strategy_options and compression_parameters for
   CREATE COLUMNFAMILY statement (CASSANDRA-3374)
 * Reset min/max compaction threshold when creating size tiered compaction
   strategy (CASSANDRA-3666)
 * Don't ignore IOException during compaction (CASSANDRA-3655)
 * Fix assertion error for CF with gc_grace=0 (CASSANDRA-3579)
 * Shutdown ParallelCompaction reducer executor after use (CASSANDRA-3711)
 * Avoid < 0 value for pending tasks in leveled compaction (CASSANDRA-3693)
 * (Hadoop) Support TimeUUID in Pig CassandraStorage (CASSANDRA-3327)
 * Check schema is ready before continuing boostrapping (CASSANDRA-3629)
 * Catch overflows during parsing of chunk_length_kb (CASSANDRA-3644)
 * Improve stream protocol mismatch errors (CASSANDRA-3652)
 * Avoid multiple thread doing HH to the same target (CASSANDRA-3681)
 * Add JMX property for rp_timeout_in_ms (CASSANDRA-2940)
 * Allow DynamicCompositeType to compare component of different types
   (CASSANDRA-3625)
 * Flush non-cfs backed secondary indexes (CASSANDRA-3659)
 * Secondary Indexes should report memory consumption (CASSANDRA-3155)
 * fix for SelectStatement start/end key are not set correctly
   when a key alias is involved (CASSANDRA-3700)
 * fix CLI `show schema` command insert of an extra comma in
   column_metadata (CASSANDRA-3714)
Merged from 0.8:
 * avoid logging (harmless) exception when GC takes < 1ms (CASSANDRA-3656)
 * prevent new nodes from thinking down nodes are up forever (CASSANDRA-3626)
 * use correct list of replicas for LOCAL_QUORUM reads when read repair
   is disabled (CASSANDRA-3696)
 * block on flush before compacting hints (may prevent OOM) (CASSANDRA-3733)


1.0.6
 * (CQL) fix cqlsh support for replicate_on_write (CASSANDRA-3596)
 * fix adding to leveled manifest after streaming (CASSANDRA-3536)
 * filter out unavailable cipher suites when using encryption (CASSANDRA-3178)
 * (HADOOP) add old-style api support for CFIF and CFRR (CASSANDRA-2799)
 * Support TimeUUIDType column names in Stress.java tool (CASSANDRA-3541)
 * (CQL) INSERT/UPDATE/DELETE/TRUNCATE commands should allow CF names to
   be qualified by keyspace (CASSANDRA-3419)
 * always remove endpoints from delevery queue in HH (CASSANDRA-3546)
 * fix race between cf flush and its 2ndary indexes flush (CASSANDRA-3547)
 * fix potential race in AES when a repair fails (CASSANDRA-3548)
 * fix default value validation usage in CLI SET command (CASSANDRA-3553)
 * Optimize componentsFor method for compaction and startup time
   (CASSANDRA-3532)
 * (CQL) Proper ColumnFamily metadata validation on CREATE COLUMNFAMILY 
   (CASSANDRA-3565)
 * fix compression "chunk_length_kb" option to set correct kb value for 
   thrift/avro (CASSANDRA-3558)
 * fix missing response during range slice repair (CASSANDRA-3551)
 * 'describe ring' moved from CLI to nodetool and available through JMX (CASSANDRA-3220)
 * add back partitioner to sstable metadata (CASSANDRA-3540)
 * fix NPE in get_count for counters (CASSANDRA-3601)
Merged from 0.8:
 * remove invalid assertion that table was opened before dropping it
   (CASSANDRA-3580)
 * range and index scans now only send requests to enough replicas to
   satisfy requested CL + RR (CASSANDRA-3598)
 * use cannonical host for local node in nodetool info (CASSANDRA-3556)
 * remove nonlocal DC write optimization since it only worked with
   CL.ONE or CL.LOCAL_QUORUM (CASSANDRA-3577, 3585)
 * detect misuses of CounterColumnType (CASSANDRA-3422)
 * turn off string interning in json2sstable, take 2 (CASSANDRA-2189)
 * validate compression parameters on add/update of the ColumnFamily 
   (CASSANDRA-3573)
 * Check for 0.0.0.0 is incorrect in CFIF (CASSANDRA-3584)
 * Increase vm.max_map_count in debian packaging (CASSANDRA-3563)
 * gossiper will never add itself to saved endpoints (CASSANDRA-3485)


1.0.5
 * revert CASSANDRA-3407 (see CASSANDRA-3540)
 * fix assertion error while forwarding writes to local nodes (CASSANDRA-3539)


1.0.4
 * fix self-hinting of timed out read repair updates and make hinted handoff
   less prone to OOMing a coordinator (CASSANDRA-3440)
 * expose bloom filter sizes via JMX (CASSANDRA-3495)
 * enforce RP tokens 0..2**127 (CASSANDRA-3501)
 * canonicalize paths exposed through JMX (CASSANDRA-3504)
 * fix "liveSize" stat when sstables are removed (CASSANDRA-3496)
 * add bloom filter FP rates to nodetool cfstats (CASSANDRA-3347)
 * record partitioner in sstable metadata component (CASSANDRA-3407)
 * add new upgradesstables nodetool command (CASSANDRA-3406)
 * skip --debug requirement to see common exceptions in CLI (CASSANDRA-3508)
 * fix incorrect query results due to invalid max timestamp (CASSANDRA-3510)
 * make sstableloader recognize compressed sstables (CASSANDRA-3521)
 * avoids race in OutboundTcpConnection in multi-DC setups (CASSANDRA-3530)
 * use SETLOCAL in cassandra.bat (CASSANDRA-3506)
 * fix ConcurrentModificationException in Table.all() (CASSANDRA-3529)
Merged from 0.8:
 * fix concurrence issue in the FailureDetector (CASSANDRA-3519)
 * fix array out of bounds error in counter shard removal (CASSANDRA-3514)
 * avoid dropping tombstones when they might still be needed to shadow
   data in a different sstable (CASSANDRA-2786)


1.0.3
 * revert name-based query defragmentation aka CASSANDRA-2503 (CASSANDRA-3491)
 * fix invalidate-related test failures (CASSANDRA-3437)
 * add next-gen cqlsh to bin/ (CASSANDRA-3188, 3131, 3493)
 * (CQL) fix handling of rows with no columns (CASSANDRA-3424, 3473)
 * fix querying supercolumns by name returning only a subset of
   subcolumns or old subcolumn versions (CASSANDRA-3446)
 * automatically compute sha1 sum for uncompressed data files (CASSANDRA-3456)
 * fix reading metadata/statistics component for version < h (CASSANDRA-3474)
 * add sstable forward-compatibility (CASSANDRA-3478)
 * report compression ratio in CFSMBean (CASSANDRA-3393)
 * fix incorrect size exception during streaming of counters (CASSANDRA-3481)
 * (CQL) fix for counter decrement syntax (CASSANDRA-3418)
 * Fix race introduced by CASSANDRA-2503 (CASSANDRA-3482)
 * Fix incomplete deletion of delivered hints (CASSANDRA-3466)
 * Avoid rescheduling compactions when no compaction was executed 
   (CASSANDRA-3484)
 * fix handling of the chunk_length_kb compression options (CASSANDRA-3492)
Merged from 0.8:
 * fix updating CF row_cache_provider (CASSANDRA-3414)
 * CFMetaData.convertToThrift method to set RowCacheProvider (CASSANDRA-3405)
 * acquire compactionlock during truncate (CASSANDRA-3399)
 * fix displaying cfdef entries for super columnfamilies (CASSANDRA-3415)
 * Make counter shard merging thread safe (CASSANDRA-3178)
 * Revert CASSANDRA-2855
 * Fix bug preventing the use of efficient cross-DC writes (CASSANDRA-3472)
 * `describe ring` command for CLI (CASSANDRA-3220)
 * (Hadoop) skip empty rows when entire row is requested, redux (CASSANDRA-2855)


1.0.2
 * "defragment" rows for name-based queries under STCS (CASSANDRA-2503)
 * Add timing information to cassandra-cli GET/SET/LIST queries (CASSANDRA-3326)
 * Only create one CompressionMetadata object per sstable (CASSANDRA-3427)
 * cleanup usage of StorageService.setMode() (CASSANDRA-3388)
 * Avoid large array allocation for compressed chunk offsets (CASSANDRA-3432)
 * fix DecimalType bytebuffer marshalling (CASSANDRA-3421)
 * fix bug that caused first column in per row indexes to be ignored 
   (CASSANDRA-3441)
 * add JMX call to clean (failed) repair sessions (CASSANDRA-3316)
 * fix sstableloader reference acquisition bug (CASSANDRA-3438)
 * fix estimated row size regression (CASSANDRA-3451)
 * make sure we don't return more columns than asked (CASSANDRA-3303, 3395)
Merged from 0.8:
 * acquire compactionlock during truncate (CASSANDRA-3399)
 * fix displaying cfdef entries for super columnfamilies (CASSANDRA-3415)


1.0.1
 * acquire references during index build to prevent delete problems
   on Windows (CASSANDRA-3314)
 * describe_ring should include datacenter/topology information (CASSANDRA-2882)
 * Thrift sockets are not properly buffered (CASSANDRA-3261)
 * performance improvement for bytebufferutil compare function (CASSANDRA-3286)
 * add system.versions ColumnFamily (CASSANDRA-3140)
 * reduce network copies (CASSANDRA-3333, 3373)
 * limit nodetool to 32MB of heap (CASSANDRA-3124)
 * (CQL) update parser to accept "timestamp" instead of "date" (CASSANDRA-3149)
 * Fix CLI `show schema` to include "compression_options" (CASSANDRA-3368)
 * Snapshot to include manifest under LeveledCompactionStrategy (CASSANDRA-3359)
 * (CQL) SELECT query should allow CF name to be qualified by keyspace (CASSANDRA-3130)
 * (CQL) Fix internal application error specifying 'using consistency ...'
   in lower case (CASSANDRA-3366)
 * fix Deflate compression when compression actually makes the data bigger
   (CASSANDRA-3370)
 * optimize UUIDGen to avoid lock contention on InetAddress.getLocalHost 
   (CASSANDRA-3387)
 * tolerate index being dropped mid-mutation (CASSANDRA-3334, 3313)
 * CompactionManager is now responsible for checking for new candidates
   post-task execution, enabling more consistent leveled compaction 
   (CASSANDRA-3391)
 * Cache HSHA threads (CASSANDRA-3372)
 * use CF/KS names as snapshot prefix for drop + truncate operations
   (CASSANDRA-2997)
 * Break bloom filters up to avoid heap fragmentation (CASSANDRA-2466)
 * fix cassandra hanging on jsvc stop (CASSANDRA-3302)
 * Avoid leveled compaction getting blocked on errors (CASSANDRA-3408)
 * Make reloading the compaction strategy safe (CASSANDRA-3409)
 * ignore 0.8 hints even if compaction begins before we try to purge
   them (CASSANDRA-3385)
 * remove procrun (bin\daemon) from Cassandra source tree and 
   artifacts (CASSANDRA-3331)
 * make cassandra compile under JDK7 (CASSANDRA-3275)
 * remove dependency of clientutil.jar to FBUtilities (CASSANDRA-3299)
 * avoid truncation errors by using long math on long values (CASSANDRA-3364)
 * avoid clock drift on some Windows machine (CASSANDRA-3375)
 * display cache provider in cli 'describe keyspace' command (CASSANDRA-3384)
 * fix incomplete topology information in describe_ring (CASSANDRA-3403)
 * expire dead gossip states based on time (CASSANDRA-2961)
 * improve CompactionTask extensibility (CASSANDRA-3330)
 * Allow one leveled compaction task to kick off another (CASSANDRA-3363)
 * allow encryption only between datacenters (CASSANDRA-2802)
Merged from 0.8:
 * fix truncate allowing data to be replayed post-restart (CASSANDRA-3297)
 * make iwriter final in IndexWriter to avoid NPE (CASSANDRA-2863)
 * (CQL) update grammar to require key clause in DELETE statement
   (CASSANDRA-3349)
 * (CQL) allow numeric keyspace names in USE statement (CASSANDRA-3350)
 * (Hadoop) skip empty rows when slicing the entire row (CASSANDRA-2855)
 * Fix handling of tombstone by SSTableExport/Import (CASSANDRA-3357)
 * fix ColumnIndexer to use long offsets (CASSANDRA-3358)
 * Improved CLI exceptions (CASSANDRA-3312)
 * Fix handling of tombstone by SSTableExport/Import (CASSANDRA-3357)
 * Only count compaction as active (for throttling) when they have
   successfully acquired the compaction lock (CASSANDRA-3344)
 * Display CLI version string on startup (CASSANDRA-3196)
 * (Hadoop) make CFIF try rpc_address or fallback to listen_address
   (CASSANDRA-3214)
 * (Hadoop) accept comma delimited lists of initial thrift connections
   (CASSANDRA-3185)
 * ColumnFamily min_compaction_threshold should be >= 2 (CASSANDRA-3342)
 * (Pig) add 0.8+ types and key validation type in schema (CASSANDRA-3280)
 * Fix completely removing column metadata using CLI (CASSANDRA-3126)
 * CLI `describe cluster;` output should be on separate lines for separate versions
   (CASSANDRA-3170)
 * fix changing durable_writes keyspace option during CF creation
   (CASSANDRA-3292)
 * avoid locking on update when no indexes are involved (CASSANDRA-3386)
 * fix assertionError during repair with ordered partitioners (CASSANDRA-3369)
 * correctly serialize key_validation_class for avro (CASSANDRA-3391)
 * don't expire counter tombstone after streaming (CASSANDRA-3394)
 * prevent nodes that failed to join from hanging around forever 
   (CASSANDRA-3351)
 * remove incorrect optimization from slice read path (CASSANDRA-3390)
 * Fix race in AntiEntropyService (CASSANDRA-3400)


1.0.0-final
 * close scrubbed sstable fd before deleting it (CASSANDRA-3318)
 * fix bug preventing obsolete commitlog segments from being removed
   (CASSANDRA-3269)
 * tolerate whitespace in seed CDL (CASSANDRA-3263)
 * Change default heap thresholds to max(min(1/2 ram, 1G), min(1/4 ram, 8GB))
   (CASSANDRA-3295)
 * Fix broken CompressedRandomAccessReaderTest (CASSANDRA-3298)
 * (CQL) fix type information returned for wildcard queries (CASSANDRA-3311)
 * add estimated tasks to LeveledCompactionStrategy (CASSANDRA-3322)
 * avoid including compaction cache-warming in keycache stats (CASSANDRA-3325)
 * run compaction and hinted handoff threads at MIN_PRIORITY (CASSANDRA-3308)
 * default hsha thrift server to cpu core count in rpc pool (CASSANDRA-3329)
 * add bin\daemon to binary tarball for Windows service (CASSANDRA-3331)
 * Fix places where uncompressed size of sstables was use in place of the
   compressed one (CASSANDRA-3338)
 * Fix hsha thrift server (CASSANDRA-3346)
 * Make sure repair only stream needed sstables (CASSANDRA-3345)


1.0.0-rc2
 * Log a meaningful warning when a node receives a message for a repair session
   that doesn't exist anymore (CASSANDRA-3256)
 * test for NUMA policy support as well as numactl presence (CASSANDRA-3245)
 * Fix FD leak when internode encryption is enabled (CASSANDRA-3257)
 * Remove incorrect assertion in mergeIterator (CASSANDRA-3260)
 * FBUtilities.hexToBytes(String) to throw NumberFormatException when string
   contains non-hex characters (CASSANDRA-3231)
 * Keep SimpleSnitch proximity ordering unchanged from what the Strategy
   generates, as intended (CASSANDRA-3262)
 * remove Scrub from compactionstats when finished (CASSANDRA-3255)
 * fix counter entry in jdbc TypesMap (CASSANDRA-3268)
 * fix full queue scenario for ParallelCompactionIterator (CASSANDRA-3270)
 * fix bootstrap process (CASSANDRA-3285)
 * don't try delivering hints if when there isn't any (CASSANDRA-3176)
 * CLI documentation change for ColumnFamily `compression_options` (CASSANDRA-3282)
 * ignore any CF ids sent by client for adding CF/KS (CASSANDRA-3288)
 * remove obsolete hints on first startup (CASSANDRA-3291)
 * use correct ISortedColumns for time-optimized reads (CASSANDRA-3289)
 * Evict gossip state immediately when a token is taken over by a new IP 
   (CASSANDRA-3259)


1.0.0-rc1
 * Update CQL to generate microsecond timestamps by default (CASSANDRA-3227)
 * Fix counting CFMetadata towards Memtable liveRatio (CASSANDRA-3023)
 * Kill server on wrapped OOME such as from FileChannel.map (CASSANDRA-3201)
 * remove unnecessary copy when adding to row cache (CASSANDRA-3223)
 * Log message when a full repair operation completes (CASSANDRA-3207)
 * Fix streamOutSession keeping sstables references forever if the remote end
   dies (CASSANDRA-3216)
 * Remove dynamic_snitch boolean from example configuration (defaulting to 
   true) and set default badness threshold to 0.1 (CASSANDRA-3229)
 * Base choice of random or "balanced" token on bootstrap on whether
   schema definitions were found (CASSANDRA-3219)
 * Fixes for LeveledCompactionStrategy score computation, prioritization,
   scheduling, and performance (CASSANDRA-3224, 3234)
 * parallelize sstable open at server startup (CASSANDRA-2988)
 * fix handling of exceptions writing to OutboundTcpConnection (CASSANDRA-3235)
 * Allow using quotes in "USE <keyspace>;" CLI command (CASSANDRA-3208)
 * Don't allow any cache loading exceptions to halt startup (CASSANDRA-3218)
 * Fix sstableloader --ignores option (CASSANDRA-3247)
 * File descriptor limit increased in packaging (CASSANDRA-3206)
 * Fix deadlock in commit log during flush (CASSANDRA-3253) 


1.0.0-beta1
 * removed binarymemtable (CASSANDRA-2692)
 * add commitlog_total_space_in_mb to prevent fragmented logs (CASSANDRA-2427)
 * removed commitlog_rotation_threshold_in_mb configuration (CASSANDRA-2771)
 * make AbstractBounds.normalize de-overlapp overlapping ranges (CASSANDRA-2641)
 * replace CollatingIterator, ReducingIterator with MergeIterator 
   (CASSANDRA-2062)
 * Fixed the ability to set compaction strategy in cli using create column 
   family command (CASSANDRA-2778)
 * clean up tmp files after failed compaction (CASSANDRA-2468)
 * restrict repair streaming to specific columnfamilies (CASSANDRA-2280)
 * don't bother persisting columns shadowed by a row tombstone (CASSANDRA-2589)
 * reset CF and SC deletion times after gc_grace (CASSANDRA-2317)
 * optimize away seek when compacting wide rows (CASSANDRA-2879)
 * single-pass streaming (CASSANDRA-2677, 2906, 2916, 3003)
 * use reference counting for deleting sstables instead of relying on GC
   (CASSANDRA-2521, 3179)
 * store hints as serialized mutations instead of pointers to data row
   (CASSANDRA-2045)
 * store hints in the coordinator node instead of in the closest replica 
   (CASSANDRA-2914)
 * add row_cache_keys_to_save CF option (CASSANDRA-1966)
 * check column family validity in nodetool repair (CASSANDRA-2933)
 * use lazy initialization instead of class initialization in NodeId
   (CASSANDRA-2953)
 * add paging to get_count (CASSANDRA-2894)
 * fix "short reads" in [multi]get (CASSANDRA-2643, 3157, 3192)
 * add optional compression for sstables (CASSANDRA-47, 2994, 3001, 3128)
 * add scheduler JMX metrics (CASSANDRA-2962)
 * add block level checksum for compressed data (CASSANDRA-1717)
 * make column family backed column map pluggable and introduce unsynchronized
   ArrayList backed one to speedup reads (CASSANDRA-2843, 3165, 3205)
 * refactoring of the secondary index api (CASSANDRA-2982)
 * make CL > ONE reads wait for digest reconciliation before returning
   (CASSANDRA-2494)
 * fix missing logging for some exceptions (CASSANDRA-2061)
 * refactor and optimize ColumnFamilyStore.files(...) and Descriptor.fromFilename(String)
   and few other places responsible for work with SSTable files (CASSANDRA-3040)
 * Stop reading from sstables once we know we have the most recent columns,
   for query-by-name requests (CASSANDRA-2498)
 * Add query-by-column mode to stress.java (CASSANDRA-3064)
 * Add "install" command to cassandra.bat (CASSANDRA-292)
 * clean up KSMetadata, CFMetadata from unnecessary
   Thrift<->Avro conversion methods (CASSANDRA-3032)
 * Add timeouts to client request schedulers (CASSANDRA-3079, 3096)
 * Cli to use hashes rather than array of hashes for strategy options (CASSANDRA-3081)
 * LeveledCompactionStrategy (CASSANDRA-1608, 3085, 3110, 3087, 3145, 3154, 3182)
 * Improvements of the CLI `describe` command (CASSANDRA-2630)
 * reduce window where dropped CF sstables may not be deleted (CASSANDRA-2942)
 * Expose gossip/FD info to JMX (CASSANDRA-2806)
 * Fix streaming over SSL when compressed SSTable involved (CASSANDRA-3051)
 * Add support for pluggable secondary index implementations (CASSANDRA-3078)
 * remove compaction_thread_priority setting (CASSANDRA-3104)
 * generate hints for replicas that timeout, not just replicas that are known
   to be down before starting (CASSANDRA-2034)
 * Add throttling for internode streaming (CASSANDRA-3080)
 * make the repair of a range repair all replica (CASSANDRA-2610, 3194)
 * expose the ability to repair the first range (as returned by the
   partitioner) of a node (CASSANDRA-2606)
 * Streams Compression (CASSANDRA-3015)
 * add ability to use multiple threads during a single compaction
   (CASSANDRA-2901)
 * make AbstractBounds.normalize support overlapping ranges (CASSANDRA-2641)
 * fix of the CQL count() behavior (CASSANDRA-3068)
 * use TreeMap backed column families for the SSTable simple writers
   (CASSANDRA-3148)
 * fix inconsistency of the CLI syntax when {} should be used instead of [{}]
   (CASSANDRA-3119)
 * rename CQL type names to match expected SQL behavior (CASSANDRA-3149, 3031)
 * Arena-based allocation for memtables (CASSANDRA-2252, 3162, 3163, 3168)
 * Default RR chance to 0.1 (CASSANDRA-3169)
 * Add RowLevel support to secondary index API (CASSANDRA-3147)
 * Make SerializingCacheProvider the default if JNA is available (CASSANDRA-3183)
 * Fix backwards compatibilty for CQL memtable properties (CASSANDRA-3190)
 * Add five-minute delay before starting compactions on a restarted server
   (CASSANDRA-3181)
 * Reduce copies done for intra-host messages (CASSANDRA-1788, 3144)
 * support of compaction strategy option for stress.java (CASSANDRA-3204)
 * make memtable throughput and column count thresholds no-ops (CASSANDRA-2449)
 * Return schema information along with the resultSet in CQL (CASSANDRA-2734)
 * Add new DecimalType (CASSANDRA-2883)
 * Fix assertion error in RowRepairResolver (CASSANDRA-3156)
 * Reduce unnecessary high buffer sizes (CASSANDRA-3171)
 * Pluggable compaction strategy (CASSANDRA-1610)
 * Add new broadcast_address config option (CASSANDRA-2491)


0.8.7
 * Kill server on wrapped OOME such as from FileChannel.map (CASSANDRA-3201)
 * Allow using quotes in "USE <keyspace>;" CLI command (CASSANDRA-3208)
 * Log message when a full repair operation completes (CASSANDRA-3207)
 * Don't allow any cache loading exceptions to halt startup (CASSANDRA-3218)
 * Fix sstableloader --ignores option (CASSANDRA-3247)
 * File descriptor limit increased in packaging (CASSANDRA-3206)
 * Log a meaningfull warning when a node receive a message for a repair session
   that doesn't exist anymore (CASSANDRA-3256)
 * Fix FD leak when internode encryption is enabled (CASSANDRA-3257)
 * FBUtilities.hexToBytes(String) to throw NumberFormatException when string
   contains non-hex characters (CASSANDRA-3231)
 * Keep SimpleSnitch proximity ordering unchanged from what the Strategy
   generates, as intended (CASSANDRA-3262)
 * remove Scrub from compactionstats when finished (CASSANDRA-3255)
 * Fix tool .bat files when CASSANDRA_HOME contains spaces (CASSANDRA-3258)
 * Force flush of status table when removing/updating token (CASSANDRA-3243)
 * Evict gossip state immediately when a token is taken over by a new IP (CASSANDRA-3259)
 * Fix bug where the failure detector can take too long to mark a host
   down (CASSANDRA-3273)
 * (Hadoop) allow wrapping ranges in queries (CASSANDRA-3137)
 * (Hadoop) check all interfaces for a match with split location
   before falling back to random replica (CASSANDRA-3211)
 * (Hadoop) Make Pig storage handle implements LoadMetadata (CASSANDRA-2777)
 * (Hadoop) Fix exception during PIG 'dump' (CASSANDRA-2810)
 * Fix stress COUNTER_GET option (CASSANDRA-3301)
 * Fix missing fields in CLI `show schema` output (CASSANDRA-3304)
 * Nodetool no longer leaks threads and closes JMX connections (CASSANDRA-3309)
 * fix truncate allowing data to be replayed post-restart (CASSANDRA-3297)
 * Move SimpleAuthority and SimpleAuthenticator to examples (CASSANDRA-2922)
 * Fix handling of tombstone by SSTableExport/Import (CASSANDRA-3357)
 * Fix transposition in cfHistograms (CASSANDRA-3222)
 * Allow using number as DC name when creating keyspace in CQL (CASSANDRA-3239)
 * Force flush of system table after updating/removing a token (CASSANDRA-3243)


0.8.6
 * revert CASSANDRA-2388
 * change TokenRange.endpoints back to listen/broadcast address to match
   pre-1777 behavior, and add TokenRange.rpc_endpoints instead (CASSANDRA-3187)
 * avoid trying to watch cassandra-topology.properties when loaded from jar
   (CASSANDRA-3138)
 * prevent users from creating keyspaces with LocalStrategy replication
   (CASSANDRA-3139)
 * fix CLI `show schema;` to output correct keyspace definition statement
   (CASSANDRA-3129)
 * CustomTThreadPoolServer to log TTransportException at DEBUG level
   (CASSANDRA-3142)
 * allow topology sort to work with non-unique rack names between 
   datacenters (CASSANDRA-3152)
 * Improve caching of same-version Messages on digest and repair paths
   (CASSANDRA-3158)
 * Randomize choice of first replica for counter increment (CASSANDRA-2890)
 * Fix using read_repair_chance instead of merge_shard_change (CASSANDRA-3202)
 * Avoid streaming data to nodes that already have it, on move as well as
   decommission (CASSANDRA-3041)
 * Fix divide by zero error in GCInspector (CASSANDRA-3164)
 * allow quoting of the ColumnFamily name in CLI `create column family`
   statement (CASSANDRA-3195)
 * Fix rolling upgrade from 0.7 to 0.8 problem (CASSANDRA-3166)
 * Accomodate missing encryption_options in IncomingTcpConnection.stream
   (CASSANDRA-3212)


0.8.5
 * fix NPE when encryption_options is unspecified (CASSANDRA-3007)
 * include column name in validation failure exceptions (CASSANDRA-2849)
 * make sure truncate clears out the commitlog so replay won't re-
   populate with truncated data (CASSANDRA-2950)
 * fix NPE when debug logging is enabled and dropped CF is present
   in a commitlog segment (CASSANDRA-3021)
 * fix cassandra.bat when CASSANDRA_HOME contains spaces (CASSANDRA-2952)
 * fix to SSTableSimpleUnsortedWriter bufferSize calculation (CASSANDRA-3027)
 * make cleanup and normal compaction able to skip empty rows
   (rows containing nothing but expired tombstones) (CASSANDRA-3039)
 * work around native memory leak in com.sun.management.GarbageCollectorMXBean
   (CASSANDRA-2868)
 * validate that column names in column_metadata are not equal to key_alias
   on create/update of the ColumnFamily and CQL 'ALTER' statement (CASSANDRA-3036)
 * return an InvalidRequestException if an indexed column is assigned
   a value larger than 64KB (CASSANDRA-3057)
 * fix of numeric-only and string column names handling in CLI "drop index" 
   (CASSANDRA-3054)
 * prune index scan resultset back to original request for lazy
   resultset expansion case (CASSANDRA-2964)
 * (Hadoop) fail jobs when Cassandra node has failed but TaskTracker
   has not (CASSANDRA-2388)
 * fix dynamic snitch ignoring nodes when read_repair_chance is zero
   (CASSANDRA-2662)
 * avoid retaining references to dropped CFS objects in 
   CompactionManager.estimatedCompactions (CASSANDRA-2708)
 * expose rpc timeouts per host in MessagingServiceMBean (CASSANDRA-2941)
 * avoid including cwd in classpath for deb and rpm packages (CASSANDRA-2881)
 * remove gossip state when a new IP takes over a token (CASSANDRA-3071)
 * allow sstable2json to work on index sstable files (CASSANDRA-3059)
 * always hint counters (CASSANDRA-3099)
 * fix log4j initialization in EmbeddedCassandraService (CASSANDRA-2857)
 * remove gossip state when a new IP takes over a token (CASSANDRA-3071)
 * work around native memory leak in com.sun.management.GarbageCollectorMXBean
    (CASSANDRA-2868)
 * fix UnavailableException with writes at CL.EACH_QUORM (CASSANDRA-3084)
 * fix parsing of the Keyspace and ColumnFamily names in numeric
   and string representations in CLI (CASSANDRA-3075)
 * fix corner cases in Range.differenceToFetch (CASSANDRA-3084)
 * fix ip address String representation in the ring cache (CASSANDRA-3044)
 * fix ring cache compatibility when mixing pre-0.8.4 nodes with post-
   in the same cluster (CASSANDRA-3023)
 * make repair report failure when a node participating dies (instead of
   hanging forever) (CASSANDRA-2433)
 * fix handling of the empty byte buffer by ReversedType (CASSANDRA-3111)
 * Add validation that Keyspace names are case-insensitively unique (CASSANDRA-3066)
 * catch invalid key_validation_class before instantiating UpdateColumnFamily (CASSANDRA-3102)
 * make Range and Bounds objects client-safe (CASSANDRA-3108)
 * optionally skip log4j configuration (CASSANDRA-3061)
 * bundle sstableloader with the debian package (CASSANDRA-3113)
 * don't try to build secondary indexes when there is none (CASSANDRA-3123)
 * improve SSTableSimpleUnsortedWriter speed for large rows (CASSANDRA-3122)
 * handle keyspace arguments correctly in nodetool snapshot (CASSANDRA-3038)
 * Fix SSTableImportTest on windows (CASSANDRA-3043)
 * expose compactionThroughputMbPerSec through JMX (CASSANDRA-3117)
 * log keyspace and CF of large rows being compacted


0.8.4
 * change TokenRing.endpoints to be a list of rpc addresses instead of 
   listen/broadcast addresses (CASSANDRA-1777)
 * include files-to-be-streamed in StreamInSession.getSources (CASSANDRA-2972)
 * use JAVA env var in cassandra-env.sh (CASSANDRA-2785, 2992)
 * avoid doing read for no-op replicate-on-write at CL=1 (CASSANDRA-2892)
 * refuse counter write for CL.ANY (CASSANDRA-2990)
 * switch back to only logging recent dropped messages (CASSANDRA-3004)
 * always deserialize RowMutation for counters (CASSANDRA-3006)
 * ignore saved replication_factor strategy_option for NTS (CASSANDRA-3011)
 * make sure pre-truncate CL segments are discarded (CASSANDRA-2950)


0.8.3
 * add ability to drop local reads/writes that are going to timeout
   (CASSANDRA-2943)
 * revamp token removal process, keep gossip states for 3 days (CASSANDRA-2496)
 * don't accept extra args for 0-arg nodetool commands (CASSANDRA-2740)
 * log unavailableexception details at debug level (CASSANDRA-2856)
 * expose data_dir though jmx (CASSANDRA-2770)
 * don't include tmp files as sstable when create cfs (CASSANDRA-2929)
 * log Java classpath on startup (CASSANDRA-2895)
 * keep gossipped version in sync with actual on migration coordinator 
   (CASSANDRA-2946)
 * use lazy initialization instead of class initialization in NodeId
   (CASSANDRA-2953)
 * check column family validity in nodetool repair (CASSANDRA-2933)
 * speedup bytes to hex conversions dramatically (CASSANDRA-2850)
 * Flush memtables on shutdown when durable writes are disabled 
   (CASSANDRA-2958)
 * improved POSIX compatibility of start scripts (CASsANDRA-2965)
 * add counter support to Hadoop InputFormat (CASSANDRA-2981)
 * fix bug where dirty commitlog segments were removed (and avoid keeping 
   segments with no post-flush activity permanently dirty) (CASSANDRA-2829)
 * fix throwing exception with batch mutation of counter super columns
   (CASSANDRA-2949)
 * ignore system tables during repair (CASSANDRA-2979)
 * throw exception when NTS is given replication_factor as an option
   (CASSANDRA-2960)
 * fix assertion error during compaction of counter CFs (CASSANDRA-2968)
 * avoid trying to create index names, when no index exists (CASSANDRA-2867)
 * don't sample the system table when choosing a bootstrap token
   (CASSANDRA-2825)
 * gossiper notifies of local state changes (CASSANDRA-2948)
 * add asynchronous and half-sync/half-async (hsha) thrift servers 
   (CASSANDRA-1405)
 * fix potential use of free'd native memory in SerializingCache 
   (CASSANDRA-2951)
 * prune index scan resultset back to original request for lazy
   resultset expansion case (CASSANDRA-2964)
 * (Hadoop) fail jobs when Cassandra node has failed but TaskTracker
    has not (CASSANDRA-2388)


0.8.2
 * CQL: 
   - include only one row per unique key for IN queries (CASSANDRA-2717)
   - respect client timestamp on full row deletions (CASSANDRA-2912)
 * improve thread-safety in StreamOutSession (CASSANDRA-2792)
 * allow deleting a row and updating indexed columns in it in the
   same mutation (CASSANDRA-2773)
 * Expose number of threads blocked on submitting memtable to flush
   in JMX (CASSANDRA-2817)
 * add ability to return "endpoints" to nodetool (CASSANDRA-2776)
 * Add support for multiple (comma-delimited) coordinator addresses
   to ColumnFamilyInputFormat (CASSANDRA-2807)
 * fix potential NPE while scheduling read repair for range slice
   (CASSANDRA-2823)
 * Fix race in SystemTable.getCurrentLocalNodeId (CASSANDRA-2824)
 * Correctly set default for replicate_on_write (CASSANDRA-2835)
 * improve nodetool compactionstats formatting (CASSANDRA-2844)
 * fix index-building status display (CASSANDRA-2853)
 * fix CLI perpetuating obsolete KsDef.replication_factor (CASSANDRA-2846)
 * improve cli treatment of multiline comments (CASSANDRA-2852)
 * handle row tombstones correctly in EchoedRow (CASSANDRA-2786)
 * add MessagingService.get[Recently]DroppedMessages and
   StorageService.getExceptionCount (CASSANDRA-2804)
 * fix possibility of spurious UnavailableException for LOCAL_QUORUM
   reads with dynamic snitch + read repair disabled (CASSANDRA-2870)
 * add ant-optional as dependence for the debian package (CASSANDRA-2164)
 * add option to specify limit for get_slice in the CLI (CASSANDRA-2646)
 * decrease HH page size (CASSANDRA-2832)
 * reset cli keyspace after dropping the current one (CASSANDRA-2763)
 * add KeyRange option to Hadoop inputformat (CASSANDRA-1125)
 * fix protocol versioning (CASSANDRA-2818, 2860)
 * support spaces in path to log4j configuration (CASSANDRA-2383)
 * avoid including inferred types in CF update (CASSANDRA-2809)
 * fix JMX bulkload call (CASSANDRA-2908)
 * fix updating KS with durable_writes=false (CASSANDRA-2907)
 * add simplified facade to SSTableWriter for bulk loading use
   (CASSANDRA-2911)
 * fix re-using index CF sstable names after drop/recreate (CASSANDRA-2872)
 * prepend CF to default index names (CASSANDRA-2903)
 * fix hint replay (CASSANDRA-2928)
 * Properly synchronize repair's merkle tree computation (CASSANDRA-2816)


0.8.1
 * CQL:
   - support for insert, delete in BATCH (CASSANDRA-2537)
   - support for IN to SELECT, UPDATE (CASSANDRA-2553)
   - timestamp support for INSERT, UPDATE, and BATCH (CASSANDRA-2555)
   - TTL support (CASSANDRA-2476)
   - counter support (CASSANDRA-2473)
   - ALTER COLUMNFAMILY (CASSANDRA-1709)
   - DROP INDEX (CASSANDRA-2617)
   - add SCHEMA/TABLE as aliases for KS/CF (CASSANDRA-2743)
   - server handles wait-for-schema-agreement (CASSANDRA-2756)
   - key alias support (CASSANDRA-2480)
 * add support for comparator parameters and a generic ReverseType
   (CASSANDRA-2355)
 * add CompositeType and DynamicCompositeType (CASSANDRA-2231)
 * optimize batches containing multiple updates to the same row
   (CASSANDRA-2583)
 * adjust hinted handoff page size to avoid OOM with large columns 
   (CASSANDRA-2652)
 * mark BRAF buffer invalid post-flush so we don't re-flush partial
   buffers again, especially on CL writes (CASSANDRA-2660)
 * add DROP INDEX support to CLI (CASSANDRA-2616)
 * don't perform HH to client-mode [storageproxy] nodes (CASSANDRA-2668)
 * Improve forceDeserialize/getCompactedRow encapsulation (CASSANDRA-2659)
 * Don't write CounterUpdateColumn to disk in tests (CASSANDRA-2650)
 * Add sstable bulk loading utility (CASSANDRA-1278)
 * avoid replaying hints to dropped columnfamilies (CASSANDRA-2685)
 * add placeholders for missing rows in range query pseudo-RR (CASSANDRA-2680)
 * remove no-op HHOM.renameHints (CASSANDRA-2693)
 * clone super columns to avoid modifying them during flush (CASSANDRA-2675)
 * allow writes to bypass the commitlog for certain keyspaces (CASSANDRA-2683)
 * avoid NPE when bypassing commitlog during memtable flush (CASSANDRA-2781)
 * Added support for making bootstrap retry if nodes flap (CASSANDRA-2644)
 * Added statusthrift to nodetool to report if thrift server is running (CASSANDRA-2722)
 * Fixed rows being cached if they do not exist (CASSANDRA-2723)
 * Support passing tableName and cfName to RowCacheProviders (CASSANDRA-2702)
 * close scrub file handles (CASSANDRA-2669)
 * throttle migration replay (CASSANDRA-2714)
 * optimize column serializer creation (CASSANDRA-2716)
 * Added support for making bootstrap retry if nodes flap (CASSANDRA-2644)
 * Added statusthrift to nodetool to report if thrift server is running
   (CASSANDRA-2722)
 * Fixed rows being cached if they do not exist (CASSANDRA-2723)
 * fix truncate/compaction race (CASSANDRA-2673)
 * workaround large resultsets causing large allocation retention
   by nio sockets (CASSANDRA-2654)
 * fix nodetool ring use with Ec2Snitch (CASSANDRA-2733)
 * fix removing columns and subcolumns that are supressed by a row or
   supercolumn tombstone during replica resolution (CASSANDRA-2590)
 * support sstable2json against snapshot sstables (CASSANDRA-2386)
 * remove active-pull schema requests (CASSANDRA-2715)
 * avoid marking entire list of sstables as actively being compacted
   in multithreaded compaction (CASSANDRA-2765)
 * seek back after deserializing a row to update cache with (CASSANDRA-2752)
 * avoid skipping rows in scrub for counter column family (CASSANDRA-2759)
 * fix ConcurrentModificationException in repair when dealing with 0.7 node
   (CASSANDRA-2767)
 * use threadsafe collections for StreamInSession (CASSANDRA-2766)
 * avoid infinite loop when creating merkle tree (CASSANDRA-2758)
 * avoids unmarking compacting sstable prematurely in cleanup (CASSANDRA-2769)
 * fix NPE when the commit log is bypassed (CASSANDRA-2718)
 * don't throw an exception in SS.isRPCServerRunning (CASSANDRA-2721)
 * make stress.jar executable (CASSANDRA-2744)
 * add daemon mode to java stress (CASSANDRA-2267)
 * expose the DC and rack of a node through JMX and nodetool ring (CASSANDRA-2531)
 * fix cache mbean getSize (CASSANDRA-2781)
 * Add Date, Float, Double, and Boolean types (CASSANDRA-2530)
 * Add startup flag to renew counter node id (CASSANDRA-2788)
 * add jamm agent to cassandra.bat (CASSANDRA-2787)
 * fix repair hanging if a neighbor has nothing to send (CASSANDRA-2797)
 * purge tombstone even if row is in only one sstable (CASSANDRA-2801)
 * Fix wrong purge of deleted cf during compaction (CASSANDRA-2786)
 * fix race that could result in Hadoop writer failing to throw an
   exception encountered after close() (CASSANDRA-2755)
 * fix scan wrongly throwing assertion error (CASSANDRA-2653)
 * Always use even distribution for merkle tree with RandomPartitionner
   (CASSANDRA-2841)
 * fix describeOwnership for OPP (CASSANDRA-2800)
 * ensure that string tokens do not contain commas (CASSANDRA-2762)


0.8.0-final
 * fix CQL grammar warning and cqlsh regression from CASSANDRA-2622
 * add ant generate-cql-html target (CASSANDRA-2526)
 * update CQL consistency levels (CASSANDRA-2566)
 * debian packaging fixes (CASSANDRA-2481, 2647)
 * fix UUIDType, IntegerType for direct buffers (CASSANDRA-2682, 2684)
 * switch to native Thrift for Hadoop map/reduce (CASSANDRA-2667)
 * fix StackOverflowError when building from eclipse (CASSANDRA-2687)
 * only provide replication_factor to strategy_options "help" for
   SimpleStrategy, OldNetworkTopologyStrategy (CASSANDRA-2678, 2713)
 * fix exception adding validators to non-string columns (CASSANDRA-2696)
 * avoid instantiating DatabaseDescriptor in JDBC (CASSANDRA-2694)
 * fix potential stack overflow during compaction (CASSANDRA-2626)
 * clone super columns to avoid modifying them during flush (CASSANDRA-2675)
 * reset underlying iterator in EchoedRow constructor (CASSANDRA-2653)


0.8.0-rc1
 * faster flushes and compaction from fixing excessively pessimistic 
   rebuffering in BRAF (CASSANDRA-2581)
 * fix returning null column values in the python cql driver (CASSANDRA-2593)
 * fix merkle tree splitting exiting early (CASSANDRA-2605)
 * snapshot_before_compaction directory name fix (CASSANDRA-2598)
 * Disable compaction throttling during bootstrap (CASSANDRA-2612) 
 * fix CQL treatment of > and < operators in range slices (CASSANDRA-2592)
 * fix potential double-application of counter updates on commitlog replay
   by moving replay position from header to sstable metadata (CASSANDRA-2419)
 * JDBC CQL driver exposes getColumn for access to timestamp
 * JDBC ResultSetMetadata properties added to AbstractType
 * r/m clustertool (CASSANDRA-2607)
 * add support for presenting row key as a column in CQL result sets 
   (CASSANDRA-2622)
 * Don't allow {LOCAL|EACH}_QUORUM unless strategy is NTS (CASSANDRA-2627)
 * validate keyspace strategy_options during CQL create (CASSANDRA-2624)
 * fix empty Result with secondary index when limit=1 (CASSANDRA-2628)
 * Fix regression where bootstrapping a node with no schema fails
   (CASSANDRA-2625)
 * Allow removing LocationInfo sstables (CASSANDRA-2632)
 * avoid attempting to replay mutations from dropped keyspaces (CASSANDRA-2631)
 * avoid using cached position of a key when GT is requested (CASSANDRA-2633)
 * fix counting bloom filter true positives (CASSANDRA-2637)
 * initialize local ep state prior to gossip startup if needed (CASSANDRA-2638)
 * fix counter increment lost after restart (CASSANDRA-2642)
 * add quote-escaping via backslash to CLI (CASSANDRA-2623)
 * fix pig example script (CASSANDRA-2487)
 * fix dynamic snitch race in adding latencies (CASSANDRA-2618)
 * Start/stop cassandra after more important services such as mdadm in
   debian packaging (CASSANDRA-2481)


0.8.0-beta2
 * fix NPE compacting index CFs (CASSANDRA-2528)
 * Remove checking all column families on startup for compaction candidates 
   (CASSANDRA-2444)
 * validate CQL create keyspace options (CASSANDRA-2525)
 * fix nodetool setcompactionthroughput (CASSANDRA-2550)
 * move	gossip heartbeat back to its own thread (CASSANDRA-2554)
 * validate cql TRUNCATE columnfamily before truncating (CASSANDRA-2570)
 * fix batch_mutate for mixed standard-counter mutations (CASSANDRA-2457)
 * disallow making schema changes to system keyspace (CASSANDRA-2563)
 * fix sending mutation messages multiple times (CASSANDRA-2557)
 * fix incorrect use of NBHM.size in ReadCallback that could cause
   reads to time out even when responses were received (CASSANDRA-2552)
 * trigger read repair correctly for LOCAL_QUORUM reads (CASSANDRA-2556)
 * Allow configuring the number of compaction thread (CASSANDRA-2558)
 * forceUserDefinedCompaction will attempt to compact what it is given
   even if the pessimistic estimate is that there is not enough disk space;
   automatic compactions will only compact 2 or more sstables (CASSANDRA-2575)
 * refuse to apply migrations with older timestamps than the current 
   schema (CASSANDRA-2536)
 * remove unframed Thrift transport option
 * include indexes in snapshots (CASSANDRA-2596)
 * improve ignoring of obsolete mutations in index maintenance (CASSANDRA-2401)
 * recognize attempt to drop just the index while leaving the column
   definition alone (CASSANDRA-2619)
  

0.8.0-beta1
 * remove Avro RPC support (CASSANDRA-926)
 * support for columns that act as incr/decr counters 
   (CASSANDRA-1072, 1937, 1944, 1936, 2101, 2093, 2288, 2105, 2384, 2236, 2342,
   2454)
 * CQL (CASSANDRA-1703, 1704, 1705, 1706, 1707, 1708, 1710, 1711, 1940, 
   2124, 2302, 2277, 2493)
 * avoid double RowMutation serialization on write path (CASSANDRA-1800)
 * make NetworkTopologyStrategy the default (CASSANDRA-1960)
 * configurable internode encryption (CASSANDRA-1567, 2152)
 * human readable column names in sstable2json output (CASSANDRA-1933)
 * change default JMX port to 7199 (CASSANDRA-2027)
 * backwards compatible internal messaging (CASSANDRA-1015)
 * atomic switch of memtables and sstables (CASSANDRA-2284)
 * add pluggable SeedProvider (CASSANDRA-1669)
 * Fix clustertool to not throw exception when calling get_endpoints (CASSANDRA-2437)
 * upgrade to thrift 0.6 (CASSANDRA-2412) 
 * repair works on a token range instead of full ring (CASSANDRA-2324)
 * purge tombstones from row cache (CASSANDRA-2305)
 * push replication_factor into strategy_options (CASSANDRA-1263)
 * give snapshots the same name on each node (CASSANDRA-1791)
 * remove "nodetool loadbalance" (CASSANDRA-2448)
 * multithreaded compaction (CASSANDRA-2191)
 * compaction throttling (CASSANDRA-2156)
 * add key type information and alias (CASSANDRA-2311, 2396)
 * cli no longer divides read_repair_chance by 100 (CASSANDRA-2458)
 * made CompactionInfo.getTaskType return an enum (CASSANDRA-2482)
 * add a server-wide cap on measured memtable memory usage and aggressively
   flush to keep under that threshold (CASSANDRA-2006)
 * add unified UUIDType (CASSANDRA-2233)
 * add off-heap row cache support (CASSANDRA-1969)


0.7.5
 * improvements/fixes to PIG driver (CASSANDRA-1618, CASSANDRA-2387,
   CASSANDRA-2465, CASSANDRA-2484)
 * validate index names (CASSANDRA-1761)
 * reduce contention on Table.flusherLock (CASSANDRA-1954)
 * try harder to detect failures during streaming, cleaning up temporary
   files more reliably (CASSANDRA-2088)
 * shut down server for OOM on a Thrift thread (CASSANDRA-2269)
 * fix tombstone handling in repair and sstable2json (CASSANDRA-2279)
 * preserve version when streaming data from old sstables (CASSANDRA-2283)
 * don't start repair if a neighboring node is marked as dead (CASSANDRA-2290)
 * purge tombstones from row cache (CASSANDRA-2305)
 * Avoid seeking when sstable2json exports the entire file (CASSANDRA-2318)
 * clear Built flag in system table when dropping an index (CASSANDRA-2320)
 * don't allow arbitrary argument for stress.java (CASSANDRA-2323)
 * validate values for index predicates in get_indexed_slice (CASSANDRA-2328)
 * queue secondary indexes for flush before the parent (CASSANDRA-2330)
 * allow job configuration to set the CL used in Hadoop jobs (CASSANDRA-2331)
 * add memtable_flush_queue_size defaulting to 4 (CASSANDRA-2333)
 * Allow overriding of initial_token, storage_port and rpc_port from system
   properties (CASSANDRA-2343)
 * fix comparator used for non-indexed secondary expressions in index scan
   (CASSANDRA-2347)
 * ensure size calculation and write phase of large-row compaction use
   the same threshold for TTL expiration (CASSANDRA-2349)
 * fix race when iterating CFs during add/drop (CASSANDRA-2350)
 * add ConsistencyLevel command to CLI (CASSANDRA-2354)
 * allow negative numbers in the cli (CASSANDRA-2358)
 * hard code serialVersionUID for tokens class (CASSANDRA-2361)
 * fix potential infinite loop in ByteBufferUtil.inputStream (CASSANDRA-2365)
 * fix encoding bugs in HintedHandoffManager, SystemTable when default
   charset is not UTF8 (CASSANDRA-2367)
 * avoids having removed node reappearing in Gossip (CASSANDRA-2371)
 * fix incorrect truncation of long to int when reading columns via block
   index (CASSANDRA-2376)
 * fix NPE during stream session (CASSANDRA-2377)
 * fix race condition that could leave orphaned data files when dropping CF or
   KS (CASSANDRA-2381)
 * fsync statistics component on write (CASSANDRA-2382)
 * fix duplicate results from CFS.scan (CASSANDRA-2406)
 * add IntegerType to CLI help (CASSANDRA-2414)
 * avoid caching token-only decoratedkeys (CASSANDRA-2416)
 * convert mmap assertion to if/throw so scrub can catch it (CASSANDRA-2417)
 * don't overwrite gc log (CASSANDR-2418)
 * invalidate row cache for streamed row to avoid inconsitencies
   (CASSANDRA-2420)
 * avoid copies in range/index scans (CASSANDRA-2425)
 * make sure we don't wipe data during cleanup if the node has not join
   the ring (CASSANDRA-2428)
 * Try harder to close files after compaction (CASSANDRA-2431)
 * re-set bootstrapped flag after move finishes (CASSANDRA-2435)
 * display validation_class in CLI 'describe keyspace' (CASSANDRA-2442)
 * make cleanup compactions cleanup the row cache (CASSANDRA-2451)
 * add column fields validation to scrub (CASSANDRA-2460)
 * use 64KB flush buffer instead of in_memory_compaction_limit (CASSANDRA-2463)
 * fix backslash substitutions in CLI (CASSANDRA-2492)
 * disable cache saving for system CFS (CASSANDRA-2502)
 * fixes for verifying destination availability under hinted conditions
   so UE can be thrown intead of timing out (CASSANDRA-2514)
 * fix update of validation class in column metadata (CASSANDRA-2512)
 * support LOCAL_QUORUM, EACH_QUORUM CLs outside of NTS (CASSANDRA-2516)
 * preserve version when streaming data from old sstables (CASSANDRA-2283)
 * fix backslash substitutions in CLI (CASSANDRA-2492)
 * count a row deletion as one operation towards memtable threshold 
   (CASSANDRA-2519)
 * support LOCAL_QUORUM, EACH_QUORUM CLs outside of NTS (CASSANDRA-2516)


0.7.4
 * add nodetool join command (CASSANDRA-2160)
 * fix secondary indexes on pre-existing or streamed data (CASSANDRA-2244)
 * initialize endpoint in gossiper earlier (CASSANDRA-2228)
 * add ability to write to Cassandra from Pig (CASSANDRA-1828)
 * add rpc_[min|max]_threads (CASSANDRA-2176)
 * add CL.TWO, CL.THREE (CASSANDRA-2013)
 * avoid exporting an un-requested row in sstable2json, when exporting 
   a key that does not exist (CASSANDRA-2168)
 * add incremental_backups option (CASSANDRA-1872)
 * add configurable row limit to Pig loadfunc (CASSANDRA-2276)
 * validate column values in batches as well as single-Column inserts
   (CASSANDRA-2259)
 * move sample schema from cassandra.yaml to schema-sample.txt,
   a cli scripts (CASSANDRA-2007)
 * avoid writing empty rows when scrubbing tombstoned rows (CASSANDRA-2296)
 * fix assertion error in range and index scans for CL < ALL
   (CASSANDRA-2282)
 * fix commitlog replay when flush position refers to data that didn't
   get synced before server died (CASSANDRA-2285)
 * fix fd leak in sstable2json with non-mmap'd i/o (CASSANDRA-2304)
 * reduce memory use during streaming of multiple sstables (CASSANDRA-2301)
 * purge tombstoned rows from cache after GCGraceSeconds (CASSANDRA-2305)
 * allow zero replicas in a NTS datacenter (CASSANDRA-1924)
 * make range queries respect snitch for local replicas (CASSANDRA-2286)
 * fix HH delivery when column index is larger than 2GB (CASSANDRA-2297)
 * make 2ary indexes use parent CF flush thresholds during initial build
   (CASSANDRA-2294)
 * update memtable_throughput to be a long (CASSANDRA-2158)


0.7.3
 * Keep endpoint state until aVeryLongTime (CASSANDRA-2115)
 * lower-latency read repair (CASSANDRA-2069)
 * add hinted_handoff_throttle_delay_in_ms option (CASSANDRA-2161)
 * fixes for cache save/load (CASSANDRA-2172, -2174)
 * Handle whole-row deletions in CFOutputFormat (CASSANDRA-2014)
 * Make memtable_flush_writers flush in parallel (CASSANDRA-2178)
 * Add compaction_preheat_key_cache option (CASSANDRA-2175)
 * refactor stress.py to have only one copy of the format string 
   used for creating row keys (CASSANDRA-2108)
 * validate index names for \w+ (CASSANDRA-2196)
 * Fix Cassandra cli to respect timeout if schema does not settle 
   (CASSANDRA-2187)
 * fix for compaction and cleanup writing old-format data into new-version 
   sstable (CASSANDRA-2211, -2216)
 * add nodetool scrub (CASSANDRA-2217, -2240)
 * fix sstable2json large-row pagination (CASSANDRA-2188)
 * fix EOFing on requests for the last bytes in a file (CASSANDRA-2213)
 * fix BufferedRandomAccessFile bugs (CASSANDRA-2218, -2241)
 * check for memtable flush_after_mins exceeded every 10s (CASSANDRA-2183)
 * fix cache saving on Windows (CASSANDRA-2207)
 * add validateSchemaAgreement call + synchronization to schema
   modification operations (CASSANDRA-2222)
 * fix for reversed slice queries on large rows (CASSANDRA-2212)
 * fat clients were writing local data (CASSANDRA-2223)
 * set DEFAULT_MEMTABLE_LIFETIME_IN_MINS to 24h
 * improve detection and cleanup of partially-written sstables 
   (CASSANDRA-2206)
 * fix supercolumn de/serialization when subcolumn comparator is different
   from supercolumn's (CASSANDRA-2104)
 * fix starting up on Windows when CASSANDRA_HOME contains whitespace
   (CASSANDRA-2237)
 * add [get|set][row|key]cacheSavePeriod to JMX (CASSANDRA-2100)
 * fix Hadoop ColumnFamilyOutputFormat dropping of mutations
   when batch fills up (CASSANDRA-2255)
 * move file deletions off of scheduledtasks executor (CASSANDRA-2253)


0.7.2
 * copy DecoratedKey.key when inserting into caches to avoid retaining
   a reference to the underlying buffer (CASSANDRA-2102)
 * format subcolumn names with subcomparator (CASSANDRA-2136)
 * fix column bloom filter deserialization (CASSANDRA-2165)


0.7.1
 * refactor MessageDigest creation code. (CASSANDRA-2107)
 * buffer network stack to avoid inefficient small TCP messages while avoiding
   the nagle/delayed ack problem (CASSANDRA-1896)
 * check log4j configuration for changes every 10s (CASSANDRA-1525, 1907)
 * more-efficient cross-DC replication (CASSANDRA-1530, -2051, -2138)
 * avoid polluting page cache with commitlog or sstable writes
   and seq scan operations (CASSANDRA-1470)
 * add RMI authentication options to nodetool (CASSANDRA-1921)
 * make snitches configurable at runtime (CASSANDRA-1374)
 * retry hadoop split requests on connection failure (CASSANDRA-1927)
 * implement describeOwnership for BOP, COPP (CASSANDRA-1928)
 * make read repair behave as expected for ConsistencyLevel > ONE
   (CASSANDRA-982, 2038)
 * distributed test harness (CASSANDRA-1859, 1964)
 * reduce flush lock contention (CASSANDRA-1930)
 * optimize supercolumn deserialization (CASSANDRA-1891)
 * fix CFMetaData.apply to only compare objects of the same class 
   (CASSANDRA-1962)
 * allow specifying specific SSTables to compact from JMX (CASSANDRA-1963)
 * fix race condition in MessagingService.targets (CASSANDRA-1959, 2094, 2081)
 * refuse to open sstables from a future version (CASSANDRA-1935)
 * zero-copy reads (CASSANDRA-1714)
 * fix copy bounds for word Text in wordcount demo (CASSANDRA-1993)
 * fixes for contrib/javautils (CASSANDRA-1979)
 * check more frequently for memtable expiration (CASSANDRA-2000)
 * fix writing SSTable column count statistics (CASSANDRA-1976)
 * fix streaming of multiple CFs during bootstrap (CASSANDRA-1992)
 * explicitly set JVM GC new generation size with -Xmn (CASSANDRA-1968)
 * add short options for CLI flags (CASSANDRA-1565)
 * make keyspace argument to "describe keyspace" in CLI optional
   when authenticated to keyspace already (CASSANDRA-2029)
 * added option to specify -Dcassandra.join_ring=false on startup
   to allow "warm spare" nodes or performing JMX maintenance before
   joining the ring (CASSANDRA-526)
 * log migrations at INFO (CASSANDRA-2028)
 * add CLI verbose option in file mode (CASSANDRA-2030)
 * add single-line "--" comments to CLI (CASSANDRA-2032)
 * message serialization tests (CASSANDRA-1923)
 * switch from ivy to maven-ant-tasks (CASSANDRA-2017)
 * CLI attempts to block for new schema to propagate (CASSANDRA-2044)
 * fix potential overflow in nodetool cfstats (CASSANDRA-2057)
 * add JVM shutdownhook to sync commitlog (CASSANDRA-1919)
 * allow nodes to be up without being part of  normal traffic (CASSANDRA-1951)
 * fix CLI "show keyspaces" with null options on NTS (CASSANDRA-2049)
 * fix possible ByteBuffer race conditions (CASSANDRA-2066)
 * reduce garbage generated by MessagingService to prevent load spikes
   (CASSANDRA-2058)
 * fix math in RandomPartitioner.describeOwnership (CASSANDRA-2071)
 * fix deletion of sstable non-data components (CASSANDRA-2059)
 * avoid blocking gossip while deleting handoff hints (CASSANDRA-2073)
 * ignore messages from newer versions, keep track of nodes in gossip 
   regardless of version (CASSANDRA-1970)
 * cache writing moved to CompactionManager to reduce i/o contention and
   updated to use non-cache-polluting writes (CASSANDRA-2053)
 * page through large rows when exporting to JSON (CASSANDRA-2041)
 * add flush_largest_memtables_at and reduce_cache_sizes_at options
   (CASSANDRA-2142)
 * add cli 'describe cluster' command (CASSANDRA-2127)
 * add cli support for setting username/password at 'connect' command 
   (CASSANDRA-2111)
 * add -D option to Stress.java to allow reading hosts from a file 
   (CASSANDRA-2149)
 * bound hints CF throughput between 32M and 256M (CASSANDRA-2148)
 * continue starting when invalid saved cache entries are encountered
   (CASSANDRA-2076)
 * add max_hint_window_in_ms option (CASSANDRA-1459)


0.7.0-final
 * fix offsets to ByteBuffer.get (CASSANDRA-1939)


0.7.0-rc4
 * fix cli crash after backgrounding (CASSANDRA-1875)
 * count timeouts in storageproxy latencies, and include latency 
   histograms in StorageProxyMBean (CASSANDRA-1893)
 * fix CLI get recognition of supercolumns (CASSANDRA-1899)
 * enable keepalive on intra-cluster sockets (CASSANDRA-1766)
 * count timeouts towards dynamicsnitch latencies (CASSANDRA-1905)
 * Expose index-building status in JMX + cli schema description
   (CASSANDRA-1871)
 * allow [LOCAL|EACH]_QUORUM to be used with non-NetworkTopology 
   replication Strategies
 * increased amount of index locks for faster commitlog replay
 * collect secondary index tombstones immediately (CASSANDRA-1914)
 * revert commitlog changes from #1780 (CASSANDRA-1917)
 * change RandomPartitioner min token to -1 to avoid collision w/
   tokens on actual nodes (CASSANDRA-1901)
 * examine the right nibble when validating TimeUUID (CASSANDRA-1910)
 * include secondary indexes in cleanup (CASSANDRA-1916)
 * CFS.scrubDataDirectories should also cleanup invalid secondary indexes
   (CASSANDRA-1904)
 * ability to disable/enable gossip on nodes to force them down
   (CASSANDRA-1108)


0.7.0-rc3
 * expose getNaturalEndpoints in StorageServiceMBean taking byte[]
   key; RMI cannot serialize ByteBuffer (CASSANDRA-1833)
 * infer org.apache.cassandra.locator for replication strategy classes
   when not otherwise specified
 * validation that generates less garbage (CASSANDRA-1814)
 * add TTL support to CLI (CASSANDRA-1838)
 * cli defaults to bytestype for subcomparator when creating
   column families (CASSANDRA-1835)
 * unregister index MBeans when index is dropped (CASSANDRA-1843)
 * make ByteBufferUtil.clone thread-safe (CASSANDRA-1847)
 * change exception for read requests during bootstrap from 
   InvalidRequest to Unavailable (CASSANDRA-1862)
 * respect row-level tombstones post-flush in range scans
   (CASSANDRA-1837)
 * ReadResponseResolver check digests against each other (CASSANDRA-1830)
 * return InvalidRequest when remove of subcolumn without supercolumn
   is requested (CASSANDRA-1866)
 * flush before repair (CASSANDRA-1748)
 * SSTableExport validates key order (CASSANDRA-1884)
 * large row support for SSTableExport (CASSANDRA-1867)
 * Re-cache hot keys post-compaction without hitting disk (CASSANDRA-1878)
 * manage read repair in coordinator instead of data source, to
   provide latency information to dynamic snitch (CASSANDRA-1873)


0.7.0-rc2
 * fix live-column-count of slice ranges including tombstoned supercolumn 
   with live subcolumn (CASSANDRA-1591)
 * rename o.a.c.internal.AntientropyStage -> AntiEntropyStage,
   o.a.c.request.Request_responseStage -> RequestResponseStage,
   o.a.c.internal.Internal_responseStage -> InternalResponseStage
 * add AbstractType.fromString (CASSANDRA-1767)
 * require index_type to be present when specifying index_name
   on ColumnDef (CASSANDRA-1759)
 * fix add/remove index bugs in CFMetadata (CASSANDRA-1768)
 * rebuild Strategy during system_update_keyspace (CASSANDRA-1762)
 * cli updates prompt to ... in continuation lines (CASSANDRA-1770)
 * support multiple Mutations per key in hadoop ColumnFamilyOutputFormat
   (CASSANDRA-1774)
 * improvements to Debian init script (CASSANDRA-1772)
 * use local classloader to check for version.properties (CASSANDRA-1778)
 * Validate that column names in column_metadata are valid for the
   defined comparator, and decode properly in cli (CASSANDRA-1773)
 * use cross-platform newlines in cli (CASSANDRA-1786)
 * add ExpiringColumn support to sstable import/export (CASSANDRA-1754)
 * add flush for each append to periodic commitlog mode; added
   periodic_without_flush option to disable this (CASSANDRA-1780)
 * close file handle used for post-flush truncate (CASSANDRA-1790)
 * various code cleanup (CASSANDRA-1793, -1794, -1795)
 * fix range queries against wrapped range (CASSANDRA-1781)
 * fix consistencylevel calculations for NetworkTopologyStrategy
   (CASSANDRA-1804)
 * cli support index type enum names (CASSANDRA-1810)
 * improved validation of column_metadata (CASSANDRA-1813)
 * reads at ConsistencyLevel > 1 throw UnavailableException
   immediately if insufficient live nodes exist (CASSANDRA-1803)
 * copy bytebuffers for local writes to avoid retaining the entire
   Thrift frame (CASSANDRA-1801)
 * fix NPE adding index to column w/o prior metadata (CASSANDRA-1764)
 * reduce fat client timeout (CASSANDRA-1730)
 * fix botched merge of CASSANDRA-1316


0.7.0-rc1
 * fix compaction and flush races with schema updates (CASSANDRA-1715)
 * add clustertool, config-converter, sstablekeys, and schematool 
   Windows .bat files (CASSANDRA-1723)
 * reject range queries received during bootstrap (CASSANDRA-1739)
 * fix wrapping-range queries on non-minimum token (CASSANDRA-1700)
 * add nodetool cfhistogram (CASSANDRA-1698)
 * limit repaired ranges to what the nodes have in common (CASSANDRA-1674)
 * index scan treats missing columns as not matching secondary
   expressions (CASSANDRA-1745)
 * Fix misuse of DataOutputBuffer.getData in AntiEntropyService
   (CASSANDRA-1729)
 * detect and warn when obsolete version of JNA is present (CASSANDRA-1760)
 * reduce fat client timeout (CASSANDRA-1730)
 * cleanup smallest CFs first to increase free temp space for larger ones
   (CASSANDRA-1811)
 * Update windows .bat files to work outside of main Cassandra
   directory (CASSANDRA-1713)
 * fix read repair regression from 0.6.7 (CASSANDRA-1727)
 * more-efficient read repair (CASSANDRA-1719)
 * fix hinted handoff replay (CASSANDRA-1656)
 * log type of dropped messages (CASSANDRA-1677)
 * upgrade to SLF4J 1.6.1
 * fix ByteBuffer bug in ExpiringColumn.updateDigest (CASSANDRA-1679)
 * fix IntegerType.getString (CASSANDRA-1681)
 * make -Djava.net.preferIPv4Stack=true the default (CASSANDRA-628)
 * add INTERNAL_RESPONSE verb to differentiate from responses related
   to client requests (CASSANDRA-1685)
 * log tpstats when dropping messages (CASSANDRA-1660)
 * include unreachable nodes in describeSchemaVersions (CASSANDRA-1678)
 * Avoid dropping messages off the client request path (CASSANDRA-1676)
 * fix jna errno reporting (CASSANDRA-1694)
 * add friendlier error for UnknownHostException on startup (CASSANDRA-1697)
 * include jna dependency in RPM package (CASSANDRA-1690)
 * add --skip-keys option to stress.py (CASSANDRA-1696)
 * improve cli handling of non-string keys and column names 
   (CASSANDRA-1701, -1693)
 * r/m extra subcomparator line in cli keyspaces output (CASSANDRA-1712)
 * add read repair chance to cli "show keyspaces"
 * upgrade to ConcurrentLinkedHashMap 1.1 (CASSANDRA-975)
 * fix index scan routing (CASSANDRA-1722)
 * fix tombstoning of supercolumns in range queries (CASSANDRA-1734)
 * clear endpoint cache after updating keyspace metadata (CASSANDRA-1741)
 * fix wrapping-range queries on non-minimum token (CASSANDRA-1700)
 * truncate includes secondary indexes (CASSANDRA-1747)
 * retain reference to PendingFile sstables (CASSANDRA-1749)
 * fix sstableimport regression (CASSANDRA-1753)
 * fix for bootstrap when no non-system tables are defined (CASSANDRA-1732)
 * handle replica unavailability in index scan (CASSANDRA-1755)
 * fix service initialization order deadlock (CASSANDRA-1756)
 * multi-line cli commands (CASSANDRA-1742)
 * fix race between snapshot and compaction (CASSANDRA-1736)
 * add listEndpointsPendingHints, deleteHintsForEndpoint JMX methods 
   (CASSANDRA-1551)


0.7.0-beta3
 * add strategy options to describe_keyspace output (CASSANDRA-1560)
 * log warning when using randomly generated token (CASSANDRA-1552)
 * re-organize JMX into .db, .net, .internal, .request (CASSANDRA-1217)
 * allow nodes to change IPs between restarts (CASSANDRA-1518)
 * remember ring state between restarts by default (CASSANDRA-1518)
 * flush index built flag so we can read it before log replay (CASSANDRA-1541)
 * lock row cache updates to prevent race condition (CASSANDRA-1293)
 * remove assertion causing rare (and harmless) error messages in
   commitlog (CASSANDRA-1330)
 * fix moving nodes with no keyspaces defined (CASSANDRA-1574)
 * fix unbootstrap when no data is present in a transfer range (CASSANDRA-1573)
 * take advantage of AVRO-495 to simplify our avro IDL (CASSANDRA-1436)
 * extend authorization hierarchy to column family (CASSANDRA-1554)
 * deletion support in secondary indexes (CASSANDRA-1571)
 * meaningful error message for invalid replication strategy class 
   (CASSANDRA-1566)
 * allow keyspace creation with RF > N (CASSANDRA-1428)
 * improve cli error handling (CASSANDRA-1580)
 * add cache save/load ability (CASSANDRA-1417, 1606, 1647)
 * add StorageService.getDrainProgress (CASSANDRA-1588)
 * Disallow bootstrap to an in-use token (CASSANDRA-1561)
 * Allow dynamic secondary index creation and destruction (CASSANDRA-1532)
 * log auto-guessed memtable thresholds (CASSANDRA-1595)
 * add ColumnDef support to cli (CASSANDRA-1583)
 * reduce index sample time by 75% (CASSANDRA-1572)
 * add cli support for column, strategy metadata (CASSANDRA-1578, 1612)
 * add cli support for schema modification (CASSANDRA-1584)
 * delete temp files on failed compactions (CASSANDRA-1596)
 * avoid blocking for dead nodes during removetoken (CASSANDRA-1605)
 * remove ConsistencyLevel.ZERO (CASSANDRA-1607)
 * expose in-progress compaction type in jmx (CASSANDRA-1586)
 * removed IClock & related classes from internals (CASSANDRA-1502)
 * fix removing tokens from SystemTable on decommission and removetoken
   (CASSANDRA-1609)
 * include CF metadata in cli 'show keyspaces' (CASSANDRA-1613)
 * switch from Properties to HashMap in PropertyFileSnitch to
   avoid synchronization bottleneck (CASSANDRA-1481)
 * PropertyFileSnitch configuration file renamed to 
   cassandra-topology.properties
 * add cli support for get_range_slices (CASSANDRA-1088, CASSANDRA-1619)
 * Make memtable flush thresholds per-CF instead of global 
   (CASSANDRA-1007, 1637)
 * add cli support for binary data without CfDef hints (CASSANDRA-1603)
 * fix building SSTable statistics post-stream (CASSANDRA-1620)
 * fix potential infinite loop in 2ary index queries (CASSANDRA-1623)
 * allow creating NTS keyspaces with no replicas configured (CASSANDRA-1626)
 * add jmx histogram of sstables accessed per read (CASSANDRA-1624)
 * remove system_rename_column_family and system_rename_keyspace from the
   client API until races can be fixed (CASSANDRA-1630, CASSANDRA-1585)
 * add cli sanity tests (CASSANDRA-1582)
 * update GC settings in cassandra.bat (CASSANDRA-1636)
 * cli support for index queries (CASSANDRA-1635)
 * cli support for updating schema memtable settings (CASSANDRA-1634)
 * cli --file option (CASSANDRA-1616)
 * reduce automatically chosen memtable sizes by 50% (CASSANDRA-1641)
 * move endpoint cache from snitch to strategy (CASSANDRA-1643)
 * fix commitlog recovery deleting the newly-created segment as well as
   the old ones (CASSANDRA-1644)
 * upgrade to Thrift 0.5 (CASSANDRA-1367)
 * renamed CL.DCQUORUM to LOCAL_QUORUM and DCQUORUMSYNC to EACH_QUORUM
 * cli truncate support (CASSANDRA-1653)
 * update GC settings in cassandra.bat (CASSANDRA-1636)
 * avoid logging when a node's ip/token is gossipped back to it (CASSANDRA-1666)


0.7-beta2
 * always use UTF-8 for hint keys (CASSANDRA-1439)
 * remove cassandra.yaml dependency from Hadoop and Pig (CASSADRA-1322)
 * expose CfDef metadata in describe_keyspaces (CASSANDRA-1363)
 * restore use of mmap_index_only option (CASSANDRA-1241)
 * dropping a keyspace with no column families generated an error 
   (CASSANDRA-1378)
 * rename RackAwareStrategy to OldNetworkTopologyStrategy, RackUnawareStrategy 
   to SimpleStrategy, DatacenterShardStrategy to NetworkTopologyStrategy,
   AbstractRackAwareSnitch to AbstractNetworkTopologySnitch (CASSANDRA-1392)
 * merge StorageProxy.mutate, mutateBlocking (CASSANDRA-1396)
 * faster UUIDType, LongType comparisons (CASSANDRA-1386, 1393)
 * fix setting read_repair_chance from CLI addColumnFamily (CASSANDRA-1399)
 * fix updates to indexed columns (CASSANDRA-1373)
 * fix race condition leaving to FileNotFoundException (CASSANDRA-1382)
 * fix sharded lock hash on index write path (CASSANDRA-1402)
 * add support for GT/E, LT/E in subordinate index clauses (CASSANDRA-1401)
 * cfId counter got out of sync when CFs were added (CASSANDRA-1403)
 * less chatty schema updates (CASSANDRA-1389)
 * rename column family mbeans. 'type' will now include either 
   'IndexColumnFamilies' or 'ColumnFamilies' depending on the CFS type.
   (CASSANDRA-1385)
 * disallow invalid keyspace and column family names. This includes name that
   matches a '^\w+' regex. (CASSANDRA-1377)
 * use JNA, if present, to take snapshots (CASSANDRA-1371)
 * truncate hints if starting 0.7 for the first time (CASSANDRA-1414)
 * fix FD leak in single-row slicepredicate queries (CASSANDRA-1416)
 * allow index expressions against columns that are not part of the 
   SlicePredicate (CASSANDRA-1410)
 * config-converter properly handles snitches and framed support 
   (CASSANDRA-1420)
 * remove keyspace argument from multiget_count (CASSANDRA-1422)
 * allow specifying cassandra.yaml location as (local or remote) URL
   (CASSANDRA-1126)
 * fix using DynamicEndpointSnitch with NetworkTopologyStrategy
   (CASSANDRA-1429)
 * Add CfDef.default_validation_class (CASSANDRA-891)
 * fix EstimatedHistogram.max (CASSANDRA-1413)
 * quorum read optimization (CASSANDRA-1622)
 * handle zero-length (or missing) rows during HH paging (CASSANDRA-1432)
 * include secondary indexes during schema migrations (CASSANDRA-1406)
 * fix commitlog header race during schema change (CASSANDRA-1435)
 * fix ColumnFamilyStoreMBeanIterator to use new type name (CASSANDRA-1433)
 * correct filename generated by xml->yaml converter (CASSANDRA-1419)
 * add CMSInitiatingOccupancyFraction=75 and UseCMSInitiatingOccupancyOnly
   to default JVM options
 * decrease jvm heap for cassandra-cli (CASSANDRA-1446)
 * ability to modify keyspaces and column family definitions on a live cluster
   (CASSANDRA-1285)
 * support for Hadoop Streaming [non-jvm map/reduce via stdin/out]
   (CASSANDRA-1368)
 * Move persistent sstable stats from the system table to an sstable component
   (CASSANDRA-1430)
 * remove failed bootstrap attempt from pending ranges when gossip times
   it out after 1h (CASSANDRA-1463)
 * eager-create tcp connections to other cluster members (CASSANDRA-1465)
 * enumerate stages and derive stage from message type instead of 
   transmitting separately (CASSANDRA-1465)
 * apply reversed flag during collation from different data sources
   (CASSANDRA-1450)
 * make failure to remove commitlog segment non-fatal (CASSANDRA-1348)
 * correct ordering of drain operations so CL.recover is no longer 
   necessary (CASSANDRA-1408)
 * removed keyspace from describe_splits method (CASSANDRA-1425)
 * rename check_schema_agreement to describe_schema_versions
   (CASSANDRA-1478)
 * fix QUORUM calculation for RF > 3 (CASSANDRA-1487)
 * remove tombstones during non-major compactions when bloom filter
   verifies that row does not exist in other sstables (CASSANDRA-1074)
 * nodes that coordinated a loadbalance in the past could not be seen by
   newly added nodes (CASSANDRA-1467)
 * exposed endpoint states (gossip details) via jmx (CASSANDRA-1467)
 * ensure that compacted sstables are not included when new readers are
   instantiated (CASSANDRA-1477)
 * by default, calculate heap size and memtable thresholds at runtime (CASSANDRA-1469)
 * fix races dealing with adding/dropping keyspaces and column families in
   rapid succession (CASSANDRA-1477)
 * clean up of Streaming system (CASSANDRA-1503, 1504, 1506)
 * add options to configure Thrift socket keepalive and buffer sizes (CASSANDRA-1426)
 * make contrib CassandraServiceDataCleaner recursive (CASSANDRA-1509)
 * min, max compaction threshold are configurable and persistent 
   per-ColumnFamily (CASSANDRA-1468)
 * fix replaying the last mutation in a commitlog unnecessarily 
   (CASSANDRA-1512)
 * invoke getDefaultUncaughtExceptionHandler from DTPE with the original
   exception rather than the ExecutionException wrapper (CASSANDRA-1226)
 * remove Clock from the Thrift (and Avro) API (CASSANDRA-1501)
 * Close intra-node sockets when connection is broken (CASSANDRA-1528)
 * RPM packaging spec file (CASSANDRA-786)
 * weighted request scheduler (CASSANDRA-1485)
 * treat expired columns as deleted (CASSANDRA-1539)
 * make IndexInterval configurable (CASSANDRA-1488)
 * add describe_snitch to Thrift API (CASSANDRA-1490)
 * MD5 authenticator compares plain text submitted password with MD5'd
   saved property, instead of vice versa (CASSANDRA-1447)
 * JMX MessagingService pending and completed counts (CASSANDRA-1533)
 * fix race condition processing repair responses (CASSANDRA-1511)
 * make repair blocking (CASSANDRA-1511)
 * create EndpointSnitchInfo and MBean to expose rack and DC (CASSANDRA-1491)
 * added option to contrib/word_count to output results back to Cassandra
   (CASSANDRA-1342)
 * rewrite Hadoop ColumnFamilyRecordWriter to pool connections, retry to
   multiple Cassandra nodes, and smooth impact on the Cassandra cluster
   by using smaller batch sizes (CASSANDRA-1434)
 * fix setting gc_grace_seconds via CLI (CASSANDRA-1549)
 * support TTL'd index values (CASSANDRA-1536)
 * make removetoken work like decommission (CASSANDRA-1216)
 * make cli comparator-aware and improve quote rules (CASSANDRA-1523,-1524)
 * make nodetool compact and cleanup blocking (CASSANDRA-1449)
 * add memtable, cache information to GCInspector logs (CASSANDRA-1558)
 * enable/disable HintedHandoff via JMX (CASSANDRA-1550)
 * Ignore stray files in the commit log directory (CASSANDRA-1547)
 * Disallow bootstrap to an in-use token (CASSANDRA-1561)


0.7-beta1
 * sstable versioning (CASSANDRA-389)
 * switched to slf4j logging (CASSANDRA-625)
 * add (optional) expiration time for column (CASSANDRA-699)
 * access levels for authentication/authorization (CASSANDRA-900)
 * add ReadRepairChance to CF definition (CASSANDRA-930)
 * fix heisenbug in system tests, especially common on OS X (CASSANDRA-944)
 * convert to byte[] keys internally and all public APIs (CASSANDRA-767)
 * ability to alter schema definitions on a live cluster (CASSANDRA-44)
 * renamed configuration file to cassandra.xml, and log4j.properties to
   log4j-server.properties, which must now be loaded from
   the classpath (which is how our scripts in bin/ have always done it)
   (CASSANDRA-971)
 * change get_count to require a SlicePredicate. create multi_get_count
   (CASSANDRA-744)
 * re-organized endpointsnitch implementations and added SimpleSnitch
   (CASSANDRA-994)
 * Added preload_row_cache option (CASSANDRA-946)
 * add CRC to commitlog header (CASSANDRA-999)
 * removed deprecated batch_insert and get_range_slice methods (CASSANDRA-1065)
 * add truncate thrift method (CASSANDRA-531)
 * http mini-interface using mx4j (CASSANDRA-1068)
 * optimize away copy of sliced row on memtable read path (CASSANDRA-1046)
 * replace constant-size 2GB mmaped segments and special casing for index 
   entries spanning segment boundaries, with SegmentedFile that computes 
   segments that always contain entire entries/rows (CASSANDRA-1117)
 * avoid reading large rows into memory during compaction (CASSANDRA-16)
 * added hadoop OutputFormat (CASSANDRA-1101)
 * efficient Streaming (no more anticompaction) (CASSANDRA-579)
 * split commitlog header into separate file and add size checksum to
   mutations (CASSANDRA-1179)
 * avoid allocating a new byte[] for each mutation on replay (CASSANDRA-1219)
 * revise HH schema to be per-endpoint (CASSANDRA-1142)
 * add joining/leaving status to nodetool ring (CASSANDRA-1115)
 * allow multiple repair sessions per node (CASSANDRA-1190)
 * optimize away MessagingService for local range queries (CASSANDRA-1261)
 * make framed transport the default so malformed requests can't OOM the 
   server (CASSANDRA-475)
 * significantly faster reads from row cache (CASSANDRA-1267)
 * take advantage of row cache during range queries (CASSANDRA-1302)
 * make GCGraceSeconds a per-ColumnFamily value (CASSANDRA-1276)
 * keep persistent row size and column count statistics (CASSANDRA-1155)
 * add IntegerType (CASSANDRA-1282)
 * page within a single row during hinted handoff (CASSANDRA-1327)
 * push DatacenterShardStrategy configuration into keyspace definition,
   eliminating datacenter.properties. (CASSANDRA-1066)
 * optimize forward slices starting with '' and single-index-block name 
   queries by skipping the column index (CASSANDRA-1338)
 * streaming refactor (CASSANDRA-1189)
 * faster comparison for UUID types (CASSANDRA-1043)
 * secondary index support (CASSANDRA-749 and subtasks)
 * make compaction buckets deterministic (CASSANDRA-1265)


0.6.6
 * Allow using DynamicEndpointSnitch with RackAwareStrategy (CASSANDRA-1429)
 * remove the remaining vestiges of the unfinished DatacenterShardStrategy 
   (replaced by NetworkTopologyStrategy in 0.7)
   

0.6.5
 * fix key ordering in range query results with RandomPartitioner
   and ConsistencyLevel > ONE (CASSANDRA-1145)
 * fix for range query starting with the wrong token range (CASSANDRA-1042)
 * page within a single row during hinted handoff (CASSANDRA-1327)
 * fix compilation on non-sun JDKs (CASSANDRA-1061)
 * remove String.trim() call on row keys in batch mutations (CASSANDRA-1235)
 * Log summary of dropped messages instead of spamming log (CASSANDRA-1284)
 * add dynamic endpoint snitch (CASSANDRA-981)
 * fix streaming for keyspaces with hyphens in their name (CASSANDRA-1377)
 * fix errors in hard-coded bloom filter optKPerBucket by computing it
   algorithmically (CASSANDRA-1220
 * remove message deserialization stage, and uncap read/write stages
   so slow reads/writes don't block gossip processing (CASSANDRA-1358)
 * add jmx port configuration to Debian package (CASSANDRA-1202)
 * use mlockall via JNA, if present, to prevent Linux from swapping
   out parts of the JVM (CASSANDRA-1214)


0.6.4
 * avoid queuing multiple hint deliveries for the same endpoint
   (CASSANDRA-1229)
 * better performance for and stricter checking of UTF8 column names
   (CASSANDRA-1232)
 * extend option to lower compaction priority to hinted handoff
   as well (CASSANDRA-1260)
 * log errors in gossip instead of re-throwing (CASSANDRA-1289)
 * avoid aborting commitlog replay prematurely if a flushed-but-
   not-removed commitlog segment is encountered (CASSANDRA-1297)
 * fix duplicate rows being read during mapreduce (CASSANDRA-1142)
 * failure detection wasn't closing command sockets (CASSANDRA-1221)
 * cassandra-cli.bat works on windows (CASSANDRA-1236)
 * pre-emptively drop requests that cannot be processed within RPCTimeout
   (CASSANDRA-685)
 * add ack to Binary write verb and update CassandraBulkLoader
   to wait for acks for each row (CASSANDRA-1093)
 * added describe_partitioner Thrift method (CASSANDRA-1047)
 * Hadoop jobs no longer require the Cassandra storage-conf.xml
   (CASSANDRA-1280, CASSANDRA-1047)
 * log thread pool stats when GC is excessive (CASSANDRA-1275)
 * remove gossip message size limit (CASSANDRA-1138)
 * parallelize local and remote reads during multiget, and respect snitch 
   when determining whether to do local read for CL.ONE (CASSANDRA-1317)
 * fix read repair to use requested consistency level on digest mismatch,
   rather than assuming QUORUM (CASSANDRA-1316)
 * process digest mismatch re-reads in parallel (CASSANDRA-1323)
 * switch hints CF comparator to BytesType (CASSANDRA-1274)


0.6.3
 * retry to make streaming connections up to 8 times. (CASSANDRA-1019)
 * reject describe_ring() calls on invalid keyspaces (CASSANDRA-1111)
 * fix cache size calculation for size of 100% (CASSANDRA-1129)
 * fix cache capacity only being recalculated once (CASSANDRA-1129)
 * remove hourly scan of all hints on the off chance that the gossiper
   missed a status change; instead, expose deliverHintsToEndpoint to JMX
   so it can be done manually, if necessary (CASSANDRA-1141)
 * don't reject reads at CL.ALL (CASSANDRA-1152)
 * reject deletions to supercolumns in CFs containing only standard
   columns (CASSANDRA-1139)
 * avoid preserving login information after client disconnects
   (CASSANDRA-1057)
 * prefer sun jdk to openjdk in debian init script (CASSANDRA-1174)
 * detect partioner config changes between restarts and fail fast 
   (CASSANDRA-1146)
 * use generation time to resolve node token reassignment disagreements
   (CASSANDRA-1118)
 * restructure the startup ordering of Gossiper and MessageService to avoid
   timing anomalies (CASSANDRA-1160)
 * detect incomplete commit log hearders (CASSANDRA-1119)
 * force anti-entropy service to stream files on the stream stage to avoid
   sending streams out of order (CASSANDRA-1169)
 * remove inactive stream managers after AES streams files (CASSANDRA-1169)
 * allow removing entire row through batch_mutate Deletion (CASSANDRA-1027)
 * add JMX metrics for row-level bloom filter false positives (CASSANDRA-1212)
 * added a redhat init script to contrib (CASSANDRA-1201)
 * use midpoint when bootstrapping a new machine into range with not
   much data yet instead of random token (CASSANDRA-1112)
 * kill server on OOM in executor stage as well as Thrift (CASSANDRA-1226)
 * remove opportunistic repairs, when two machines with overlapping replica
   responsibilities happen to finish major compactions of the same CF near
   the same time.  repairs are now fully manual (CASSANDRA-1190)
 * add ability to lower compaction priority (default is no change from 0.6.2)
   (CASSANDRA-1181)


0.6.2
 * fix contrib/word_count build. (CASSANDRA-992)
 * split CommitLogExecutorService into BatchCommitLogExecutorService and 
   PeriodicCommitLogExecutorService (CASSANDRA-1014)
 * add latency histograms to CFSMBean (CASSANDRA-1024)
 * make resolving timestamp ties deterministic by using value bytes
   as a tiebreaker (CASSANDRA-1039)
 * Add option to turn off Hinted Handoff (CASSANDRA-894)
 * fix windows startup (CASSANDRA-948)
 * make concurrent_reads, concurrent_writes configurable at runtime via JMX
   (CASSANDRA-1060)
 * disable GCInspector on non-Sun JVMs (CASSANDRA-1061)
 * fix tombstone handling in sstable rows with no other data (CASSANDRA-1063)
 * fix size of row in spanned index entries (CASSANDRA-1056)
 * install json2sstable, sstable2json, and sstablekeys to Debian package
 * StreamingService.StreamDestinations wouldn't empty itself after streaming
   finished (CASSANDRA-1076)
 * added Collections.shuffle(splits) before returning the splits in 
   ColumnFamilyInputFormat (CASSANDRA-1096)
 * do not recalculate cache capacity post-compaction if it's been manually 
   modified (CASSANDRA-1079)
 * better defaults for flush sorter + writer executor queue sizes
   (CASSANDRA-1100)
 * windows scripts for SSTableImport/Export (CASSANDRA-1051)
 * windows script for nodetool (CASSANDRA-1113)
 * expose PhiConvictThreshold (CASSANDRA-1053)
 * make repair of RF==1 a no-op (CASSANDRA-1090)
 * improve default JVM GC options (CASSANDRA-1014)
 * fix SlicePredicate serialization inside Hadoop jobs (CASSANDRA-1049)
 * close Thrift sockets in Hadoop ColumnFamilyRecordReader (CASSANDRA-1081)


0.6.1
 * fix NPE in sstable2json when no excluded keys are given (CASSANDRA-934)
 * keep the replica set constant throughout the read repair process
   (CASSANDRA-937)
 * allow querying getAllRanges with empty token list (CASSANDRA-933)
 * fix command line arguments inversion in clustertool (CASSANDRA-942)
 * fix race condition that could trigger a false-positive assertion
   during post-flush discard of old commitlog segments (CASSANDRA-936)
 * fix neighbor calculation for anti-entropy repair (CASSANDRA-924)
 * perform repair even for small entropy differences (CASSANDRA-924)
 * Use hostnames in CFInputFormat to allow Hadoop's naive string-based
   locality comparisons to work (CASSANDRA-955)
 * cache read-only BufferedRandomAccessFile length to avoid
   3 system calls per invocation (CASSANDRA-950)
 * nodes with IPv6 (and no IPv4) addresses could not join cluster
   (CASSANDRA-969)
 * Retrieve the correct number of undeleted columns, if any, from
   a supercolumn in a row that had been deleted previously (CASSANDRA-920)
 * fix index scans that cross the 2GB mmap boundaries for both mmap
   and standard i/o modes (CASSANDRA-866)
 * expose drain via nodetool (CASSANDRA-978)


0.6.0-RC1
 * JMX drain to flush memtables and run through commit log (CASSANDRA-880)
 * Bootstrapping can skip ranges under the right conditions (CASSANDRA-902)
 * fix merging row versions in range_slice for CL > ONE (CASSANDRA-884)
 * default write ConsistencyLeven chaned from ZERO to ONE
 * fix for index entries spanning mmap buffer boundaries (CASSANDRA-857)
 * use lexical comparison if time part of TimeUUIDs are the same 
   (CASSANDRA-907)
 * bound read, mutation, and response stages to fix possible OOM
   during log replay (CASSANDRA-885)
 * Use microseconds-since-epoch (UTC) in cli, instead of milliseconds
 * Treat batch_mutate Deletion with null supercolumn as "apply this predicate 
   to top level supercolumns" (CASSANDRA-834)
 * Streaming destination nodes do not update their JMX status (CASSANDRA-916)
 * Fix internal RPC timeout calculation (CASSANDRA-911)
 * Added Pig loadfunc to contrib/pig (CASSANDRA-910)


0.6.0-beta3
 * fix compaction bucketing bug (CASSANDRA-814)
 * update windows batch file (CASSANDRA-824)
 * deprecate KeysCachedFraction configuration directive in favor
   of KeysCached; move to unified-per-CF key cache (CASSANDRA-801)
 * add invalidateRowCache to ColumnFamilyStoreMBean (CASSANDRA-761)
 * send Handoff hints to natural locations to reduce load on
   remaining nodes in a failure scenario (CASSANDRA-822)
 * Add RowWarningThresholdInMB configuration option to warn before very 
   large rows get big enough to threaten node stability, and -x option to
   be able to remove them with sstable2json if the warning is unheeded
   until it's too late (CASSANDRA-843)
 * Add logging of GC activity (CASSANDRA-813)
 * fix ConcurrentModificationException in commitlog discard (CASSANDRA-853)
 * Fix hardcoded row count in Hadoop RecordReader (CASSANDRA-837)
 * Add a jmx status to the streaming service and change several DEBUG
   messages to INFO (CASSANDRA-845)
 * fix classpath in cassandra-cli.bat for Windows (CASSANDRA-858)
 * allow re-specifying host, port to cassandra-cli if invalid ones
   are first tried (CASSANDRA-867)
 * fix race condition handling rpc timeout in the coordinator
   (CASSANDRA-864)
 * Remove CalloutLocation and StagingFileDirectory from storage-conf files 
   since those settings are no longer used (CASSANDRA-878)
 * Parse a long from RowWarningThresholdInMB instead of an int (CASSANDRA-882)
 * Remove obsolete ControlPort code from DatabaseDescriptor (CASSANDRA-886)
 * move skipBytes side effect out of assert (CASSANDRA-899)
 * add "double getLoad" to StorageServiceMBean (CASSANDRA-898)
 * track row stats per CF at compaction time (CASSANDRA-870)
 * disallow CommitLogDirectory matching a DataFileDirectory (CASSANDRA-888)
 * default key cache size is 200k entries, changed from 10% (CASSANDRA-863)
 * add -Dcassandra-foreground=yes to cassandra.bat
 * exit if cluster name is changed unexpectedly (CASSANDRA-769)


0.6.0-beta1/beta2
 * add batch_mutate thrift command, deprecating batch_insert (CASSANDRA-336)
 * remove get_key_range Thrift API, deprecated in 0.5 (CASSANDRA-710)
 * add optional login() Thrift call for authentication (CASSANDRA-547)
 * support fat clients using gossiper and StorageProxy to perform
   replication in-process [jvm-only] (CASSANDRA-535)
 * support mmapped I/O for reads, on by default on 64bit JVMs 
   (CASSANDRA-408, CASSANDRA-669)
 * improve insert concurrency, particularly during Hinted Handoff
   (CASSANDRA-658)
 * faster network code (CASSANDRA-675)
 * stress.py moved to contrib (CASSANDRA-635)
 * row caching [must be explicitly enabled per-CF in config] (CASSANDRA-678)
 * present a useful measure of compaction progress in JMX (CASSANDRA-599)
 * add bin/sstablekeys (CASSNADRA-679)
 * add ConsistencyLevel.ANY (CASSANDRA-687)
 * make removetoken remove nodes from gossip entirely (CASSANDRA-644)
 * add ability to set cache sizes at runtime (CASSANDRA-708)
 * report latency and cache hit rate statistics with lifetime totals
   instead of average over the last minute (CASSANDRA-702)
 * support get_range_slice for RandomPartitioner (CASSANDRA-745)
 * per-keyspace replication factory and replication strategy (CASSANDRA-620)
 * track latency in microseconds (CASSANDRA-733)
 * add describe_ Thrift methods, deprecating get_string_property and 
   get_string_list_property
 * jmx interface for tracking operation mode and streams in general.
   (CASSANDRA-709)
 * keep memtables in sorted order to improve range query performance
   (CASSANDRA-799)
 * use while loop instead of recursion when trimming sstables compaction list 
   to avoid blowing stack in pathological cases (CASSANDRA-804)
 * basic Hadoop map/reduce support (CASSANDRA-342)


0.5.1
 * ensure all files for an sstable are streamed to the same directory.
   (CASSANDRA-716)
 * more accurate load estimate for bootstrapping (CASSANDRA-762)
 * tolerate dead or unavailable bootstrap target on write (CASSANDRA-731)
 * allow larger numbers of keys (> 140M) in a sstable bloom filter
   (CASSANDRA-790)
 * include jvm argument improvements from CASSANDRA-504 in debian package
 * change streaming chunk size to 32MB to accomodate Windows XP limitations
   (was 64MB) (CASSANDRA-795)
 * fix get_range_slice returning results in the wrong order (CASSANDRA-781)
 

0.5.0 final
 * avoid attempting to delete temporary bootstrap files twice (CASSANDRA-681)
 * fix bogus NaN in nodeprobe cfstats output (CASSANDRA-646)
 * provide a policy for dealing with single thread executors w/ a full queue
   (CASSANDRA-694)
 * optimize inner read in MessagingService, vastly improving multiple-node
   performance (CASSANDRA-675)
 * wait for table flush before streaming data back to a bootstrapping node.
   (CASSANDRA-696)
 * keep track of bootstrapping sources by table so that bootstrapping doesn't 
   give the indication of finishing early (CASSANDRA-673)


0.5.0 RC3
 * commit the correct version of the patch for CASSANDRA-663


0.5.0 RC2 (unreleased)
 * fix bugs in converting get_range_slice results to Thrift 
   (CASSANDRA-647, CASSANDRA-649)
 * expose java.util.concurrent.TimeoutException in StorageProxy methods
   (CASSANDRA-600)
 * TcpConnectionManager was holding on to disconnected connections, 
   giving the false indication they were being used. (CASSANDRA-651)
 * Remove duplicated write. (CASSANDRA-662)
 * Abort bootstrap if IP is already in the token ring (CASSANDRA-663)
 * increase default commitlog sync period, and wait for last sync to 
   finish before submitting another (CASSANDRA-668)


0.5.0 RC1
 * Fix potential NPE in get_range_slice (CASSANDRA-623)
 * add CRC32 to commitlog entries (CASSANDRA-605)
 * fix data streaming on windows (CASSANDRA-630)
 * GC compacted sstables after cleanup and compaction (CASSANDRA-621)
 * Speed up anti-entropy validation (CASSANDRA-629)
 * Fix anti-entropy assertion error (CASSANDRA-639)
 * Fix pending range conflicts when bootstapping or moving
   multiple nodes at once (CASSANDRA-603)
 * Handle obsolete gossip related to node movement in the case where
   one or more nodes is down when the movement occurs (CASSANDRA-572)
 * Include dead nodes in gossip to avoid a variety of problems
   and fix HH to removed nodes (CASSANDRA-634)
 * return an InvalidRequestException for mal-formed SlicePredicates
   (CASSANDRA-643)
 * fix bug determining closest neighbor for use in multiple datacenters
   (CASSANDRA-648)
 * Vast improvements in anticompaction speed (CASSANDRA-607)
 * Speed up log replay and writes by avoiding redundant serializations
   (CASSANDRA-652)


0.5.0 beta 2
 * Bootstrap improvements (several tickets)
 * add nodeprobe repair anti-entropy feature (CASSANDRA-193, CASSANDRA-520)
 * fix possibility of partition when many nodes restart at once
   in clusters with multiple seeds (CASSANDRA-150)
 * fix NPE in get_range_slice when no data is found (CASSANDRA-578)
 * fix potential NPE in hinted handoff (CASSANDRA-585)
 * fix cleanup of local "system" keyspace (CASSANDRA-576)
 * improve computation of cluster load balance (CASSANDRA-554)
 * added super column read/write, column count, and column/row delete to
   cassandra-cli (CASSANDRA-567, CASSANDRA-594)
 * fix returning live subcolumns of deleted supercolumns (CASSANDRA-583)
 * respect JAVA_HOME in bin/ scripts (several tickets)
 * add StorageService.initClient for fat clients on the JVM (CASSANDRA-535)
   (see contrib/client_only for an example of use)
 * make consistency_level functional in get_range_slice (CASSANDRA-568)
 * optimize key deserialization for RandomPartitioner (CASSANDRA-581)
 * avoid GCing tombstones except on major compaction (CASSANDRA-604)
 * increase failure conviction threshold, resulting in less nodes
   incorrectly (and temporarily) marked as down (CASSANDRA-610)
 * respect memtable thresholds during log replay (CASSANDRA-609)
 * support ConsistencyLevel.ALL on read (CASSANDRA-584)
 * add nodeprobe removetoken command (CASSANDRA-564)


0.5.0 beta
 * Allow multiple simultaneous flushes, improving flush throughput 
   on multicore systems (CASSANDRA-401)
 * Split up locks to improve write and read throughput on multicore systems
   (CASSANDRA-444, CASSANDRA-414)
 * More efficient use of memory during compaction (CASSANDRA-436)
 * autobootstrap option: when enabled, all non-seed nodes will attempt
   to bootstrap when started, until bootstrap successfully
   completes. -b option is removed.  (CASSANDRA-438)
 * Unless a token is manually specified in the configuration xml,
   a bootstraping node will use a token that gives it half the
   keys from the most-heavily-loaded node in the cluster,
   instead of generating a random token. 
   (CASSANDRA-385, CASSANDRA-517)
 * Miscellaneous bootstrap fixes (several tickets)
 * Ability to change a node's token even after it has data on it
   (CASSANDRA-541)
 * Ability to decommission a live node from the ring (CASSANDRA-435)
 * Semi-automatic loadbalancing via nodeprobe (CASSANDRA-192)
 * Add ability to set compaction thresholds at runtime via
   JMX / nodeprobe.  (CASSANDRA-465)
 * Add "comment" field to ColumnFamily definition. (CASSANDRA-481)
 * Additional JMX metrics (CASSANDRA-482)
 * JSON based export and import tools (several tickets)
 * Hinted Handoff fixes (several tickets)
 * Add key cache to improve read performance (CASSANDRA-423)
 * Simplified construction of custom ReplicationStrategy classes
   (CASSANDRA-497)
 * Graphical application (Swing) for ring integrity verification and 
   visualization was added to contrib (CASSANDRA-252)
 * Add DCQUORUM, DCQUORUMSYNC consistency levels and corresponding
   ReplicationStrategy / EndpointSnitch classes.  Experimental.
   (CASSANDRA-492)
 * Web client interface added to contrib (CASSANDRA-457)
 * More-efficient flush for Random, CollatedOPP partitioners 
   for normal writes (CASSANDRA-446) and bulk load (CASSANDRA-420)
 * Add MemtableFlushAfterMinutes, a global replacement for the old 
   per-CF FlushPeriodInMinutes setting (CASSANDRA-463)
 * optimizations to slice reading (CASSANDRA-350) and supercolumn
   queries (CASSANDRA-510)
 * force binding to given listenaddress for nodes with multiple
   interfaces (CASSANDRA-546)
 * stress.py benchmarking tool improvements (several tickets)
 * optimized replica placement code (CASSANDRA-525)
 * faster log replay on restart (CASSANDRA-539, CASSANDRA-540)
 * optimized local-node writes (CASSANDRA-558)
 * added get_range_slice, deprecating get_key_range (CASSANDRA-344)
 * expose TimedOutException to thrift (CASSANDRA-563)
 

0.4.2
 * Add validation disallowing null keys (CASSANDRA-486)
 * Fix race conditions in TCPConnectionManager (CASSANDRA-487)
 * Fix using non-utf8-aware comparison as a sanity check.
   (CASSANDRA-493)
 * Improve default garbage collector options (CASSANDRA-504)
 * Add "nodeprobe flush" (CASSANDRA-505)
 * remove NotFoundException from get_slice throws list (CASSANDRA-518)
 * fix get (not get_slice) of entire supercolumn (CASSANDRA-508)
 * fix null token during bootstrap (CASSANDRA-501)


0.4.1
 * Fix FlushPeriod columnfamily configuration regression
   (CASSANDRA-455)
 * Fix long column name support (CASSANDRA-460)
 * Fix for serializing a row that only contains tombstones
   (CASSANDRA-458)
 * Fix for discarding unneeded commitlog segments (CASSANDRA-459)
 * Add SnapshotBeforeCompaction configuration option (CASSANDRA-426)
 * Fix compaction abort under insufficient disk space (CASSANDRA-473)
 * Fix reading subcolumn slice from tombstoned CF (CASSANDRA-484)
 * Fix race condition in RVH causing occasional NPE (CASSANDRA-478)


0.4.0
 * fix get_key_range problems when a node is down (CASSANDRA-440)
   and add UnavailableException to more Thrift methods
 * Add example EndPointSnitch contrib code (several tickets)


0.4.0 RC2
 * fix SSTable generation clash during compaction (CASSANDRA-418)
 * reject method calls with null parameters (CASSANDRA-308)
 * properly order ranges in nodeprobe output (CASSANDRA-421)
 * fix logging of certain errors on executor threads (CASSANDRA-425)


0.4.0 RC1
 * Bootstrap feature is live; use -b on startup (several tickets)
 * Added multiget api (CASSANDRA-70)
 * fix Deadlock with SelectorManager.doProcess and TcpConnection.write
   (CASSANDRA-392)
 * remove key cache b/c of concurrency bugs in third-party
   CLHM library (CASSANDRA-405)
 * update non-major compaction logic to use two threshold values
   (CASSANDRA-407)
 * add periodic / batch commitlog sync modes (several tickets)
 * inline BatchMutation into batch_insert params (CASSANDRA-403)
 * allow setting the logging level at runtime via mbean (CASSANDRA-402)
 * change default comparator to BytesType (CASSANDRA-400)
 * add forwards-compatible ConsistencyLevel parameter to get_key_range
   (CASSANDRA-322)
 * r/m special case of blocking for local destination when writing with 
   ConsistencyLevel.ZERO (CASSANDRA-399)
 * Fixes to make BinaryMemtable [bulk load interface] useful (CASSANDRA-337);
   see contrib/bmt_example for an example of using it.
 * More JMX properties added (several tickets)
 * Thrift changes (several tickets)
    - Merged _super get methods with the normal ones; return values
      are now of ColumnOrSuperColumn.
    - Similarly, merged batch_insert_super into batch_insert.



0.4.0 beta
 * On-disk data format has changed to allow billions of keys/rows per
   node instead of only millions
 * Multi-keyspace support
 * Scan all sstables for all queries to avoid situations where
   different types of operation on the same ColumnFamily could
   disagree on what data was present
 * Snapshot support via JMX
 * Thrift API has changed a _lot_:
    - removed time-sorted CFs; instead, user-defined comparators
      may be defined on the column names, which are now byte arrays.
      Default comparators are provided for UTF8, Bytes, Ascii, Long (i64),
      and UUID types.
    - removed colon-delimited strings in thrift api in favor of explicit
      structs such as ColumnPath, ColumnParent, etc.  Also normalized
      thrift struct and argument naming.
    - Added columnFamily argument to get_key_range.
    - Change signature of get_slice to accept starting and ending
      columns as well as an offset.  (This allows use of indexes.)
      Added "ascending" flag to allow reasonably-efficient reverse
      scans as well.  Removed get_slice_by_range as redundant.
    - get_key_range operates on one CF at a time
    - changed `block` boolean on insert methods to ConsistencyLevel enum,
      with options of NONE, ONE, QUORUM, and ALL.
    - added similar consistency_level parameter to read methods
    - column-name-set slice with no names given now returns zero columns
      instead of all of them.  ("all" can run your server out of memory.
      use a range-based slice with a high max column count instead.)
 * Removed the web interface. Node information can now be obtained by 
   using the newly introduced nodeprobe utility.
 * More JMX stats
 * Remove magic values from internals (e.g. special key to indicate
   when to flush memtables)
 * Rename configuration "table" to "keyspace"
 * Moved to crash-only design; no more shutdown (just kill the process)
 * Lots of bug fixes

Full list of issues resolved in 0.4 is at https://issues.apache.org/jira/secure/IssueNavigator.jspa?reset=true&&pid=12310865&fixfor=12313862&resolution=1&sorter/field=issuekey&sorter/order=DESC


0.3.0 RC3
 * Fix potential deadlock under load in TCPConnection.
   (CASSANDRA-220)


0.3.0 RC2
 * Fix possible data loss when server is stopped after replaying
   log but before new inserts force memtable flush.
   (CASSANDRA-204)
 * Added BUGS file


0.3.0 RC1
 * Range queries on keys, including user-defined key collation
 * Remove support
 * Workarounds for a weird bug in JDK select/register that seems
   particularly common on VM environments. Cassandra should deploy
   fine on EC2 now
 * Much improved infrastructure: the beginnings of a decent test suite
   ("ant test" for unit tests; "nosetests" for system tests), code
   coverage reporting, etc.
 * Expanded node status reporting via JMX
 * Improved error reporting/logging on both server and client
 * Reduced memory footprint in default configuration
 * Combined blocking and non-blocking versions of insert APIs
 * Added FlushPeriodInMinutes configuration parameter to force
   flushing of infrequently-updated ColumnFamilies<|MERGE_RESOLUTION|>--- conflicted
+++ resolved
@@ -91,11 +91,9 @@
  * Allow scrub for secondary index (CASSANDRA-5174)
 
 2.1.5
-<<<<<<< HEAD
-=======
+ * Add generate-idea-files target to build.xml (CASSANDRA-9123)
  * cqlsh: quote column names when needed in COPY FROM inserts (CASSANDRA-9080)
  * Add generate-idea-files target to build.xml (CASSANDRA-9123)
->>>>>>> cb8cb5f9
  * Do not load read meter for offline operations (CASSANDRA-9082)
  * cqlsh: Make CompositeType data readable (CASSANDRA-8919)
  * cqlsh: Fix display of triggers (CASSANDRA-9081)
