--- conflicted
+++ resolved
@@ -83,6 +83,7 @@
  * Fix error in sstableloader with -cph > 1 (CASSANDRA-8007)
  * Fix snapshot repair error on indexed tables (CASSANDRA-8020)
  * Do not exit nodetool repair when receiving JMX NOTIF_LOST (CASSANDRA-7909)
+ * Stream to private IP when available (CASSANDRA-8084)
 Merged from 2.0:
  * Reject conditions on DELETE unless full PK is given (CASSANDRA-6430)
  * Properly reject the token function DELETE (CASSANDRA-7747)
@@ -184,17 +185,6 @@
  * Always send Paxos commit to all replicas (CASSANDRA-7479)
  * Make disruptor_thrift_server invocation pool configurable (CASSANDRA-7594)
  * Make repair no-op when RF=1 (CASSANDRA-7864)
-<<<<<<< HEAD
-=======
- * Fix NPE when table dropped during streaming (CASSANDRA-7946)
- * Fix wrong progress when streaming uncompressed (CASSANDRA-7878)
- * Fix possible infinite loop in creating repair range (CASSANDRA-7983)
- * Fix unit in nodetool for streaming throughput (CASSANDRA-7375)
- * Do not exit nodetool repair when receiving JMX NOTIF_LOST (CASSANDRA-7909)
- * Stream to private IP when available (CASSANDRA-8084)
-Merged from 1.2:
- * Don't index tombstones (CASSANDRA-7828)
->>>>>>> c6867c2c
 
 
 2.0.10
